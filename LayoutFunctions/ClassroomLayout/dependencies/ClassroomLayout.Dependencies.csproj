--- conflicted
+++ resolved
@@ -4,11 +4,7 @@
     <TargetFramework>net6.0</TargetFramework>
   </PropertyGroup>
   <ItemGroup>
-<<<<<<< HEAD
-    <PackageReference Include="Hypar.Elements" Version="2.0.0-alpha.12" />
-=======
     <PackageReference Include="Hypar.Elements" Version="2.0.0-alpha.18" />
->>>>>>> 79ec042b
     <PackageReference Include="Hypar.Functions" Version="1.6.0" />
     <!-- <PackageReference Include="Hypar.Space.LayoutFunctionCommon" Version="1.4.0" /> -->
   </ItemGroup>
