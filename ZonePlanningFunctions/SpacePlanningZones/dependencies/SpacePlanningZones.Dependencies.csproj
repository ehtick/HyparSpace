<Project Sdk="Microsoft.NET.Sdk">

  <PropertyGroup>
    <TargetFramework>netcoreapp3.1</TargetFramework>
  </PropertyGroup>

  <ItemGroup>
    <ProjectReference Include="..\..\..\LayoutFunctions\LayoutFunctionCommon\LayoutFunctionCommon.csproj" />
  </ItemGroup>

<<<<<<< HEAD
  <ItemGroup>
    <!-- <PackageReference Include="Hypar.Elements" Version="0.9.9" /> -->
    <PackageReference Include="Hypar.Functions" Version="0.9.10" />
=======
  <ItemGroup>
    <PackageReference Include="Hypar.Elements" Version="1.2.0" />
    <PackageReference Include="Hypar.Functions" Version="1.1.1" />
>>>>>>> 3b273b52
  </ItemGroup>

</Project><|MERGE_RESOLUTION|>--- conflicted
+++ resolved
@@ -1,22 +1,16 @@
-<Project Sdk="Microsoft.NET.Sdk">
-
-  <PropertyGroup>
-    <TargetFramework>netcoreapp3.1</TargetFramework>
-  </PropertyGroup>
-
-  <ItemGroup>
-    <ProjectReference Include="..\..\..\LayoutFunctions\LayoutFunctionCommon\LayoutFunctionCommon.csproj" />
-  </ItemGroup>
-
-<<<<<<< HEAD
-  <ItemGroup>
-    <!-- <PackageReference Include="Hypar.Elements" Version="0.9.9" /> -->
-    <PackageReference Include="Hypar.Functions" Version="0.9.10" />
-=======
-  <ItemGroup>
-    <PackageReference Include="Hypar.Elements" Version="1.2.0" />
-    <PackageReference Include="Hypar.Functions" Version="1.1.1" />
->>>>>>> 3b273b52
-  </ItemGroup>
-
+<Project Sdk="Microsoft.NET.Sdk">
+
+  <PropertyGroup>
+    <TargetFramework>netcoreapp3.1</TargetFramework>
+  </PropertyGroup>
+
+  <ItemGroup>
+    <ProjectReference Include="..\..\..\LayoutFunctions\LayoutFunctionCommon\LayoutFunctionCommon.csproj" />
+  </ItemGroup>
+
+  <ItemGroup>
+    <PackageReference Include="Hypar.Elements" Version="1.2.0" />
+    <PackageReference Include="Hypar.Functions" Version="1.1.1" />
+  </ItemGroup>
+
 </Project>