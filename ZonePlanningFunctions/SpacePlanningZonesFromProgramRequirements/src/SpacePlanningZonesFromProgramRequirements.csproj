<Project Sdk="Microsoft.NET.Sdk">

  <ItemGroup>
    <ProjectReference Include="..\dependencies\SpacePlanningZonesFromProgramRequirements.Dependencies.csproj" />
  </ItemGroup>

<<<<<<< HEAD
  <ItemGroup>
    <PackageReference Include="Hypar.Elements" Version="0.9.5" />
    <PackageReference Include="Hypar.Functions" Version="0.9.6" />
=======
  <ItemGroup>
    <PackageReference Include="Hypar.Elements" Version="0.9.5-alpha.13" />
    <PackageReference Include="Hypar.Functions" Version="0.9.5" />
>>>>>>> d31e70a3
  </ItemGroup>

  <PropertyGroup>
    <TargetFramework>netcoreapp3.1</TargetFramework>
  </PropertyGroup>

</Project><|MERGE_RESOLUTION|>--- conflicted
+++ resolved
@@ -1,22 +1,16 @@
-<Project Sdk="Microsoft.NET.Sdk">
-
-  <ItemGroup>
-    <ProjectReference Include="..\dependencies\SpacePlanningZonesFromProgramRequirements.Dependencies.csproj" />
-  </ItemGroup>
-
-<<<<<<< HEAD
-  <ItemGroup>
-    <PackageReference Include="Hypar.Elements" Version="0.9.5" />
-    <PackageReference Include="Hypar.Functions" Version="0.9.6" />
-=======
-  <ItemGroup>
-    <PackageReference Include="Hypar.Elements" Version="0.9.5-alpha.13" />
-    <PackageReference Include="Hypar.Functions" Version="0.9.5" />
->>>>>>> d31e70a3
-  </ItemGroup>
-
-  <PropertyGroup>
-    <TargetFramework>netcoreapp3.1</TargetFramework>
-  </PropertyGroup>
-
+<Project Sdk="Microsoft.NET.Sdk">
+
+  <ItemGroup>
+    <ProjectReference Include="..\dependencies\SpacePlanningZonesFromProgramRequirements.Dependencies.csproj" />
+  </ItemGroup>
+
+  <ItemGroup>
+    <PackageReference Include="Hypar.Elements" Version="0.9.5" />
+    <PackageReference Include="Hypar.Functions" Version="0.9.6" />
+  </ItemGroup>
+
+  <PropertyGroup>
+    <TargetFramework>netcoreapp3.1</TargetFramework>
+  </PropertyGroup>
+
 </Project>