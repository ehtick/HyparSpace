<<<<<<< HEAD
{"Transform":{"Matrix":{"Components":[1.0,0.0,0.0,0.0,0.0,1.0,0.0,0.0,0.0,0.0,1.0,0.0]}},"Elements":{"7d50b16e-0e0a-449f-a1c9-c32672ea0267":{"discriminator":"Elements.Geometry.Profile","Perimeter":{"discriminator":"Elements.Geometry.Polygon","Vertices":[{"X":5.17849,"Y":-136.96828,"Z":0.0},{"X":12.2656,"Y":-38.39566,"Z":0.0},{"X":-60.79603,"Y":-35.4233,"Z":0.0},{"X":-104.57877,"Y":-68.2894,"Z":0.0},{"X":-99.70817,"Y":-136.12598,"Z":0.0},{"X":-61.69056,"Y":-134.60587,"Z":0.0},{"X":-60.81635,"Y":-95.70935,"Z":0.0},{"X":-25.75145,"Y":-95.98818,"Z":0.0},{"X":-24.35506,"Y":-139.70193,"Z":0.0}]},"Voids":[],"Id":"7d50b16e-0e0a-449f-a1c9-c32672ea0267","Name":null},"d52c6570-029e-4eda-9b4d-05e98e8a51a4":{"discriminator":"Elements.Material","Color":{"Red":0.34,"Green":0.34,"Blue":0.34,"Alpha":1.0},"SpecularFactor":0.3,"GlossinessFactor":0.3,"Unlit":false,"DoubleSided":false,"RepeatTexture":true,"InterpolateTexture":true,"Id":"d52c6570-029e-4eda-9b4d-05e98e8a51a4","Name":"Concrete"},"f0be8922-30be-4803-897b-e0f67838412c":{"discriminator":"Elements.Floor","Thickness":0.1,"Profile":"7d50b16e-0e0a-449f-a1c9-c32672ea0267","Openings":[],"Transform":{"Matrix":{"Components":[1.0,0.0,0.0,0.0,0.0,1.0,0.0,0.0,0.0,0.0,1.0,0.0]}},"Material":"d52c6570-029e-4eda-9b4d-05e98e8a51a4","Representation":{"SolidOperations":[{"discriminator":"Elements.Geometry.Solids.Extrude","Profile":"7d50b16e-0e0a-449f-a1c9-c32672ea0267","Height":0.1,"Direction":{"X":0.0,"Y":0.0,"Z":1.0},"LocalTransform":null,"IsVoid":false}]},"IsElementDefinition":false,"Id":"f0be8922-30be-4803-897b-e0f67838412c","Name":null},"6d29c5d8-44c0-4bb1-995a-b57b9dc4c14e":{"discriminator":"Elements.Geometry.Profile","Perimeter":{"discriminator":"Elements.Geometry.Polygon","Vertices":[{"X":90.04012,"Y":-20.24377,"Z":0.0},{"X":29.35393,"Y":-20.24377,"Z":0.0},{"X":29.35393,"Y":-115.36147,"Z":0.0},{"X":90.04012,"Y":-115.36147,"Z":0.0}]},"Voids":[],"Id":"6d29c5d8-44c0-4bb1-995a-b57b9dc4c14e","Name":null},"6000e9b1-8d4a-4730-9cb8-d2f91006fb1c":{"discriminator":"Elements.Floor","Thickness":0.1,"Profile":"6d29c5d8-44c0-4bb1-995a-b57b9dc4c14e","Openings":[],"Transform":{"Matrix":{"Components":[1.0,0.0,0.0,0.0,0.0,1.0,0.0,0.0,0.0,0.0,1.0,-0.1]}},"Material":"d52c6570-029e-4eda-9b4d-05e98e8a51a4","Representation":{"SolidOperations":[{"discriminator":"Elements.Geometry.Solids.Extrude","Profile":"6d29c5d8-44c0-4bb1-995a-b57b9dc4c14e","Height":0.1,"Direction":{"X":0.0,"Y":0.0,"Z":1.0},"LocalTransform":null,"IsVoid":false}]},"IsElementDefinition":false,"Id":"6000e9b1-8d4a-4730-9cb8-d2f91006fb1c","Name":null},"f8cb9109-f3f5-4d57-b770-e38d76248e46":{"discriminator":"Elements.Geometry.Profile","Perimeter":{"discriminator":"Elements.Geometry.Polygon","Vertices":[{"X":5.17849,"Y":-136.96828,"Z":0.0},{"X":12.2656,"Y":-38.39566,"Z":0.0},{"X":-60.79603,"Y":-35.4233,"Z":0.0},{"X":-104.57877,"Y":-68.2894,"Z":0.0},{"X":-99.70817,"Y":-136.12598,"Z":0.0},{"X":-61.69056,"Y":-134.60587,"Z":0.0},{"X":-60.81635,"Y":-95.70935,"Z":0.0},{"X":-25.75145,"Y":-95.98818,"Z":0.0},{"X":-24.35506,"Y":-139.70193,"Z":0.0}]},"Voids":[],"Id":"f8cb9109-f3f5-4d57-b770-e38d76248e46","Name":null},"fdf930a6-fde6-4979-9aa0-742bcbe72810":{"discriminator":"Elements.Floor","Thickness":0.1,"Profile":"f8cb9109-f3f5-4d57-b770-e38d76248e46","Openings":[],"Transform":{"Matrix":{"Components":[1.0,0.0,0.0,0.0,0.0,1.0,0.0,0.0,0.0,0.0,1.0,4.776800000000001]}},"Material":"d52c6570-029e-4eda-9b4d-05e98e8a51a4","Representation":{"SolidOperations":[{"discriminator":"Elements.Geometry.Solids.Extrude","Profile":"f8cb9109-f3f5-4d57-b770-e38d76248e46","Height":0.1,"Direction":{"X":0.0,"Y":0.0,"Z":1.0},"LocalTransform":null,"IsVoid":false}]},"IsElementDefinition":false,"Id":"fdf930a6-fde6-4979-9aa0-742bcbe72810","Name":null},"5ff2a72c-8f3a-4016-b68a-c2cc6a2874cb":{"discriminator":"Elements.Geometry.Profile","Perimeter":{"discriminator":"Elements.Geometry.Polygon","Vertices":[{"X":90.04012,"Y":-20.24377,"Z":0.0},{"X":29.35393,"Y":-20.24377,"Z":0.0},{"X":29.35393,"Y":-115.36147,"Z":0.0},{"X":90.04012,"Y":-115.36147,"Z":0.0}]},"Voids":[],"Id":"5ff2a72c-8f3a-4016-b68a-c2cc6a2874cb","Name":null},"0a651b7a-8400-475c-b8fb-198de2ce78ac":{"discriminator":"Elements.Floor","Thickness":0.1,"Profile":"5ff2a72c-8f3a-4016-b68a-c2cc6a2874cb","Openings":[],"Transform":{"Matrix":{"Components":[1.0,0.0,0.0,0.0,0.0,1.0,0.0,0.0,0.0,0.0,1.0,7.519999756160008]}},"Material":"d52c6570-029e-4eda-9b4d-05e98e8a51a4","Representation":{"SolidOperations":[{"discriminator":"Elements.Geometry.Solids.Extrude","Profile":"5ff2a72c-8f3a-4016-b68a-c2cc6a2874cb","Height":0.1,"Direction":{"X":0.0,"Y":0.0,"Z":1.0},"LocalTransform":null,"IsVoid":false}]},"IsElementDefinition":false,"Id":"0a651b7a-8400-475c-b8fb-198de2ce78ac","Name":null},"7dfe7643-d084-4397-82fb-52ee38651ceb":{"discriminator":"Elements.Geometry.Profile","Perimeter":{"discriminator":"Elements.Geometry.Polygon","Vertices":[{"X":5.17849,"Y":-136.96828,"Z":0.0},{"X":12.2656,"Y":-38.39566,"Z":0.0},{"X":-60.79603,"Y":-35.4233,"Z":0.0},{"X":-104.57877,"Y":-68.2894,"Z":0.0},{"X":-102.04366,"Y":-103.59788,"Z":0.0},{"X":-87.31706,"Y":-113.40122,"Z":0.0},{"X":-84.3061,"Y":-135.51014,"Z":0.0},{"X":-61.69056,"Y":-134.60587,"Z":0.0},{"X":-60.81635,"Y":-95.70935,"Z":0.0},{"X":-25.75145,"Y":-95.98818,"Z":0.0},{"X":-24.35506,"Y":-139.70193,"Z":0.0}]},"Voids":[],"Id":"7dfe7643-d084-4397-82fb-52ee38651ceb","Name":null},"680e7a7e-568d-4fb9-a9c6-ba4f8d7fd4e4":{"discriminator":"Elements.Floor","Thickness":0.1,"Profile":"7dfe7643-d084-4397-82fb-52ee38651ceb","Openings":[],"Transform":{"Matrix":{"Components":[1.0,0.0,0.0,0.0,0.0,1.0,0.0,0.0,0.0,0.0,1.0,8.7392]}},"Material":"d52c6570-029e-4eda-9b4d-05e98e8a51a4","Representation":{"SolidOperations":[{"discriminator":"Elements.Geometry.Solids.Extrude","Profile":"7dfe7643-d084-4397-82fb-52ee38651ceb","Height":0.1,"Direction":{"X":0.0,"Y":0.0,"Z":1.0},"LocalTransform":null,"IsVoid":false}]},"IsElementDefinition":false,"Id":"680e7a7e-568d-4fb9-a9c6-ba4f8d7fd4e4","Name":null},"dd279267-2114-4443-a17a-08d9ac5cffa0":{"discriminator":"Elements.Geometry.Profile","Perimeter":{"discriminator":"Elements.Geometry.Polygon","Vertices":[{"X":5.17849,"Y":-136.96828,"Z":0.0},{"X":12.2656,"Y":-38.39566,"Z":0.0},{"X":-60.79603,"Y":-35.4233,"Z":0.0},{"X":-104.57877,"Y":-68.2894,"Z":0.0},{"X":-102.04366,"Y":-103.59788,"Z":0.0},{"X":-87.31706,"Y":-113.40122,"Z":0.0},{"X":-84.3061,"Y":-135.51014,"Z":0.0},{"X":-61.69056,"Y":-134.60587,"Z":0.0},{"X":-60.81635,"Y":-95.70935,"Z":0.0},{"X":-25.75145,"Y":-95.98818,"Z":0.0},{"X":-24.35506,"Y":-139.70193,"Z":0.0}]},"Voids":[],"Id":"dd279267-2114-4443-a17a-08d9ac5cffa0","Name":null},"21f90951-9cc7-4539-a124-18002edd0e43":{"discriminator":"Elements.Floor","Thickness":0.1,"Profile":"dd279267-2114-4443-a17a-08d9ac5cffa0","Openings":[],"Transform":{"Matrix":{"Components":[1.0,0.0,0.0,0.0,0.0,1.0,0.0,0.0,0.0,0.0,1.0,12.701600000000001]}},"Material":"d52c6570-029e-4eda-9b4d-05e98e8a51a4","Representation":{"SolidOperations":[{"discriminator":"Elements.Geometry.Solids.Extrude","Profile":"dd279267-2114-4443-a17a-08d9ac5cffa0","Height":0.1,"Direction":{"X":0.0,"Y":0.0,"Z":1.0},"LocalTransform":null,"IsVoid":false}]},"IsElementDefinition":false,"Id":"21f90951-9cc7-4539-a124-18002edd0e43","Name":null},"a7348d9b-e8d5-4b37-9374-a19ab1d07bb9":{"discriminator":"Elements.Geometry.Profile","Perimeter":{"discriminator":"Elements.Geometry.Polygon","Vertices":[{"X":90.04012,"Y":-20.24377,"Z":0.0},{"X":29.35393,"Y":-20.24377,"Z":0.0},{"X":29.35393,"Y":-115.36147,"Z":0.0},{"X":90.04012,"Y":-115.36147,"Z":0.0}]},"Voids":[],"Id":"a7348d9b-e8d5-4b37-9374-a19ab1d07bb9","Name":null},"b5c14763-5f06-478f-99b2-8c6e53f127c7":{"discriminator":"Elements.Floor","Thickness":0.1,"Profile":"a7348d9b-e8d5-4b37-9374-a19ab1d07bb9","Openings":[],"Transform":{"Matrix":{"Components":[1.0,0.0,0.0,0.0,0.0,1.0,0.0,0.0,0.0,0.0,1.0,13.615999561088014]}},"Material":"d52c6570-029e-4eda-9b4d-05e98e8a51a4","Representation":{"SolidOperations":[{"discriminator":"Elements.Geometry.Solids.Extrude","Profile":"a7348d9b-e8d5-4b37-9374-a19ab1d07bb9","Height":0.1,"Direction":{"X":0.0,"Y":0.0,"Z":1.0},"LocalTransform":null,"IsVoid":false}]},"IsElementDefinition":false,"Id":"b5c14763-5f06-478f-99b2-8c6e53f127c7","Name":null},"216038d3-5cb2-4458-8adc-fbab09c2e518":{"discriminator":"Elements.Geometry.Profile","Perimeter":{"discriminator":"Elements.Geometry.Polygon","Vertices":[{"X":5.17849,"Y":-136.96828,"Z":0.0},{"X":12.2656,"Y":-38.39566,"Z":0.0},{"X":-60.79603,"Y":-35.4233,"Z":0.0},{"X":-104.57877,"Y":-68.2894,"Z":0.0},{"X":-102.04366,"Y":-103.59788,"Z":0.0},{"X":-87.31706,"Y":-113.40122,"Z":0.0},{"X":-84.3061,"Y":-135.51014,"Z":0.0},{"X":-61.69056,"Y":-134.60587,"Z":0.0},{"X":-60.81635,"Y":-95.70935,"Z":0.0},{"X":-25.75145,"Y":-95.98818,"Z":0.0},{"X":-24.35506,"Y":-139.70193,"Z":0.0}]},"Voids":[],"Id":"216038d3-5cb2-4458-8adc-fbab09c2e518","Name":null},"52520e2f-6143-4843-83dc-a8a4e2970106":{"discriminator":"Elements.Floor","Thickness":0.1,"Profile":"216038d3-5cb2-4458-8adc-fbab09c2e518","Openings":[],"Transform":{"Matrix":{"Components":[1.0,0.0,0.0,0.0,0.0,1.0,0.0,0.0,0.0,0.0,1.0,16.663999999999998]}},"Material":"d52c6570-029e-4eda-9b4d-05e98e8a51a4","Representation":{"SolidOperations":[{"discriminator":"Elements.Geometry.Solids.Extrude","Profile":"216038d3-5cb2-4458-8adc-fbab09c2e518","Height":0.1,"Direction":{"X":0.0,"Y":0.0,"Z":1.0},"LocalTransform":null,"IsVoid":false}]},"IsElementDefinition":false,"Id":"52520e2f-6143-4843-83dc-a8a4e2970106","Name":null},"7c093a2f-18fa-4066-85bc-f0544cc458a5":{"discriminator":"Elements.Geometry.Profile","Perimeter":{"discriminator":"Elements.Geometry.Polygon","Vertices":[{"X":90.04012,"Y":-20.24377,"Z":0.0},{"X":29.35393,"Y":-20.24377,"Z":0.0},{"X":29.35393,"Y":-115.36147,"Z":0.0},{"X":90.04012,"Y":-115.36147,"Z":0.0}]},"Voids":[],"Id":"7c093a2f-18fa-4066-85bc-f0544cc458a5","Name":null},"a05836cd-4d27-4e43-be58-5115783cf898":{"discriminator":"Elements.Floor","Thickness":0.1,"Profile":"7c093a2f-18fa-4066-85bc-f0544cc458a5","Openings":[],"Transform":{"Matrix":{"Components":[1.0,0.0,0.0,0.0,0.0,1.0,0.0,0.0,0.0,0.0,1.0,17.578399561088013]}},"Material":"d52c6570-029e-4eda-9b4d-05e98e8a51a4","Representation":{"SolidOperations":[{"discriminator":"Elements.Geometry.Solids.Extrude","Profile":"7c093a2f-18fa-4066-85bc-f0544cc458a5","Height":0.1,"Direction":{"X":0.0,"Y":0.0,"Z":1.0},"LocalTransform":null,"IsVoid":false}]},"IsElementDefinition":false,"Id":"a05836cd-4d27-4e43-be58-5115783cf898","Name":null},"052c6af4-4a45-4769-b63f-b1cf64f07790":{"discriminator":"Elements.Geometry.Profile","Perimeter":{"discriminator":"Elements.Geometry.Polygon","Vertices":[{"X":90.04012,"Y":-20.24377,"Z":0.0},{"X":29.35393,"Y":-20.24377,"Z":0.0},{"X":29.35393,"Y":-115.36147,"Z":0.0},{"X":90.04012,"Y":-115.36147,"Z":0.0}]},"Voids":[],"Id":"052c6af4-4a45-4769-b63f-b1cf64f07790","Name":null},"6f5da3f1-d789-4532-a1e5-b7180892e24d":{"discriminator":"Elements.Floor","Thickness":0.1,"Profile":"052c6af4-4a45-4769-b63f-b1cf64f07790","Openings":[],"Transform":{"Matrix":{"Components":[1.0,0.0,0.0,0.0,0.0,1.0,0.0,0.0,0.0,0.0,1.0,21.54079956108801]}},"Material":"d52c6570-029e-4eda-9b4d-05e98e8a51a4","Representation":{"SolidOperations":[{"discriminator":"Elements.Geometry.Solids.Extrude","Profile":"052c6af4-4a45-4769-b63f-b1cf64f07790","Height":0.1,"Direction":{"X":0.0,"Y":0.0,"Z":1.0},"LocalTransform":null,"IsVoid":false}]},"IsElementDefinition":false,"Id":"6f5da3f1-d789-4532-a1e5-b7180892e24d","Name":null},"616626d4-9a07-4770-85a9-48253a1c4e14":{"discriminator":"Elements.Geometry.Profile","Perimeter":{"discriminator":"Elements.Geometry.Polygon","Vertices":[{"X":90.04012,"Y":-20.24377,"Z":0.0},{"X":29.35393,"Y":-20.24377,"Z":0.0},{"X":29.35393,"Y":-74.47427,"Z":0.0},{"X":90.04012,"Y":-74.47427,"Z":0.0}]},"Voids":[],"Id":"616626d4-9a07-4770-85a9-48253a1c4e14","Name":null},"8fa35817-8d0b-4ab8-803f-f92b36bfb2b3":{"discriminator":"Elements.Floor","Thickness":0.1,"Profile":"616626d4-9a07-4770-85a9-48253a1c4e14","Openings":[],"Transform":{"Matrix":{"Components":[1.0,0.0,0.0,0.0,0.0,1.0,0.0,0.0,0.0,0.0,1.0,25.50319956108801]}},"Material":"d52c6570-029e-4eda-9b4d-05e98e8a51a4","Representation":{"SolidOperations":[{"discriminator":"Elements.Geometry.Solids.Extrude","Profile":"616626d4-9a07-4770-85a9-48253a1c4e14","Height":0.1,"Direction":{"X":0.0,"Y":0.0,"Z":1.0},"LocalTransform":null,"IsVoid":false}]},"IsElementDefinition":false,"Id":"8fa35817-8d0b-4ab8-803f-f92b36bfb2b3","Name":null},"05d1ade9-0cdc-47ad-88de-3aaa58014c4f":{"discriminator":"Elements.Geometry.Profile","Perimeter":{"discriminator":"Elements.Geometry.Polygon","Vertices":[{"X":90.04012,"Y":-20.24377,"Z":0.0},{"X":29.35393,"Y":-20.24377,"Z":0.0},{"X":29.35393,"Y":-74.47427,"Z":0.0},{"X":90.04012,"Y":-74.47427,"Z":0.0}]},"Voids":[],"Id":"05d1ade9-0cdc-47ad-88de-3aaa58014c4f","Name":null},"24dc8c67-25fd-4cd6-bf69-adb783e1eadb":{"discriminator":"Elements.Floor","Thickness":0.1,"Profile":"05d1ade9-0cdc-47ad-88de-3aaa58014c4f","Openings":[],"Transform":{"Matrix":{"Components":[1.0,0.0,0.0,0.0,0.0,1.0,0.0,0.0,0.0,0.0,1.0,29.46559956108801]}},"Material":"d52c6570-029e-4eda-9b4d-05e98e8a51a4","Representation":{"SolidOperations":[{"discriminator":"Elements.Geometry.Solids.Extrude","Profile":"05d1ade9-0cdc-47ad-88de-3aaa58014c4f","Height":0.1,"Direction":{"X":0.0,"Y":0.0,"Z":1.0},"LocalTransform":null,"IsVoid":false}]},"IsElementDefinition":false,"Id":"24dc8c67-25fd-4cd6-bf69-adb783e1eadb","Name":null},"fe7a6a75-50a9-4ae2-a4de-46ff8c455344":{"discriminator":"Elements.Geometry.Profile","Perimeter":{"discriminator":"Elements.Geometry.Polygon","Vertices":[{"X":90.04012,"Y":-20.24377,"Z":0.0},{"X":29.35393,"Y":-20.24377,"Z":0.0},{"X":29.35393,"Y":-74.47427,"Z":0.0},{"X":90.04012,"Y":-74.47427,"Z":0.0}]},"Voids":[],"Id":"fe7a6a75-50a9-4ae2-a4de-46ff8c455344","Name":null},"b2274d2b-15d5-4b59-bacf-b454594e6b86":{"discriminator":"Elements.Floor","Thickness":0.1,"Profile":"fe7a6a75-50a9-4ae2-a4de-46ff8c455344","Openings":[],"Transform":{"Matrix":{"Components":[1.0,0.0,0.0,0.0,0.0,1.0,0.0,0.0,0.0,0.0,1.0,33.42799956108801]}},"Material":"d52c6570-029e-4eda-9b4d-05e98e8a51a4","Representation":{"SolidOperations":[{"discriminator":"Elements.Geometry.Solids.Extrude","Profile":"fe7a6a75-50a9-4ae2-a4de-46ff8c455344","Height":0.1,"Direction":{"X":0.0,"Y":0.0,"Z":1.0},"LocalTransform":null,"IsVoid":false}]},"IsElementDefinition":false,"Id":"b2274d2b-15d5-4b59-bacf-b454594e6b86","Name":null},"20426567-286f-4b20-8bdf-04dda1034034":{"discriminator":"Elements.Geometry.Profile","Perimeter":{"discriminator":"Elements.Geometry.Polygon","Vertices":[{"X":90.04012,"Y":-20.24377,"Z":0.0},{"X":29.35393,"Y":-20.24377,"Z":0.0},{"X":29.35393,"Y":-74.47427,"Z":0.0},{"X":90.04012,"Y":-74.47427,"Z":0.0}]},"Voids":[],"Id":"20426567-286f-4b20-8bdf-04dda1034034","Name":null},"156990e9-1717-45e8-b07e-ea8cdf0642f6":{"discriminator":"Elements.Floor","Thickness":0.1,"Profile":"20426567-286f-4b20-8bdf-04dda1034034","Openings":[],"Transform":{"Matrix":{"Components":[1.0,0.0,0.0,0.0,0.0,1.0,0.0,0.0,0.0,0.0,1.0,37.39039956108801]}},"Material":"d52c6570-029e-4eda-9b4d-05e98e8a51a4","Representation":{"SolidOperations":[{"discriminator":"Elements.Geometry.Solids.Extrude","Profile":"20426567-286f-4b20-8bdf-04dda1034034","Height":0.1,"Direction":{"X":0.0,"Y":0.0,"Z":1.0},"LocalTransform":null,"IsVoid":false}]},"IsElementDefinition":false,"Id":"156990e9-1717-45e8-b07e-ea8cdf0642f6","Name":null},"8d6ba6e0-4d45-4f8d-ac71-846ae375da2c":{"discriminator":"Elements.Geometry.Profile","Perimeter":{"discriminator":"Elements.Geometry.Polygon","Vertices":[{"X":90.04012,"Y":-20.24377,"Z":0.0},{"X":29.35393,"Y":-20.24377,"Z":0.0},{"X":29.35393,"Y":-74.47427,"Z":0.0},{"X":90.04012,"Y":-74.47427,"Z":0.0}]},"Voids":[],"Id":"8d6ba6e0-4d45-4f8d-ac71-846ae375da2c","Name":null},"d0fb4f69-3345-4aa3-9ebf-ed0818bc81de":{"discriminator":"Elements.Floor","Thickness":0.1,"Profile":"8d6ba6e0-4d45-4f8d-ac71-846ae375da2c","Openings":[],"Transform":{"Matrix":{"Components":[1.0,0.0,0.0,0.0,0.0,1.0,0.0,0.0,0.0,0.0,1.0,41.35279956108801]}},"Material":"d52c6570-029e-4eda-9b4d-05e98e8a51a4","Representation":{"SolidOperations":[{"discriminator":"Elements.Geometry.Solids.Extrude","Profile":"8d6ba6e0-4d45-4f8d-ac71-846ae375da2c","Height":0.1,"Direction":{"X":0.0,"Y":0.0,"Z":1.0},"LocalTransform":null,"IsVoid":false}]},"IsElementDefinition":false,"Id":"d0fb4f69-3345-4aa3-9ebf-ed0818bc81de","Name":null}}}
=======
{"Transform":{"Matrix":{"Components":[1.0,0.0,0.0,0.0,0.0,1.0,0.0,0.0,0.0,0.0,1.0,0.0]}},"Elements":{"77e347eb-183a-4d73-b4d6-c273220cb437":{"Perimeter":{"discriminator":"Elements.Geometry.Polygon","Vertices":[{"X":-0.3048000000000002,"Y":0.3048000000000002,"Z":0.0},{"X":-0.3048000000000002,"Y":-0.3048000000000002,"Z":0.0},{"X":0.3048000000000002,"Y":-0.3048000000000002,"Z":0.0},{"X":0.3048000000000002,"Y":0.3048000000000002,"Z":0.0}]},"Voids":[],"Id":"77e347eb-183a-4d73-b4d6-c273220cb437","Name":null,"discriminator":"Elements.Geometry.Profile"},"13bef3c8-64c5-4283-a471-2571239cc14d":{"Color":{"Red":0.6000000238418579,"Green":0.5,"Blue":0.5,"Alpha":1.0},"SpecularFactor":0.10000000149011612,"GlossinessFactor":0.4000000059604645,"Unlit":false,"DoubleSided":false,"RepeatTexture":true,"InterpolateTexture":true,"Id":"13bef3c8-64c5-4283-a471-2571239cc14d","Name":"steel","discriminator":"Elements.Material"},"277bcde5-1dd8-4357-a2c1-04b469377b05":{"Location":{"X":-18.36917785935686,"Y":18.186928054313878,"Z":0.0},"Height":3.0479999999995204,"Curve":{"discriminator":"Elements.Geometry.Line","Start":{"X":-18.36917785935686,"Y":18.186928054313878,"Z":3.0479999999995204},"End":{"X":-18.36917785935686,"Y":18.186928054313878,"Z":0.0}},"StartSetback":0.0,"EndSetback":0.0,"Profile":"77e347eb-183a-4d73-b4d6-c273220cb437","Rotation":0.0,"Transform":{"Matrix":{"Components":[1.0,0.0,0.0,0.0,0.0,1.0,0.0,0.0,0.0,0.0,1.0,0.0]}},"Material":"13bef3c8-64c5-4283-a471-2571239cc14d","Representation":{"SolidOperations":[{"discriminator":"Elements.Geometry.Solids.Sweep","Profile":"77e347eb-183a-4d73-b4d6-c273220cb437","Curve":{"discriminator":"Elements.Geometry.Line","Start":{"X":-18.36917785935686,"Y":18.186928054313878,"Z":3.0479999999995204},"End":{"X":-18.36917785935686,"Y":18.186928054313878,"Z":0.0}},"StartSetback":0.0,"EndSetback":0.0,"ProfileRotation":0.0,"IsVoid":false,"LocalTransform":null}]},"IsElementDefinition":false,"Id":"277bcde5-1dd8-4357-a2c1-04b469377b05","Name":null,"discriminator":"Elements.Column"},"773754a4-7b9c-4023-aea9-f755be7f1d3f":{"Perimeter":{"discriminator":"Elements.Geometry.Polygon","Vertices":[{"X":-0.3048000000000002,"Y":0.3048000000000002,"Z":0.0},{"X":-0.3048000000000002,"Y":-0.3048000000000002,"Z":0.0},{"X":0.3048000000000002,"Y":-0.3048000000000002,"Z":0.0},{"X":0.3048000000000002,"Y":0.3048000000000002,"Z":0.0}]},"Voids":[],"Id":"773754a4-7b9c-4023-aea9-f755be7f1d3f","Name":null,"discriminator":"Elements.Geometry.Profile"},"2aedb17e-1da3-48e1-aeac-f45909cb15ed":{"Location":{"X":-27.04939200390017,"Y":18.186928054313906,"Z":0.0},"Height":3.0479999999995204,"Curve":{"discriminator":"Elements.Geometry.Line","Start":{"X":-27.04939200390017,"Y":18.186928054313906,"Z":3.0479999999995204},"End":{"X":-27.04939200390017,"Y":18.186928054313906,"Z":0.0}},"StartSetback":0.0,"EndSetback":0.0,"Profile":"773754a4-7b9c-4023-aea9-f755be7f1d3f","Rotation":0.0,"Transform":{"Matrix":{"Components":[1.0,0.0,0.0,0.0,0.0,1.0,0.0,0.0,0.0,0.0,1.0,0.0]}},"Material":"13bef3c8-64c5-4283-a471-2571239cc14d","Representation":{"SolidOperations":[{"discriminator":"Elements.Geometry.Solids.Sweep","Profile":"773754a4-7b9c-4023-aea9-f755be7f1d3f","Curve":{"discriminator":"Elements.Geometry.Line","Start":{"X":-27.04939200390017,"Y":18.186928054313906,"Z":3.0479999999995204},"End":{"X":-27.04939200390017,"Y":18.186928054313906,"Z":0.0}},"StartSetback":0.0,"EndSetback":0.0,"ProfileRotation":0.0,"IsVoid":false,"LocalTransform":null}]},"IsElementDefinition":false,"Id":"2aedb17e-1da3-48e1-aeac-f45909cb15ed","Name":null,"discriminator":"Elements.Column"},"12f9f082-6068-4f72-92bc-ce866a2268fe":{"Perimeter":{"discriminator":"Elements.Geometry.Polygon","Vertices":[{"X":-0.3048000000000002,"Y":0.3048000000000002,"Z":0.0},{"X":-0.3048000000000002,"Y":-0.3048000000000002,"Z":0.0},{"X":0.3048000000000002,"Y":-0.3048000000000002,"Z":0.0},{"X":0.3048000000000002,"Y":0.3048000000000002,"Z":0.0}]},"Voids":[],"Id":"12f9f082-6068-4f72-92bc-ce866a2268fe","Name":null,"discriminator":"Elements.Geometry.Profile"},"bbaa7c77-2902-4277-a429-38a59b44c151":{"Location":{"X":-9.22517785935686,"Y":18.186928054313846,"Z":0.0},"Height":3.0479999999995204,"Curve":{"discriminator":"Elements.Geometry.Line","Start":{"X":-9.22517785935686,"Y":18.186928054313846,"Z":3.0479999999995204},"End":{"X":-9.22517785935686,"Y":18.186928054313846,"Z":0.0}},"StartSetback":0.0,"EndSetback":0.0,"Profile":"12f9f082-6068-4f72-92bc-ce866a2268fe","Rotation":0.0,"Transform":{"Matrix":{"Components":[1.0,0.0,0.0,0.0,0.0,1.0,0.0,0.0,0.0,0.0,1.0,0.0]}},"Material":"13bef3c8-64c5-4283-a471-2571239cc14d","Representation":{"SolidOperations":[{"discriminator":"Elements.Geometry.Solids.Sweep","Profile":"12f9f082-6068-4f72-92bc-ce866a2268fe","Curve":{"discriminator":"Elements.Geometry.Line","Start":{"X":-9.22517785935686,"Y":18.186928054313846,"Z":3.0479999999995204},"End":{"X":-9.22517785935686,"Y":18.186928054313846,"Z":0.0}},"StartSetback":0.0,"EndSetback":0.0,"ProfileRotation":0.0,"IsVoid":false,"LocalTransform":null}]},"IsElementDefinition":false,"Id":"bbaa7c77-2902-4277-a429-38a59b44c151","Name":null,"discriminator":"Elements.Column"},"f38f76d7-8295-4aa6-920d-0d88ea7cd2fb":{"Perimeter":{"discriminator":"Elements.Geometry.Polygon","Vertices":[{"X":-0.3048,"Y":0.3048000000000002,"Z":0.0},{"X":-0.3048,"Y":-0.3048000000000002,"Z":0.0},{"X":0.3048,"Y":-0.3048000000000002,"Z":0.0},{"X":0.3048,"Y":0.3048000000000002,"Z":0.0}]},"Voids":[],"Id":"f38f76d7-8295-4aa6-920d-0d88ea7cd2fb","Name":null,"discriminator":"Elements.Geometry.Profile"},"57bc85ac-57d5-44c2-a28c-cda20b82d7b0":{"Location":{"X":-0.08117785935685973,"Y":18.186928054313817,"Z":0.0},"Height":3.0479999999995204,"Curve":{"discriminator":"Elements.Geometry.Line","Start":{"X":-0.08117785935685973,"Y":18.186928054313817,"Z":3.0479999999995204},"End":{"X":-0.08117785935685973,"Y":18.186928054313817,"Z":0.0}},"StartSetback":0.0,"EndSetback":0.0,"Profile":"f38f76d7-8295-4aa6-920d-0d88ea7cd2fb","Rotation":0.0,"Transform":{"Matrix":{"Components":[1.0,0.0,0.0,0.0,0.0,1.0,0.0,0.0,0.0,0.0,1.0,0.0]}},"Material":"13bef3c8-64c5-4283-a471-2571239cc14d","Representation":{"SolidOperations":[{"discriminator":"Elements.Geometry.Solids.Sweep","Profile":"f38f76d7-8295-4aa6-920d-0d88ea7cd2fb","Curve":{"discriminator":"Elements.Geometry.Line","Start":{"X":-0.08117785935685973,"Y":18.186928054313817,"Z":3.0479999999995204},"End":{"X":-0.08117785935685973,"Y":18.186928054313817,"Z":0.0}},"StartSetback":0.0,"EndSetback":0.0,"ProfileRotation":0.0,"IsVoid":false,"LocalTransform":null}]},"IsElementDefinition":false,"Id":"57bc85ac-57d5-44c2-a28c-cda20b82d7b0","Name":null,"discriminator":"Elements.Column"},"5023954e-1a7f-4e77-9973-35c931a26094":{"Perimeter":{"discriminator":"Elements.Geometry.Polygon","Vertices":[{"X":-0.3048000000000002,"Y":0.3048000000000002,"Z":0.0},{"X":-0.3048000000000002,"Y":-0.3048000000000002,"Z":0.0},{"X":0.3048000000000002,"Y":-0.3048000000000002,"Z":0.0},{"X":0.3048000000000002,"Y":0.3048000000000002,"Z":0.0}]},"Voids":[],"Id":"5023954e-1a7f-4e77-9973-35c931a26094","Name":null,"discriminator":"Elements.Geometry.Profile"},"1da9f1ed-51e8-45b2-8d7c-e0c873f04d77":{"Location":{"X":8.890598479666098,"Y":18.186928054313785,"Z":0.0},"Height":3.0479999999995204,"Curve":{"discriminator":"Elements.Geometry.Line","Start":{"X":8.890598479666098,"Y":18.186928054313785,"Z":3.0479999999995204},"End":{"X":8.890598479666098,"Y":18.186928054313785,"Z":0.0}},"StartSetback":0.0,"EndSetback":0.0,"Profile":"5023954e-1a7f-4e77-9973-35c931a26094","Rotation":0.0,"Transform":{"Matrix":{"Components":[1.0,0.0,0.0,0.0,0.0,1.0,0.0,0.0,0.0,0.0,1.0,0.0]}},"Material":"13bef3c8-64c5-4283-a471-2571239cc14d","Representation":{"SolidOperations":[{"discriminator":"Elements.Geometry.Solids.Sweep","Profile":"5023954e-1a7f-4e77-9973-35c931a26094","Curve":{"discriminator":"Elements.Geometry.Line","Start":{"X":8.890598479666098,"Y":18.186928054313785,"Z":3.0479999999995204},"End":{"X":8.890598479666098,"Y":18.186928054313785,"Z":0.0}},"StartSetback":0.0,"EndSetback":0.0,"ProfileRotation":0.0,"IsVoid":false,"LocalTransform":null}]},"IsElementDefinition":false,"Id":"1da9f1ed-51e8-45b2-8d7c-e0c873f04d77","Name":null,"discriminator":"Elements.Column"},"f66ef134-c880-40a9-a523-cbeb3e5e0972":{"Perimeter":{"discriminator":"Elements.Geometry.Polygon","Vertices":[{"X":-0.3048000000000002,"Y":0.30479999999999663,"Z":0.0},{"X":-0.3048000000000002,"Y":-0.3048000000000002,"Z":0.0},{"X":0.3048000000000002,"Y":-0.3048000000000002,"Z":0.0},{"X":0.3048000000000002,"Y":0.30479999999999663,"Z":0.0}]},"Voids":[],"Id":"f66ef134-c880-40a9-a523-cbeb3e5e0972","Name":null,"discriminator":"Elements.Geometry.Profile"},"fa27b1c1-cd6a-45f3-936a-d84eda311fad":{"Location":{"X":18.257337304361716,"Y":18.186928054313757,"Z":0.0},"Height":3.0479999999995204,"Curve":{"discriminator":"Elements.Geometry.Line","Start":{"X":18.257337304361716,"Y":18.186928054313757,"Z":3.0479999999995204},"End":{"X":18.257337304361716,"Y":18.186928054313757,"Z":0.0}},"StartSetback":0.0,"EndSetback":0.0,"Profile":"f66ef134-c880-40a9-a523-cbeb3e5e0972","Rotation":0.0,"Transform":{"Matrix":{"Components":[1.0,0.0,0.0,0.0,0.0,1.0,0.0,0.0,0.0,0.0,1.0,0.0]}},"Material":"13bef3c8-64c5-4283-a471-2571239cc14d","Representation":{"SolidOperations":[{"discriminator":"Elements.Geometry.Solids.Sweep","Profile":"f66ef134-c880-40a9-a523-cbeb3e5e0972","Curve":{"discriminator":"Elements.Geometry.Line","Start":{"X":18.257337304361716,"Y":18.186928054313757,"Z":3.0479999999995204},"End":{"X":18.257337304361716,"Y":18.186928054313757,"Z":0.0}},"StartSetback":0.0,"EndSetback":0.0,"ProfileRotation":0.0,"IsVoid":false,"LocalTransform":null}]},"IsElementDefinition":false,"Id":"fa27b1c1-cd6a-45f3-936a-d84eda311fad","Name":null,"discriminator":"Elements.Column"},"ed5c3579-3103-45e7-a889-27602dae069b":{"Perimeter":{"discriminator":"Elements.Geometry.Polygon","Vertices":[{"X":-0.3048000000000002,"Y":0.3048000000000002,"Z":0.0},{"X":-0.3048000000000002,"Y":-0.3048000000000002,"Z":0.0},{"X":0.3048000000000002,"Y":-0.3048000000000002,"Z":0.0},{"X":0.3048000000000002,"Y":0.3048000000000002,"Z":0.0}]},"Voids":[],"Id":"ed5c3579-3103-45e7-a889-27602dae069b","Name":null,"discriminator":"Elements.Geometry.Profile"},"aa01d6d0-0cab-4dab-895d-7b3317ac188f":{"Location":{"X":26.363925799141864,"Y":18.186928054313732,"Z":0.0},"Height":3.0479999999995204,"Curve":{"discriminator":"Elements.Geometry.Line","Start":{"X":26.363925799141864,"Y":18.186928054313732,"Z":3.0479999999995204},"End":{"X":26.363925799141864,"Y":18.186928054313732,"Z":0.0}},"StartSetback":0.0,"EndSetback":0.0,"Profile":"ed5c3579-3103-45e7-a889-27602dae069b","Rotation":0.0,"Transform":{"Matrix":{"Components":[1.0,0.0,0.0,0.0,0.0,1.0,0.0,0.0,0.0,0.0,1.0,0.0]}},"Material":"13bef3c8-64c5-4283-a471-2571239cc14d","Representation":{"SolidOperations":[{"discriminator":"Elements.Geometry.Solids.Sweep","Profile":"ed5c3579-3103-45e7-a889-27602dae069b","Curve":{"discriminator":"Elements.Geometry.Line","Start":{"X":26.363925799141864,"Y":18.186928054313732,"Z":3.0479999999995204},"End":{"X":26.363925799141864,"Y":18.186928054313732,"Z":0.0}},"StartSetback":0.0,"EndSetback":0.0,"ProfileRotation":0.0,"IsVoid":false,"LocalTransform":null}]},"IsElementDefinition":false,"Id":"aa01d6d0-0cab-4dab-895d-7b3317ac188f","Name":null,"discriminator":"Elements.Column"},"6ac19a57-a00a-4b66-815a-0f3f264ccc71":{"Perimeter":{"discriminator":"Elements.Geometry.Polygon","Vertices":[{"X":-0.3048000000000002,"Y":0.3048000000000002,"Z":0.0},{"X":-0.3048000000000002,"Y":-0.3047999999999984,"Z":0.0},{"X":0.30479999999999663,"Y":-0.3047999999999984,"Z":0.0},{"X":0.30479999999999663,"Y":0.3048000000000002,"Z":0.0}]},"Voids":[],"Id":"6ac19a57-a00a-4b66-815a-0f3f264ccc71","Name":null,"discriminator":"Elements.Geometry.Profile"},"e1270c8f-b92c-4fbc-a522-b51f4d542309":{"Location":{"X":-18.369177859356874,"Y":9.172095800046662,"Z":0.0},"Height":3.0479999999995204,"Curve":{"discriminator":"Elements.Geometry.Line","Start":{"X":-18.369177859356874,"Y":9.172095800046662,"Z":3.0479999999995204},"End":{"X":-18.369177859356874,"Y":9.172095800046662,"Z":0.0}},"StartSetback":0.0,"EndSetback":0.0,"Profile":"6ac19a57-a00a-4b66-815a-0f3f264ccc71","Rotation":0.0,"Transform":{"Matrix":{"Components":[1.0,0.0,0.0,0.0,0.0,1.0,0.0,0.0,0.0,0.0,1.0,0.0]}},"Material":"13bef3c8-64c5-4283-a471-2571239cc14d","Representation":{"SolidOperations":[{"discriminator":"Elements.Geometry.Solids.Sweep","Profile":"6ac19a57-a00a-4b66-815a-0f3f264ccc71","Curve":{"discriminator":"Elements.Geometry.Line","Start":{"X":-18.369177859356874,"Y":9.172095800046662,"Z":3.0479999999995204},"End":{"X":-18.369177859356874,"Y":9.172095800046662,"Z":0.0}},"StartSetback":0.0,"EndSetback":0.0,"ProfileRotation":0.0,"IsVoid":false,"LocalTransform":null}]},"IsElementDefinition":false,"Id":"e1270c8f-b92c-4fbc-a522-b51f4d542309","Name":null,"discriminator":"Elements.Column"},"5352dd8f-2444-4429-9718-bc2a13c35d2e":{"Perimeter":{"discriminator":"Elements.Geometry.Polygon","Vertices":[{"X":-0.3048000000000002,"Y":0.3048000000000002,"Z":0.0},{"X":-0.3048000000000002,"Y":-0.3048000000000002,"Z":0.0},{"X":0.3048000000000002,"Y":-0.3048000000000002,"Z":0.0},{"X":0.3048000000000002,"Y":0.3048000000000002,"Z":0.0}]},"Voids":[],"Id":"5352dd8f-2444-4429-9718-bc2a13c35d2e","Name":null,"discriminator":"Elements.Geometry.Profile"},"5c9ba1c9-4b53-4def-b3e0-756eab8d0330":{"Location":{"X":-27.049392003900188,"Y":9.17209580004669,"Z":0.0},"Height":3.0479999999995204,"Curve":{"discriminator":"Elements.Geometry.Line","Start":{"X":-27.049392003900188,"Y":9.17209580004669,"Z":3.0479999999995204},"End":{"X":-27.049392003900188,"Y":9.17209580004669,"Z":0.0}},"StartSetback":0.0,"EndSetback":0.0,"Profile":"5352dd8f-2444-4429-9718-bc2a13c35d2e","Rotation":0.0,"Transform":{"Matrix":{"Components":[1.0,0.0,0.0,0.0,0.0,1.0,0.0,0.0,0.0,0.0,1.0,0.0]}},"Material":"13bef3c8-64c5-4283-a471-2571239cc14d","Representation":{"SolidOperations":[{"discriminator":"Elements.Geometry.Solids.Sweep","Profile":"5352dd8f-2444-4429-9718-bc2a13c35d2e","Curve":{"discriminator":"Elements.Geometry.Line","Start":{"X":-27.049392003900188,"Y":9.17209580004669,"Z":3.0479999999995204},"End":{"X":-27.049392003900188,"Y":9.17209580004669,"Z":0.0}},"StartSetback":0.0,"EndSetback":0.0,"ProfileRotation":0.0,"IsVoid":false,"LocalTransform":null}]},"IsElementDefinition":false,"Id":"5c9ba1c9-4b53-4def-b3e0-756eab8d0330","Name":null,"discriminator":"Elements.Column"},"498f702e-070c-4c25-a8b6-6aa1463a135c":{"Perimeter":{"discriminator":"Elements.Geometry.Polygon","Vertices":[{"X":0.14327107586498222,"Y":-0.3047999999999984,"Z":0.0},{"X":0.14327107586498578,"Y":0.3048000000000002,"Z":0.0},{"X":-0.3048000000000002,"Y":0.3048000000000002,"Z":0.0},{"X":-0.3048000000000002,"Y":-0.3047999999999984,"Z":0.0}]},"Voids":[],"Id":"498f702e-070c-4c25-a8b6-6aa1463a135c","Name":null,"discriminator":"Elements.Geometry.Profile"},"2cc24204-3084-4dad-8fb2-f57cf9893502":{"Location":{"X":-9.225177859356876,"Y":9.172095800046632,"Z":0.0},"Height":3.0479999999995204,"Curve":{"discriminator":"Elements.Geometry.Line","Start":{"X":-9.225177859356876,"Y":9.172095800046632,"Z":3.0479999999995204},"End":{"X":-9.225177859356876,"Y":9.172095800046632,"Z":0.0}},"StartSetback":0.0,"EndSetback":0.0,"Profile":"498f702e-070c-4c25-a8b6-6aa1463a135c","Rotation":0.0,"Transform":{"Matrix":{"Components":[1.0,0.0,0.0,0.0,0.0,1.0,0.0,0.0,0.0,0.0,1.0,0.0]}},"Material":"13bef3c8-64c5-4283-a471-2571239cc14d","Representation":{"SolidOperations":[{"discriminator":"Elements.Geometry.Solids.Sweep","Profile":"498f702e-070c-4c25-a8b6-6aa1463a135c","Curve":{"discriminator":"Elements.Geometry.Line","Start":{"X":-9.225177859356876,"Y":9.172095800046632,"Z":3.0479999999995204},"End":{"X":-9.225177859356876,"Y":9.172095800046632,"Z":0.0}},"StartSetback":0.0,"EndSetback":0.0,"ProfileRotation":0.0,"IsVoid":false,"LocalTransform":null}]},"IsElementDefinition":false,"Id":"2cc24204-3084-4dad-8fb2-f57cf9893502","Name":null,"discriminator":"Elements.Column"},"19f5c34d-b4ca-4ce4-a9ce-f328666d967b":{"Perimeter":{"discriminator":"Elements.Geometry.Polygon","Vertices":[{"X":-0.3048000000000002,"Y":0.3048000000000002,"Z":0.0},{"X":-0.3048000000000002,"Y":-0.3048000000000002,"Z":0.0},{"X":0.3048000000000002,"Y":-0.3048000000000002,"Z":0.0},{"X":0.3048000000000002,"Y":0.3048000000000002,"Z":0.0}]},"Voids":[],"Id":"19f5c34d-b4ca-4ce4-a9ce-f328666d967b","Name":null,"discriminator":"Elements.Geometry.Profile"},"dff61965-d561-4108-92c5-61722927db58":{"Location":{"X":18.2573373043617,"Y":9.172095800046542,"Z":0.0},"Height":3.0479999999995204,"Curve":{"discriminator":"Elements.Geometry.Line","Start":{"X":18.2573373043617,"Y":9.172095800046542,"Z":3.0479999999995204},"End":{"X":18.2573373043617,"Y":9.172095800046542,"Z":0.0}},"StartSetback":0.0,"EndSetback":0.0,"Profile":"19f5c34d-b4ca-4ce4-a9ce-f328666d967b","Rotation":0.0,"Transform":{"Matrix":{"Components":[1.0,0.0,0.0,0.0,0.0,1.0,0.0,0.0,0.0,0.0,1.0,0.0]}},"Material":"13bef3c8-64c5-4283-a471-2571239cc14d","Representation":{"SolidOperations":[{"discriminator":"Elements.Geometry.Solids.Sweep","Profile":"19f5c34d-b4ca-4ce4-a9ce-f328666d967b","Curve":{"discriminator":"Elements.Geometry.Line","Start":{"X":18.2573373043617,"Y":9.172095800046542,"Z":3.0479999999995204},"End":{"X":18.2573373043617,"Y":9.172095800046542,"Z":0.0}},"StartSetback":0.0,"EndSetback":0.0,"ProfileRotation":0.0,"IsVoid":false,"LocalTransform":null}]},"IsElementDefinition":false,"Id":"dff61965-d561-4108-92c5-61722927db58","Name":null,"discriminator":"Elements.Column"},"c2f13bdb-9598-40b6-911f-8011c2fe2589":{"Perimeter":{"discriminator":"Elements.Geometry.Polygon","Vertices":[{"X":-0.3048000000000002,"Y":0.3048000000000002,"Z":0.0},{"X":-0.3048000000000002,"Y":-0.3048000000000002,"Z":0.0},{"X":0.3048000000000002,"Y":-0.3048000000000002,"Z":0.0},{"X":0.3048000000000002,"Y":0.3048000000000002,"Z":0.0}]},"Voids":[],"Id":"c2f13bdb-9598-40b6-911f-8011c2fe2589","Name":null,"discriminator":"Elements.Geometry.Profile"},"c394e6a9-2f1b-4dfc-ad4b-d55fc21716c3":{"Location":{"X":26.36392579914185,"Y":9.172095800046518,"Z":0.0},"Height":3.0479999999995204,"Curve":{"discriminator":"Elements.Geometry.Line","Start":{"X":26.36392579914185,"Y":9.172095800046518,"Z":3.0479999999995204},"End":{"X":26.36392579914185,"Y":9.172095800046518,"Z":0.0}},"StartSetback":0.0,"EndSetback":0.0,"Profile":"c2f13bdb-9598-40b6-911f-8011c2fe2589","Rotation":0.0,"Transform":{"Matrix":{"Components":[1.0,0.0,0.0,0.0,0.0,1.0,0.0,0.0,0.0,0.0,1.0,0.0]}},"Material":"13bef3c8-64c5-4283-a471-2571239cc14d","Representation":{"SolidOperations":[{"discriminator":"Elements.Geometry.Solids.Sweep","Profile":"c2f13bdb-9598-40b6-911f-8011c2fe2589","Curve":{"discriminator":"Elements.Geometry.Line","Start":{"X":26.36392579914185,"Y":9.172095800046518,"Z":3.0479999999995204},"End":{"X":26.36392579914185,"Y":9.172095800046518,"Z":0.0}},"StartSetback":0.0,"EndSetback":0.0,"ProfileRotation":0.0,"IsVoid":false,"LocalTransform":null}]},"IsElementDefinition":false,"Id":"c394e6a9-2f1b-4dfc-ad4b-d55fc21716c3","Name":null,"discriminator":"Elements.Column"},"5eec109b-37c9-47f3-8234-4c2f434d10a4":{"Perimeter":{"discriminator":"Elements.Geometry.Polygon","Vertices":[{"X":-0.3048000000000002,"Y":0.30480000000000007,"Z":0.0},{"X":-0.3048000000000002,"Y":-0.3048,"Z":0.0},{"X":0.3048000000000002,"Y":-0.3048,"Z":0.0},{"X":0.3048000000000002,"Y":0.30480000000000007,"Z":0.0}]},"Voids":[],"Id":"5eec109b-37c9-47f3-8234-4c2f434d10a4","Name":null,"discriminator":"Elements.Geometry.Profile"},"8b1b80fd-75b2-4ebd-bd15-e76cd89f4141":{"Location":{"X":-18.369177859356892,"Y":0.1734095139960465,"Z":0.0},"Height":3.0479999999995204,"Curve":{"discriminator":"Elements.Geometry.Line","Start":{"X":-18.369177859356892,"Y":0.1734095139960465,"Z":3.0479999999995204},"End":{"X":-18.369177859356892,"Y":0.1734095139960465,"Z":0.0}},"StartSetback":0.0,"EndSetback":0.0,"Profile":"5eec109b-37c9-47f3-8234-4c2f434d10a4","Rotation":0.0,"Transform":{"Matrix":{"Components":[1.0,0.0,0.0,0.0,0.0,1.0,0.0,0.0,0.0,0.0,1.0,0.0]}},"Material":"13bef3c8-64c5-4283-a471-2571239cc14d","Representation":{"SolidOperations":[{"discriminator":"Elements.Geometry.Solids.Sweep","Profile":"5eec109b-37c9-47f3-8234-4c2f434d10a4","Curve":{"discriminator":"Elements.Geometry.Line","Start":{"X":-18.369177859356892,"Y":0.1734095139960465,"Z":3.0479999999995204},"End":{"X":-18.369177859356892,"Y":0.1734095139960465,"Z":0.0}},"StartSetback":0.0,"EndSetback":0.0,"ProfileRotation":0.0,"IsVoid":false,"LocalTransform":null}]},"IsElementDefinition":false,"Id":"8b1b80fd-75b2-4ebd-bd15-e76cd89f4141","Name":null,"discriminator":"Elements.Column"},"d53dfcd1-973f-496b-b15e-56fe1f3fddce":{"Perimeter":{"discriminator":"Elements.Geometry.Polygon","Vertices":[{"X":-0.3048000000000002,"Y":0.30480000000000007,"Z":0.0},{"X":-0.3048000000000002,"Y":-0.3048,"Z":0.0},{"X":0.3048000000000002,"Y":-0.3048,"Z":0.0},{"X":0.3048000000000002,"Y":0.30480000000000007,"Z":0.0}]},"Voids":[],"Id":"d53dfcd1-973f-496b-b15e-56fe1f3fddce","Name":null,"discriminator":"Elements.Geometry.Profile"},"1809449f-cdf8-4386-b857-46ca2939b682":{"Location":{"X":-27.049392003900202,"Y":0.17340951399607465,"Z":0.0},"Height":3.0479999999995204,"Curve":{"discriminator":"Elements.Geometry.Line","Start":{"X":-27.049392003900202,"Y":0.17340951399607465,"Z":3.0479999999995204},"End":{"X":-27.049392003900202,"Y":0.17340951399607465,"Z":0.0}},"StartSetback":0.0,"EndSetback":0.0,"Profile":"d53dfcd1-973f-496b-b15e-56fe1f3fddce","Rotation":0.0,"Transform":{"Matrix":{"Components":[1.0,0.0,0.0,0.0,0.0,1.0,0.0,0.0,0.0,0.0,1.0,0.0]}},"Material":"13bef3c8-64c5-4283-a471-2571239cc14d","Representation":{"SolidOperations":[{"discriminator":"Elements.Geometry.Solids.Sweep","Profile":"d53dfcd1-973f-496b-b15e-56fe1f3fddce","Curve":{"discriminator":"Elements.Geometry.Line","Start":{"X":-27.049392003900202,"Y":0.17340951399607465,"Z":3.0479999999995204},"End":{"X":-27.049392003900202,"Y":0.17340951399607465,"Z":0.0}},"StartSetback":0.0,"EndSetback":0.0,"ProfileRotation":0.0,"IsVoid":false,"LocalTransform":null}]},"IsElementDefinition":false,"Id":"1809449f-cdf8-4386-b857-46ca2939b682","Name":null,"discriminator":"Elements.Column"},"316eb8c6-a40a-41cc-8d11-742f3f0a1ebc":{"Perimeter":{"discriminator":"Elements.Geometry.Polygon","Vertices":[{"X":-0.10160000000000124,"Y":-0.3048,"Z":0.0},{"X":-0.10160000000000124,"Y":0.3048,"Z":0.0},{"X":-0.3048000000000002,"Y":0.3048,"Z":0.0},{"X":-0.3048000000000002,"Y":-0.3048,"Z":0.0}]},"Voids":[],"Id":"316eb8c6-a40a-41cc-8d11-742f3f0a1ebc","Name":null,"discriminator":"Elements.Geometry.Profile"},"62743f1b-b010-4299-8278-49903874d354":{"Location":{"X":-11.39199039924109,"Y":0.17340951399602317,"Z":0.0},"Height":3.0479999999995204,"Curve":{"discriminator":"Elements.Geometry.Line","Start":{"X":-11.39199039924109,"Y":0.17340951399602317,"Z":3.0479999999995204},"End":{"X":-11.39199039924109,"Y":0.17340951399602317,"Z":0.0}},"StartSetback":0.0,"EndSetback":0.0,"Profile":"316eb8c6-a40a-41cc-8d11-742f3f0a1ebc","Rotation":0.0,"Transform":{"Matrix":{"Components":[1.0,0.0,0.0,0.0,0.0,1.0,0.0,0.0,0.0,0.0,1.0,0.0]}},"Material":"13bef3c8-64c5-4283-a471-2571239cc14d","Representation":{"SolidOperations":[{"discriminator":"Elements.Geometry.Solids.Sweep","Profile":"316eb8c6-a40a-41cc-8d11-742f3f0a1ebc","Curve":{"discriminator":"Elements.Geometry.Line","Start":{"X":-11.39199039924109,"Y":0.17340951399602317,"Z":3.0479999999995204},"End":{"X":-11.39199039924109,"Y":0.17340951399602317,"Z":0.0}},"StartSetback":0.0,"EndSetback":0.0,"ProfileRotation":0.0,"IsVoid":false,"LocalTransform":null}]},"IsElementDefinition":false,"Id":"62743f1b-b010-4299-8278-49903874d354","Name":null,"discriminator":"Elements.Column"},"f9ec2533-0ec4-4b15-a7b2-1fef3c68c6f5":{"Perimeter":{"discriminator":"Elements.Geometry.Polygon","Vertices":[{"X":-0.3047999999999999,"Y":0.3048,"Z":0.0},{"X":-0.3047999999999999,"Y":-0.30480000000000007,"Z":0.0},{"X":0.30480000000000007,"Y":-0.30480000000000007,"Z":0.0},{"X":0.30480000000000007,"Y":0.3048,"Z":0.0}]},"Voids":[],"Id":"f9ec2533-0ec4-4b15-a7b2-1fef3c68c6f5","Name":null,"discriminator":"Elements.Geometry.Profile"},"d4486490-6973-4d4e-a425-925a96b2546d":{"Location":{"X":0.6548576202753799,"Y":0.37062962636410685,"Z":0.0},"Height":3.0479999999995204,"Curve":{"discriminator":"Elements.Geometry.Line","Start":{"X":0.6548576202753799,"Y":0.37062962636410685,"Z":3.0479999999995204},"End":{"X":0.6548576202753799,"Y":0.37062962636410685,"Z":0.0}},"StartSetback":0.0,"EndSetback":0.0,"Profile":"f9ec2533-0ec4-4b15-a7b2-1fef3c68c6f5","Rotation":0.0,"Transform":{"Matrix":{"Components":[1.0,0.0,0.0,0.0,0.0,1.0,0.0,0.0,0.0,0.0,1.0,0.0]}},"Material":"13bef3c8-64c5-4283-a471-2571239cc14d","Representation":{"SolidOperations":[{"discriminator":"Elements.Geometry.Solids.Sweep","Profile":"f9ec2533-0ec4-4b15-a7b2-1fef3c68c6f5","Curve":{"discriminator":"Elements.Geometry.Line","Start":{"X":0.6548576202753799,"Y":0.37062962636410685,"Z":3.0479999999995204},"End":{"X":0.6548576202753799,"Y":0.37062962636410685,"Z":0.0}},"StartSetback":0.0,"EndSetback":0.0,"ProfileRotation":0.0,"IsVoid":false,"LocalTransform":null}]},"IsElementDefinition":false,"Id":"d4486490-6973-4d4e-a425-925a96b2546d","Name":null,"discriminator":"Elements.Column"},"3cb38843-fcd6-4470-97d9-c21fa7fabcb8":{"Perimeter":{"discriminator":"Elements.Geometry.Polygon","Vertices":[{"X":-0.3048000000000002,"Y":0.3048,"Z":0.0},{"X":-0.3048000000000002,"Y":-0.3048,"Z":0.0},{"X":0.3048000000000002,"Y":-0.3048,"Z":0.0},{"X":0.3048000000000002,"Y":0.3048,"Z":0.0}]},"Voids":[],"Id":"3cb38843-fcd6-4470-97d9-c21fa7fabcb8","Name":null,"discriminator":"Elements.Geometry.Profile"},"0a4ba72d-b525-464c-876a-0a4597f04611":{"Location":{"X":8.890598479666068,"Y":0.17340951399595556,"Z":0.0},"Height":3.0479999999995204,"Curve":{"discriminator":"Elements.Geometry.Line","Start":{"X":8.890598479666068,"Y":0.17340951399595556,"Z":3.0479999999995204},"End":{"X":8.890598479666068,"Y":0.17340951399595556,"Z":0.0}},"StartSetback":0.0,"EndSetback":0.0,"Profile":"3cb38843-fcd6-4470-97d9-c21fa7fabcb8","Rotation":0.0,"Transform":{"Matrix":{"Components":[1.0,0.0,0.0,0.0,0.0,1.0,0.0,0.0,0.0,0.0,1.0,0.0]}},"Material":"13bef3c8-64c5-4283-a471-2571239cc14d","Representation":{"SolidOperations":[{"discriminator":"Elements.Geometry.Solids.Sweep","Profile":"3cb38843-fcd6-4470-97d9-c21fa7fabcb8","Curve":{"discriminator":"Elements.Geometry.Line","Start":{"X":8.890598479666068,"Y":0.17340951399595556,"Z":3.0479999999995204},"End":{"X":8.890598479666068,"Y":0.17340951399595556,"Z":0.0}},"StartSetback":0.0,"EndSetback":0.0,"ProfileRotation":0.0,"IsVoid":false,"LocalTransform":null}]},"IsElementDefinition":false,"Id":"0a4ba72d-b525-464c-876a-0a4597f04611","Name":null,"discriminator":"Elements.Column"},"c90c2c1a-65de-4dc7-bad0-b931f1ee8124":{"Perimeter":{"discriminator":"Elements.Geometry.Polygon","Vertices":[{"X":-0.3048000000000002,"Y":0.30480000000000007,"Z":0.0},{"X":-0.3048000000000002,"Y":-0.3048,"Z":0.0},{"X":0.30479999999999663,"Y":-0.3048,"Z":0.0},{"X":0.30479999999999663,"Y":0.30480000000000007,"Z":0.0}]},"Voids":[],"Id":"c90c2c1a-65de-4dc7-bad0-b931f1ee8124","Name":null,"discriminator":"Elements.Geometry.Profile"},"10c43b2d-3b3e-4b63-9f84-6e099626744b":{"Location":{"X":18.257337304361688,"Y":0.17340951399592522,"Z":0.0},"Height":3.0479999999995204,"Curve":{"discriminator":"Elements.Geometry.Line","Start":{"X":18.257337304361688,"Y":0.17340951399592522,"Z":3.0479999999995204},"End":{"X":18.257337304361688,"Y":0.17340951399592522,"Z":0.0}},"StartSetback":0.0,"EndSetback":0.0,"Profile":"c90c2c1a-65de-4dc7-bad0-b931f1ee8124","Rotation":0.0,"Transform":{"Matrix":{"Components":[1.0,0.0,0.0,0.0,0.0,1.0,0.0,0.0,0.0,0.0,1.0,0.0]}},"Material":"13bef3c8-64c5-4283-a471-2571239cc14d","Representation":{"SolidOperations":[{"discriminator":"Elements.Geometry.Solids.Sweep","Profile":"c90c2c1a-65de-4dc7-bad0-b931f1ee8124","Curve":{"discriminator":"Elements.Geometry.Line","Start":{"X":18.257337304361688,"Y":0.17340951399592522,"Z":3.0479999999995204},"End":{"X":18.257337304361688,"Y":0.17340951399592522,"Z":0.0}},"StartSetback":0.0,"EndSetback":0.0,"ProfileRotation":0.0,"IsVoid":false,"LocalTransform":null}]},"IsElementDefinition":false,"Id":"10c43b2d-3b3e-4b63-9f84-6e099626744b","Name":null,"discriminator":"Elements.Column"},"42eef6bb-2f54-4fbd-a1f3-ae64890b17b6":{"Perimeter":{"discriminator":"Elements.Geometry.Polygon","Vertices":[{"X":-0.3048000000000002,"Y":0.30480000000000007,"Z":0.0},{"X":-0.3048000000000002,"Y":-0.3048,"Z":0.0},{"X":0.3048000000000002,"Y":-0.3048,"Z":0.0},{"X":0.3048000000000002,"Y":0.30480000000000007,"Z":0.0}]},"Voids":[],"Id":"42eef6bb-2f54-4fbd-a1f3-ae64890b17b6","Name":null,"discriminator":"Elements.Geometry.Profile"},"a404c05c-c64b-4369-ac1e-8c874d6aeb9a":{"Location":{"X":26.363925799141832,"Y":0.1734095139959014,"Z":0.0},"Height":3.0479999999995204,"Curve":{"discriminator":"Elements.Geometry.Line","Start":{"X":26.363925799141832,"Y":0.1734095139959014,"Z":3.0479999999995204},"End":{"X":26.363925799141832,"Y":0.1734095139959014,"Z":0.0}},"StartSetback":0.0,"EndSetback":0.0,"Profile":"42eef6bb-2f54-4fbd-a1f3-ae64890b17b6","Rotation":0.0,"Transform":{"Matrix":{"Components":[1.0,0.0,0.0,0.0,0.0,1.0,0.0,0.0,0.0,0.0,1.0,0.0]}},"Material":"13bef3c8-64c5-4283-a471-2571239cc14d","Representation":{"SolidOperations":[{"discriminator":"Elements.Geometry.Solids.Sweep","Profile":"42eef6bb-2f54-4fbd-a1f3-ae64890b17b6","Curve":{"discriminator":"Elements.Geometry.Line","Start":{"X":26.363925799141832,"Y":0.1734095139959014,"Z":3.0479999999995204},"End":{"X":26.363925799141832,"Y":0.1734095139959014,"Z":0.0}},"StartSetback":0.0,"EndSetback":0.0,"ProfileRotation":0.0,"IsVoid":false,"LocalTransform":null}]},"IsElementDefinition":false,"Id":"a404c05c-c64b-4369-ac1e-8c874d6aeb9a","Name":null,"discriminator":"Elements.Column"},"4f691897-d2cd-4e17-b939-3cb9773903ba":{"Perimeter":{"discriminator":"Elements.Geometry.Polygon","Vertices":[{"X":-0.3048000000000002,"Y":0.3047999999999984,"Z":0.0},{"X":-0.3048000000000002,"Y":-0.3048000000000002,"Z":0.0},{"X":0.3048000000000002,"Y":-0.3048000000000002,"Z":0.0},{"X":0.3048000000000002,"Y":0.3047999999999984,"Z":0.0}]},"Voids":[],"Id":"4f691897-d2cd-4e17-b939-3cb9773903ba","Name":null,"discriminator":"Elements.Geometry.Profile"},"53e80570-221a-457a-8f90-6d6e02c49db0":{"Location":{"X":-18.369177859356906,"Y":-8.820971180529998,"Z":0.0},"Height":3.0479999999995204,"Curve":{"discriminator":"Elements.Geometry.Line","Start":{"X":-18.369177859356906,"Y":-8.820971180529998,"Z":3.0479999999995204},"End":{"X":-18.369177859356906,"Y":-8.820971180529998,"Z":0.0}},"StartSetback":0.0,"EndSetback":0.0,"Profile":"4f691897-d2cd-4e17-b939-3cb9773903ba","Rotation":0.0,"Transform":{"Matrix":{"Components":[1.0,0.0,0.0,0.0,0.0,1.0,0.0,0.0,0.0,0.0,1.0,0.0]}},"Material":"13bef3c8-64c5-4283-a471-2571239cc14d","Representation":{"SolidOperations":[{"discriminator":"Elements.Geometry.Solids.Sweep","Profile":"4f691897-d2cd-4e17-b939-3cb9773903ba","Curve":{"discriminator":"Elements.Geometry.Line","Start":{"X":-18.369177859356906,"Y":-8.820971180529998,"Z":3.0479999999995204},"End":{"X":-18.369177859356906,"Y":-8.820971180529998,"Z":0.0}},"StartSetback":0.0,"EndSetback":0.0,"ProfileRotation":0.0,"IsVoid":false,"LocalTransform":null}]},"IsElementDefinition":false,"Id":"53e80570-221a-457a-8f90-6d6e02c49db0","Name":null,"discriminator":"Elements.Column"},"3a4ac6bb-8d1d-4f71-9592-4f8afe5659cc":{"Perimeter":{"discriminator":"Elements.Geometry.Polygon","Vertices":[{"X":-0.3048000000000002,"Y":0.3048000000000002,"Z":0.0},{"X":-0.3048000000000002,"Y":-0.3048000000000002,"Z":0.0},{"X":0.3048000000000002,"Y":-0.3048000000000002,"Z":0.0},{"X":0.3048000000000002,"Y":0.3048000000000002,"Z":0.0}]},"Voids":[],"Id":"3a4ac6bb-8d1d-4f71-9592-4f8afe5659cc","Name":null,"discriminator":"Elements.Geometry.Profile"},"554aa773-628d-4a9d-a873-161a2a9a1580":{"Location":{"X":-27.04939200390022,"Y":-8.820971180529972,"Z":0.0},"Height":3.0479999999995204,"Curve":{"discriminator":"Elements.Geometry.Line","Start":{"X":-27.04939200390022,"Y":-8.820971180529972,"Z":3.0479999999995204},"End":{"X":-27.04939200390022,"Y":-8.820971180529972,"Z":0.0}},"StartSetback":0.0,"EndSetback":0.0,"Profile":"3a4ac6bb-8d1d-4f71-9592-4f8afe5659cc","Rotation":0.0,"Transform":{"Matrix":{"Components":[1.0,0.0,0.0,0.0,0.0,1.0,0.0,0.0,0.0,0.0,1.0,0.0]}},"Material":"13bef3c8-64c5-4283-a471-2571239cc14d","Representation":{"SolidOperations":[{"discriminator":"Elements.Geometry.Solids.Sweep","Profile":"3a4ac6bb-8d1d-4f71-9592-4f8afe5659cc","Curve":{"discriminator":"Elements.Geometry.Line","Start":{"X":-27.04939200390022,"Y":-8.820971180529972,"Z":3.0479999999995204},"End":{"X":-27.04939200390022,"Y":-8.820971180529972,"Z":0.0}},"StartSetback":0.0,"EndSetback":0.0,"ProfileRotation":0.0,"IsVoid":false,"LocalTransform":null}]},"IsElementDefinition":false,"Id":"554aa773-628d-4a9d-a873-161a2a9a1580","Name":null,"discriminator":"Elements.Column"},"d097ef0b-cb04-4a63-a10c-18a4c9ab04f6":{"Perimeter":{"discriminator":"Elements.Geometry.Polygon","Vertices":[{"X":-0.3048000000000002,"Y":0.3048000000000002,"Z":0.0},{"X":-0.3048000000000002,"Y":-0.3047999999999984,"Z":0.0},{"X":0.3048000000000002,"Y":-0.3047999999999984,"Z":0.0},{"X":0.3048000000000002,"Y":0.3048000000000002,"Z":0.0}]},"Voids":[],"Id":"d097ef0b-cb04-4a63-a10c-18a4c9ab04f6","Name":null,"discriminator":"Elements.Geometry.Profile"},"806b90b8-2144-4cfd-81ed-10a37dfd6976":{"Location":{"X":-9.225177859356906,"Y":-8.82097118053003,"Z":0.0},"Height":3.0479999999995204,"Curve":{"discriminator":"Elements.Geometry.Line","Start":{"X":-9.225177859356906,"Y":-8.82097118053003,"Z":3.0479999999995204},"End":{"X":-9.225177859356906,"Y":-8.82097118053003,"Z":0.0}},"StartSetback":0.0,"EndSetback":0.0,"Profile":"d097ef0b-cb04-4a63-a10c-18a4c9ab04f6","Rotation":0.0,"Transform":{"Matrix":{"Components":[1.0,0.0,0.0,0.0,0.0,1.0,0.0,0.0,0.0,0.0,1.0,0.0]}},"Material":"13bef3c8-64c5-4283-a471-2571239cc14d","Representation":{"SolidOperations":[{"discriminator":"Elements.Geometry.Solids.Sweep","Profile":"d097ef0b-cb04-4a63-a10c-18a4c9ab04f6","Curve":{"discriminator":"Elements.Geometry.Line","Start":{"X":-9.225177859356906,"Y":-8.82097118053003,"Z":3.0479999999995204},"End":{"X":-9.225177859356906,"Y":-8.82097118053003,"Z":0.0}},"StartSetback":0.0,"EndSetback":0.0,"ProfileRotation":0.0,"IsVoid":false,"LocalTransform":null}]},"IsElementDefinition":false,"Id":"806b90b8-2144-4cfd-81ed-10a37dfd6976","Name":null,"discriminator":"Elements.Column"},"b94c0ed8-ff3f-4e7e-b24c-6483da6f5249":{"Perimeter":{"discriminator":"Elements.Geometry.Polygon","Vertices":[{"X":-0.3048,"Y":0.3048000000000002,"Z":0.0},{"X":-0.3048,"Y":-0.3047999999999984,"Z":0.0},{"X":0.3048,"Y":-0.3047999999999984,"Z":0.0},{"X":0.3048,"Y":0.3048000000000002,"Z":0.0}]},"Voids":[],"Id":"b94c0ed8-ff3f-4e7e-b24c-6483da6f5249","Name":null,"discriminator":"Elements.Geometry.Profile"},"c7cb8e58-4771-4414-98ee-ec4cd4237020":{"Location":{"X":-0.0811778593569052,"Y":-8.82097118053006,"Z":0.0},"Height":3.0479999999995204,"Curve":{"discriminator":"Elements.Geometry.Line","Start":{"X":-0.0811778593569052,"Y":-8.82097118053006,"Z":3.0479999999995204},"End":{"X":-0.0811778593569052,"Y":-8.82097118053006,"Z":0.0}},"StartSetback":0.0,"EndSetback":0.0,"Profile":"b94c0ed8-ff3f-4e7e-b24c-6483da6f5249","Rotation":0.0,"Transform":{"Matrix":{"Components":[1.0,0.0,0.0,0.0,0.0,1.0,0.0,0.0,0.0,0.0,1.0,0.0]}},"Material":"13bef3c8-64c5-4283-a471-2571239cc14d","Representation":{"SolidOperations":[{"discriminator":"Elements.Geometry.Solids.Sweep","Profile":"b94c0ed8-ff3f-4e7e-b24c-6483da6f5249","Curve":{"discriminator":"Elements.Geometry.Line","Start":{"X":-0.0811778593569052,"Y":-8.82097118053006,"Z":3.0479999999995204},"End":{"X":-0.0811778593569052,"Y":-8.82097118053006,"Z":0.0}},"StartSetback":0.0,"EndSetback":0.0,"ProfileRotation":0.0,"IsVoid":false,"LocalTransform":null}]},"IsElementDefinition":false,"Id":"c7cb8e58-4771-4414-98ee-ec4cd4237020","Name":null,"discriminator":"Elements.Column"},"5a70a242-d2c8-433d-9374-f736dc361ed1":{"Perimeter":{"discriminator":"Elements.Geometry.Polygon","Vertices":[{"X":-0.3047999999999984,"Y":0.3048000000000002,"Z":0.0},{"X":-0.3047999999999984,"Y":-0.3048000000000002,"Z":0.0},{"X":0.3048000000000002,"Y":-0.3048000000000002,"Z":0.0},{"X":0.3048000000000002,"Y":0.3048000000000002,"Z":0.0}]},"Voids":[],"Id":"5a70a242-d2c8-433d-9374-f736dc361ed1","Name":null,"discriminator":"Elements.Geometry.Profile"},"f75ee4d1-5df0-4289-b68a-0fc99029f878":{"Location":{"X":8.890598479666052,"Y":-8.82097118053009,"Z":0.0},"Height":3.0479999999995204,"Curve":{"discriminator":"Elements.Geometry.Line","Start":{"X":8.890598479666052,"Y":-8.82097118053009,"Z":3.0479999999995204},"End":{"X":8.890598479666052,"Y":-8.82097118053009,"Z":0.0}},"StartSetback":0.0,"EndSetback":0.0,"Profile":"5a70a242-d2c8-433d-9374-f736dc361ed1","Rotation":0.0,"Transform":{"Matrix":{"Components":[1.0,0.0,0.0,0.0,0.0,1.0,0.0,0.0,0.0,0.0,1.0,0.0]}},"Material":"13bef3c8-64c5-4283-a471-2571239cc14d","Representation":{"SolidOperations":[{"discriminator":"Elements.Geometry.Solids.Sweep","Profile":"5a70a242-d2c8-433d-9374-f736dc361ed1","Curve":{"discriminator":"Elements.Geometry.Line","Start":{"X":8.890598479666052,"Y":-8.82097118053009,"Z":3.0479999999995204},"End":{"X":8.890598479666052,"Y":-8.82097118053009,"Z":0.0}},"StartSetback":0.0,"EndSetback":0.0,"ProfileRotation":0.0,"IsVoid":false,"LocalTransform":null}]},"IsElementDefinition":false,"Id":"f75ee4d1-5df0-4289-b68a-0fc99029f878","Name":null,"discriminator":"Elements.Column"},"402d03d7-05b2-4dcd-8dd5-040c324b2f83":{"Perimeter":{"discriminator":"Elements.Geometry.Polygon","Vertices":[{"X":-0.3048000000000002,"Y":0.3048000000000002,"Z":0.0},{"X":-0.3048000000000002,"Y":-0.3048000000000002,"Z":0.0},{"X":0.3048000000000002,"Y":-0.3048000000000002,"Z":0.0},{"X":0.3048000000000002,"Y":0.3048000000000002,"Z":0.0}]},"Voids":[],"Id":"402d03d7-05b2-4dcd-8dd5-040c324b2f83","Name":null,"discriminator":"Elements.Geometry.Profile"},"045c1c98-1092-459d-af33-14815fda2810":{"Location":{"X":18.25733730436167,"Y":-8.82097118053012,"Z":0.0},"Height":3.0479999999995204,"Curve":{"discriminator":"Elements.Geometry.Line","Start":{"X":18.25733730436167,"Y":-8.82097118053012,"Z":3.0479999999995204},"End":{"X":18.25733730436167,"Y":-8.82097118053012,"Z":0.0}},"StartSetback":0.0,"EndSetback":0.0,"Profile":"402d03d7-05b2-4dcd-8dd5-040c324b2f83","Rotation":0.0,"Transform":{"Matrix":{"Components":[1.0,0.0,0.0,0.0,0.0,1.0,0.0,0.0,0.0,0.0,1.0,0.0]}},"Material":"13bef3c8-64c5-4283-a471-2571239cc14d","Representation":{"SolidOperations":[{"discriminator":"Elements.Geometry.Solids.Sweep","Profile":"402d03d7-05b2-4dcd-8dd5-040c324b2f83","Curve":{"discriminator":"Elements.Geometry.Line","Start":{"X":18.25733730436167,"Y":-8.82097118053012,"Z":3.0479999999995204},"End":{"X":18.25733730436167,"Y":-8.82097118053012,"Z":0.0}},"StartSetback":0.0,"EndSetback":0.0,"ProfileRotation":0.0,"IsVoid":false,"LocalTransform":null}]},"IsElementDefinition":false,"Id":"045c1c98-1092-459d-af33-14815fda2810","Name":null,"discriminator":"Elements.Column"},"11499069-8321-46f0-9bb0-3e988e361791":{"Perimeter":{"discriminator":"Elements.Geometry.Polygon","Vertices":[{"X":-0.3048000000000002,"Y":0.3048000000000002,"Z":0.0},{"X":-0.3048000000000002,"Y":-0.3048000000000002,"Z":0.0},{"X":0.30479999999999663,"Y":-0.3048000000000002,"Z":0.0},{"X":0.30479999999999663,"Y":0.3048000000000002,"Z":0.0}]},"Voids":[],"Id":"11499069-8321-46f0-9bb0-3e988e361791","Name":null,"discriminator":"Elements.Geometry.Profile"},"9b3f2831-194a-4d52-b73c-3198a184cf2e":{"Location":{"X":26.363925799141818,"Y":-8.820971180530144,"Z":0.0},"Height":3.0479999999995204,"Curve":{"discriminator":"Elements.Geometry.Line","Start":{"X":26.363925799141818,"Y":-8.820971180530144,"Z":3.0479999999995204},"End":{"X":26.363925799141818,"Y":-8.820971180530144,"Z":0.0}},"StartSetback":0.0,"EndSetback":0.0,"Profile":"11499069-8321-46f0-9bb0-3e988e361791","Rotation":0.0,"Transform":{"Matrix":{"Components":[1.0,0.0,0.0,0.0,0.0,1.0,0.0,0.0,0.0,0.0,1.0,0.0]}},"Material":"13bef3c8-64c5-4283-a471-2571239cc14d","Representation":{"SolidOperations":[{"discriminator":"Elements.Geometry.Solids.Sweep","Profile":"11499069-8321-46f0-9bb0-3e988e361791","Curve":{"discriminator":"Elements.Geometry.Line","Start":{"X":26.363925799141818,"Y":-8.820971180530144,"Z":3.0479999999995204},"End":{"X":26.363925799141818,"Y":-8.820971180530144,"Z":0.0}},"StartSetback":0.0,"EndSetback":0.0,"ProfileRotation":0.0,"IsVoid":false,"LocalTransform":null}]},"IsElementDefinition":false,"Id":"9b3f2831-194a-4d52-b73c-3198a184cf2e","Name":null,"discriminator":"Elements.Column"},"734024c9-29e1-41c7-bff6-326385786541":{"Perimeter":{"discriminator":"Elements.Geometry.Polygon","Vertices":[{"X":-0.3048000000000002,"Y":0.3048000000000002,"Z":0.0},{"X":-0.3048000000000002,"Y":-0.3048000000000002,"Z":0.0},{"X":0.3048000000000002,"Y":-0.3048000000000002,"Z":0.0},{"X":0.3048000000000002,"Y":0.3048000000000002,"Z":0.0}]},"Voids":[],"Id":"734024c9-29e1-41c7-bff6-326385786541","Name":null,"discriminator":"Elements.Geometry.Profile"},"37cdfdb0-5ee0-415a-878d-cf3283324aa0":{"Location":{"X":-18.36917785935692,"Y":-17.82289610231061,"Z":0.0},"Height":3.0479999999995204,"Curve":{"discriminator":"Elements.Geometry.Line","Start":{"X":-18.36917785935692,"Y":-17.82289610231061,"Z":3.0479999999995204},"End":{"X":-18.36917785935692,"Y":-17.82289610231061,"Z":0.0}},"StartSetback":0.0,"EndSetback":0.0,"Profile":"734024c9-29e1-41c7-bff6-326385786541","Rotation":0.0,"Transform":{"Matrix":{"Components":[1.0,0.0,0.0,0.0,0.0,1.0,0.0,0.0,0.0,0.0,1.0,0.0]}},"Material":"13bef3c8-64c5-4283-a471-2571239cc14d","Representation":{"SolidOperations":[{"discriminator":"Elements.Geometry.Solids.Sweep","Profile":"734024c9-29e1-41c7-bff6-326385786541","Curve":{"discriminator":"Elements.Geometry.Line","Start":{"X":-18.36917785935692,"Y":-17.82289610231061,"Z":3.0479999999995204},"End":{"X":-18.36917785935692,"Y":-17.82289610231061,"Z":0.0}},"StartSetback":0.0,"EndSetback":0.0,"ProfileRotation":0.0,"IsVoid":false,"LocalTransform":null}]},"IsElementDefinition":false,"Id":"37cdfdb0-5ee0-415a-878d-cf3283324aa0","Name":null,"discriminator":"Elements.Column"},"12d3b730-9742-45b7-ade5-5726c0261a90":{"Perimeter":{"discriminator":"Elements.Geometry.Polygon","Vertices":[{"X":-0.3048000000000002,"Y":0.3048000000000002,"Z":0.0},{"X":-0.3048000000000002,"Y":-0.3048000000000002,"Z":0.0},{"X":0.3048000000000002,"Y":-0.3048000000000002,"Z":0.0},{"X":0.3048000000000002,"Y":0.3048000000000002,"Z":0.0}]},"Voids":[],"Id":"12d3b730-9742-45b7-ade5-5726c0261a90","Name":null,"discriminator":"Elements.Geometry.Profile"},"c1ff1ef5-cae6-4382-a1ec-b1b0af67ad93":{"Location":{"X":-27.049392003900238,"Y":-17.822896102310583,"Z":0.0},"Height":3.0479999999995204,"Curve":{"discriminator":"Elements.Geometry.Line","Start":{"X":-27.049392003900238,"Y":-17.822896102310583,"Z":3.0479999999995204},"End":{"X":-27.049392003900238,"Y":-17.822896102310583,"Z":0.0}},"StartSetback":0.0,"EndSetback":0.0,"Profile":"12d3b730-9742-45b7-ade5-5726c0261a90","Rotation":0.0,"Transform":{"Matrix":{"Components":[1.0,0.0,0.0,0.0,0.0,1.0,0.0,0.0,0.0,0.0,1.0,0.0]}},"Material":"13bef3c8-64c5-4283-a471-2571239cc14d","Representation":{"SolidOperations":[{"discriminator":"Elements.Geometry.Solids.Sweep","Profile":"12d3b730-9742-45b7-ade5-5726c0261a90","Curve":{"discriminator":"Elements.Geometry.Line","Start":{"X":-27.049392003900238,"Y":-17.822896102310583,"Z":3.0479999999995204},"End":{"X":-27.049392003900238,"Y":-17.822896102310583,"Z":0.0}},"StartSetback":0.0,"EndSetback":0.0,"ProfileRotation":0.0,"IsVoid":false,"LocalTransform":null}]},"IsElementDefinition":false,"Id":"c1ff1ef5-cae6-4382-a1ec-b1b0af67ad93","Name":null,"discriminator":"Elements.Column"},"ceb8f3ff-1830-4ae1-987e-9001715defd7":{"Perimeter":{"discriminator":"Elements.Geometry.Polygon","Vertices":[{"X":-0.3048000000000002,"Y":0.3048000000000002,"Z":0.0},{"X":-0.3048000000000002,"Y":-0.3048000000000002,"Z":0.0},{"X":0.3048000000000002,"Y":-0.3048000000000002,"Z":0.0},{"X":0.3048000000000002,"Y":0.3048000000000002,"Z":0.0}]},"Voids":[],"Id":"ceb8f3ff-1830-4ae1-987e-9001715defd7","Name":null,"discriminator":"Elements.Geometry.Profile"},"04435c2c-2ef7-42ae-831a-ae67d80eddff":{"Location":{"X":-9.22517785935692,"Y":-17.822896102310644,"Z":0.0},"Height":3.0479999999995204,"Curve":{"discriminator":"Elements.Geometry.Line","Start":{"X":-9.22517785935692,"Y":-17.822896102310644,"Z":3.0479999999995204},"End":{"X":-9.22517785935692,"Y":-17.822896102310644,"Z":0.0}},"StartSetback":0.0,"EndSetback":0.0,"Profile":"ceb8f3ff-1830-4ae1-987e-9001715defd7","Rotation":0.0,"Transform":{"Matrix":{"Components":[1.0,0.0,0.0,0.0,0.0,1.0,0.0,0.0,0.0,0.0,1.0,0.0]}},"Material":"13bef3c8-64c5-4283-a471-2571239cc14d","Representation":{"SolidOperations":[{"discriminator":"Elements.Geometry.Solids.Sweep","Profile":"ceb8f3ff-1830-4ae1-987e-9001715defd7","Curve":{"discriminator":"Elements.Geometry.Line","Start":{"X":-9.22517785935692,"Y":-17.822896102310644,"Z":3.0479999999995204},"End":{"X":-9.22517785935692,"Y":-17.822896102310644,"Z":0.0}},"StartSetback":0.0,"EndSetback":0.0,"ProfileRotation":0.0,"IsVoid":false,"LocalTransform":null}]},"IsElementDefinition":false,"Id":"04435c2c-2ef7-42ae-831a-ae67d80eddff","Name":null,"discriminator":"Elements.Column"},"f8cc29e7-f05e-47df-842c-138b758e3836":{"Perimeter":{"discriminator":"Elements.Geometry.Polygon","Vertices":[{"X":-0.3048,"Y":0.3048000000000002,"Z":0.0},{"X":-0.3048,"Y":-0.3048000000000002,"Z":0.0},{"X":0.3048,"Y":-0.3048000000000002,"Z":0.0},{"X":0.3048,"Y":0.3048000000000002,"Z":0.0}]},"Voids":[],"Id":"f8cc29e7-f05e-47df-842c-138b758e3836","Name":null,"discriminator":"Elements.Geometry.Profile"},"77687129-0023-4b48-9af6-aecfb49a391b":{"Location":{"X":-0.08117785935692036,"Y":-17.822896102310672,"Z":0.0},"Height":3.0479999999995204,"Curve":{"discriminator":"Elements.Geometry.Line","Start":{"X":-0.08117785935692036,"Y":-17.822896102310672,"Z":3.0479999999995204},"End":{"X":-0.08117785935692036,"Y":-17.822896102310672,"Z":0.0}},"StartSetback":0.0,"EndSetback":0.0,"Profile":"f8cc29e7-f05e-47df-842c-138b758e3836","Rotation":0.0,"Transform":{"Matrix":{"Components":[1.0,0.0,0.0,0.0,0.0,1.0,0.0,0.0,0.0,0.0,1.0,0.0]}},"Material":"13bef3c8-64c5-4283-a471-2571239cc14d","Representation":{"SolidOperations":[{"discriminator":"Elements.Geometry.Solids.Sweep","Profile":"f8cc29e7-f05e-47df-842c-138b758e3836","Curve":{"discriminator":"Elements.Geometry.Line","Start":{"X":-0.08117785935692036,"Y":-17.822896102310672,"Z":3.0479999999995204},"End":{"X":-0.08117785935692036,"Y":-17.822896102310672,"Z":0.0}},"StartSetback":0.0,"EndSetback":0.0,"ProfileRotation":0.0,"IsVoid":false,"LocalTransform":null}]},"IsElementDefinition":false,"Id":"77687129-0023-4b48-9af6-aecfb49a391b","Name":null,"discriminator":"Elements.Column"},"c87c1d32-82eb-4ef0-9055-e961bf315fbf":{"Perimeter":{"discriminator":"Elements.Geometry.Polygon","Vertices":[{"X":-0.3048000000000002,"Y":0.3048000000000002,"Z":0.0},{"X":-0.3048000000000002,"Y":-0.3048000000000002,"Z":0.0},{"X":0.3048000000000002,"Y":-0.3048000000000002,"Z":0.0},{"X":0.3048000000000002,"Y":0.3048000000000002,"Z":0.0}]},"Voids":[],"Id":"c87c1d32-82eb-4ef0-9055-e961bf315fbf","Name":null,"discriminator":"Elements.Geometry.Profile"},"622ea955-28f4-4195-9698-1a831c6e789f":{"Location":{"X":8.890598479666037,"Y":-17.822896102310704,"Z":0.0},"Height":3.0479999999995204,"Curve":{"discriminator":"Elements.Geometry.Line","Start":{"X":8.890598479666037,"Y":-17.822896102310704,"Z":3.0479999999995204},"End":{"X":8.890598479666037,"Y":-17.822896102310704,"Z":0.0}},"StartSetback":0.0,"EndSetback":0.0,"Profile":"c87c1d32-82eb-4ef0-9055-e961bf315fbf","Rotation":0.0,"Transform":{"Matrix":{"Components":[1.0,0.0,0.0,0.0,0.0,1.0,0.0,0.0,0.0,0.0,1.0,0.0]}},"Material":"13bef3c8-64c5-4283-a471-2571239cc14d","Representation":{"SolidOperations":[{"discriminator":"Elements.Geometry.Solids.Sweep","Profile":"c87c1d32-82eb-4ef0-9055-e961bf315fbf","Curve":{"discriminator":"Elements.Geometry.Line","Start":{"X":8.890598479666037,"Y":-17.822896102310704,"Z":3.0479999999995204},"End":{"X":8.890598479666037,"Y":-17.822896102310704,"Z":0.0}},"StartSetback":0.0,"EndSetback":0.0,"ProfileRotation":0.0,"IsVoid":false,"LocalTransform":null}]},"IsElementDefinition":false,"Id":"622ea955-28f4-4195-9698-1a831c6e789f","Name":null,"discriminator":"Elements.Column"},"00067080-8b6e-4cb3-a007-7d025b87de42":{"Perimeter":{"discriminator":"Elements.Geometry.Polygon","Vertices":[{"X":-0.3048000000000002,"Y":0.3048000000000002,"Z":0.0},{"X":-0.3048000000000002,"Y":-0.3048000000000002,"Z":0.0},{"X":0.3048000000000002,"Y":-0.3048000000000002,"Z":0.0},{"X":0.3048000000000002,"Y":0.3048000000000002,"Z":0.0}]},"Voids":[],"Id":"00067080-8b6e-4cb3-a007-7d025b87de42","Name":null,"discriminator":"Elements.Geometry.Profile"},"1f6085e2-bd3a-45f3-a157-af0cf2ac3a54":{"Location":{"X":18.257337304361656,"Y":-17.822896102310732,"Z":0.0},"Height":3.0479999999995204,"Curve":{"discriminator":"Elements.Geometry.Line","Start":{"X":18.257337304361656,"Y":-17.822896102310732,"Z":3.0479999999995204},"End":{"X":18.257337304361656,"Y":-17.822896102310732,"Z":0.0}},"StartSetback":0.0,"EndSetback":0.0,"Profile":"00067080-8b6e-4cb3-a007-7d025b87de42","Rotation":0.0,"Transform":{"Matrix":{"Components":[1.0,0.0,0.0,0.0,0.0,1.0,0.0,0.0,0.0,0.0,1.0,0.0]}},"Material":"13bef3c8-64c5-4283-a471-2571239cc14d","Representation":{"SolidOperations":[{"discriminator":"Elements.Geometry.Solids.Sweep","Profile":"00067080-8b6e-4cb3-a007-7d025b87de42","Curve":{"discriminator":"Elements.Geometry.Line","Start":{"X":18.257337304361656,"Y":-17.822896102310732,"Z":3.0479999999995204},"End":{"X":18.257337304361656,"Y":-17.822896102310732,"Z":0.0}},"StartSetback":0.0,"EndSetback":0.0,"ProfileRotation":0.0,"IsVoid":false,"LocalTransform":null}]},"IsElementDefinition":false,"Id":"1f6085e2-bd3a-45f3-a157-af0cf2ac3a54","Name":null,"discriminator":"Elements.Column"},"56bedbee-bd42-46b3-8e26-e3030fb35657":{"Perimeter":{"discriminator":"Elements.Geometry.Polygon","Vertices":[{"X":-0.3048000000000002,"Y":0.3048000000000002,"Z":0.0},{"X":-0.3048000000000002,"Y":-0.3048000000000002,"Z":0.0},{"X":0.3048000000000002,"Y":-0.3048000000000002,"Z":0.0},{"X":0.3048000000000002,"Y":0.3048000000000002,"Z":0.0}]},"Voids":[],"Id":"56bedbee-bd42-46b3-8e26-e3030fb35657","Name":null,"discriminator":"Elements.Geometry.Profile"},"fd84cdf0-3f48-4876-9e89-55e015be5eff":{"Location":{"X":26.3639257991418,"Y":-17.822896102310757,"Z":0.0},"Height":3.0479999999995204,"Curve":{"discriminator":"Elements.Geometry.Line","Start":{"X":26.3639257991418,"Y":-17.822896102310757,"Z":3.0479999999995204},"End":{"X":26.3639257991418,"Y":-17.822896102310757,"Z":0.0}},"StartSetback":0.0,"EndSetback":0.0,"Profile":"56bedbee-bd42-46b3-8e26-e3030fb35657","Rotation":0.0,"Transform":{"Matrix":{"Components":[1.0,0.0,0.0,0.0,0.0,1.0,0.0,0.0,0.0,0.0,1.0,0.0]}},"Material":"13bef3c8-64c5-4283-a471-2571239cc14d","Representation":{"SolidOperations":[{"discriminator":"Elements.Geometry.Solids.Sweep","Profile":"56bedbee-bd42-46b3-8e26-e3030fb35657","Curve":{"discriminator":"Elements.Geometry.Line","Start":{"X":26.3639257991418,"Y":-17.822896102310757,"Z":3.0479999999995204},"End":{"X":26.3639257991418,"Y":-17.822896102310757,"Z":0.0}},"StartSetback":0.0,"EndSetback":0.0,"ProfileRotation":0.0,"IsVoid":false,"LocalTransform":null}]},"IsElementDefinition":false,"Id":"fd84cdf0-3f48-4876-9e89-55e015be5eff","Name":null,"discriminator":"Elements.Column"},"bbac006d-619d-4e79-a11b-53986a692ba3":{"Perimeter":{"discriminator":"Elements.Geometry.Polygon","Vertices":[{"X":-0.3048000000000002,"Y":0.3048000000000002,"Z":0.0},{"X":-0.3048000000000002,"Y":-0.3048000000000002,"Z":0.0},{"X":0.3048000000000002,"Y":-0.3048000000000002,"Z":0.0},{"X":0.3048000000000002,"Y":0.3048000000000002,"Z":0.0}]},"Voids":[],"Id":"bbac006d-619d-4e79-a11b-53986a692ba3","Name":null,"discriminator":"Elements.Geometry.Profile"},"5a854ebb-834a-48b4-af5b-4e1465a0e524":{"Location":{"X":-18.369177859356846,"Y":27.17852805431388,"Z":0.0},"Height":3.0479999999995204,"Curve":{"discriminator":"Elements.Geometry.Line","Start":{"X":-18.369177859356846,"Y":27.17852805431388,"Z":3.0479999999995204},"End":{"X":-18.369177859356846,"Y":27.17852805431388,"Z":0.0}},"StartSetback":0.0,"EndSetback":0.0,"Profile":"bbac006d-619d-4e79-a11b-53986a692ba3","Rotation":0.0,"Transform":{"Matrix":{"Components":[1.0,0.0,0.0,0.0,0.0,1.0,0.0,0.0,0.0,0.0,1.0,0.0]}},"Material":"13bef3c8-64c5-4283-a471-2571239cc14d","Representation":{"SolidOperations":[{"discriminator":"Elements.Geometry.Solids.Sweep","Profile":"bbac006d-619d-4e79-a11b-53986a692ba3","Curve":{"discriminator":"Elements.Geometry.Line","Start":{"X":-18.369177859356846,"Y":27.17852805431388,"Z":3.0479999999995204},"End":{"X":-18.369177859356846,"Y":27.17852805431388,"Z":0.0}},"StartSetback":0.0,"EndSetback":0.0,"ProfileRotation":0.0,"IsVoid":false,"LocalTransform":null}]},"IsElementDefinition":false,"Id":"5a854ebb-834a-48b4-af5b-4e1465a0e524","Name":null,"discriminator":"Elements.Column"},"29c87147-b76e-4dfd-afca-381df96ac567":{"Perimeter":{"discriminator":"Elements.Geometry.Polygon","Vertices":[{"X":-0.3048000000000002,"Y":0.3048000000000002,"Z":0.0},{"X":-0.3048000000000002,"Y":-0.3048000000000002,"Z":0.0},{"X":0.3048000000000002,"Y":-0.3048000000000002,"Z":0.0},{"X":0.3048000000000002,"Y":0.3048000000000002,"Z":0.0}]},"Voids":[],"Id":"29c87147-b76e-4dfd-afca-381df96ac567","Name":null,"discriminator":"Elements.Geometry.Profile"},"9a87f95f-b94c-457d-baaf-b14ad69d4fba":{"Location":{"X":-9.225177859356846,"Y":27.178528054313848,"Z":0.0},"Height":3.0479999999995204,"Curve":{"discriminator":"Elements.Geometry.Line","Start":{"X":-9.225177859356846,"Y":27.178528054313848,"Z":3.0479999999995204},"End":{"X":-9.225177859356846,"Y":27.178528054313848,"Z":0.0}},"StartSetback":0.0,"EndSetback":0.0,"Profile":"29c87147-b76e-4dfd-afca-381df96ac567","Rotation":0.0,"Transform":{"Matrix":{"Components":[1.0,0.0,0.0,0.0,0.0,1.0,0.0,0.0,0.0,0.0,1.0,0.0]}},"Material":"13bef3c8-64c5-4283-a471-2571239cc14d","Representation":{"SolidOperations":[{"discriminator":"Elements.Geometry.Solids.Sweep","Profile":"29c87147-b76e-4dfd-afca-381df96ac567","Curve":{"discriminator":"Elements.Geometry.Line","Start":{"X":-9.225177859356846,"Y":27.178528054313848,"Z":3.0479999999995204},"End":{"X":-9.225177859356846,"Y":27.178528054313848,"Z":0.0}},"StartSetback":0.0,"EndSetback":0.0,"ProfileRotation":0.0,"IsVoid":false,"LocalTransform":null}]},"IsElementDefinition":false,"Id":"9a87f95f-b94c-457d-baaf-b14ad69d4fba","Name":null,"discriminator":"Elements.Column"},"414e9275-7479-43fc-ad7a-4fb7e1d7e9dc":{"Perimeter":{"discriminator":"Elements.Geometry.Polygon","Vertices":[{"X":-0.3048,"Y":0.3048000000000002,"Z":0.0},{"X":-0.3048,"Y":-0.3048000000000002,"Z":0.0},{"X":0.3048,"Y":-0.3048000000000002,"Z":0.0},{"X":0.3048,"Y":0.3048000000000002,"Z":0.0}]},"Voids":[],"Id":"414e9275-7479-43fc-ad7a-4fb7e1d7e9dc","Name":null,"discriminator":"Elements.Geometry.Profile"},"b80ceb9c-aaad-4aa1-aa8e-eb4df6a2bb47":{"Location":{"X":-0.08117785935684456,"Y":27.17852805431382,"Z":0.0},"Height":3.0479999999995204,"Curve":{"discriminator":"Elements.Geometry.Line","Start":{"X":-0.08117785935684456,"Y":27.17852805431382,"Z":3.0479999999995204},"End":{"X":-0.08117785935684456,"Y":27.17852805431382,"Z":0.0}},"StartSetback":0.0,"EndSetback":0.0,"Profile":"414e9275-7479-43fc-ad7a-4fb7e1d7e9dc","Rotation":0.0,"Transform":{"Matrix":{"Components":[1.0,0.0,0.0,0.0,0.0,1.0,0.0,0.0,0.0,0.0,1.0,0.0]}},"Material":"13bef3c8-64c5-4283-a471-2571239cc14d","Representation":{"SolidOperations":[{"discriminator":"Elements.Geometry.Solids.Sweep","Profile":"414e9275-7479-43fc-ad7a-4fb7e1d7e9dc","Curve":{"discriminator":"Elements.Geometry.Line","Start":{"X":-0.08117785935684456,"Y":27.17852805431382,"Z":3.0479999999995204},"End":{"X":-0.08117785935684456,"Y":27.17852805431382,"Z":0.0}},"StartSetback":0.0,"EndSetback":0.0,"ProfileRotation":0.0,"IsVoid":false,"LocalTransform":null}]},"IsElementDefinition":false,"Id":"b80ceb9c-aaad-4aa1-aa8e-eb4df6a2bb47","Name":null,"discriminator":"Elements.Column"},"ddfc25a9-1ec6-4ed9-bf76-584b4a81c2f0":{"Perimeter":{"discriminator":"Elements.Geometry.Polygon","Vertices":[{"X":-0.3048000000000002,"Y":0.3048000000000002,"Z":0.0},{"X":-0.3048000000000002,"Y":-0.3048000000000002,"Z":0.0},{"X":0.3047999999999984,"Y":-0.3048000000000002,"Z":0.0},{"X":0.3047999999999984,"Y":0.3048000000000002,"Z":0.0}]},"Voids":[],"Id":"ddfc25a9-1ec6-4ed9-bf76-584b4a81c2f0","Name":null,"discriminator":"Elements.Geometry.Profile"},"43776d59-beeb-44cc-a23e-57531d0bf43a":{"Location":{"X":8.890598479666114,"Y":27.178528054313787,"Z":0.0},"Height":3.0479999999995204,"Curve":{"discriminator":"Elements.Geometry.Line","Start":{"X":8.890598479666114,"Y":27.178528054313787,"Z":3.0479999999995204},"End":{"X":8.890598479666114,"Y":27.178528054313787,"Z":0.0}},"StartSetback":0.0,"EndSetback":0.0,"Profile":"ddfc25a9-1ec6-4ed9-bf76-584b4a81c2f0","Rotation":0.0,"Transform":{"Matrix":{"Components":[1.0,0.0,0.0,0.0,0.0,1.0,0.0,0.0,0.0,0.0,1.0,0.0]}},"Material":"13bef3c8-64c5-4283-a471-2571239cc14d","Representation":{"SolidOperations":[{"discriminator":"Elements.Geometry.Solids.Sweep","Profile":"ddfc25a9-1ec6-4ed9-bf76-584b4a81c2f0","Curve":{"discriminator":"Elements.Geometry.Line","Start":{"X":8.890598479666114,"Y":27.178528054313787,"Z":3.0479999999995204},"End":{"X":8.890598479666114,"Y":27.178528054313787,"Z":0.0}},"StartSetback":0.0,"EndSetback":0.0,"ProfileRotation":0.0,"IsVoid":false,"LocalTransform":null}]},"IsElementDefinition":false,"Id":"43776d59-beeb-44cc-a23e-57531d0bf43a","Name":null,"discriminator":"Elements.Column"},"f8328b6a-bd11-4df9-b17a-38c4aacd8870":{"Perimeter":{"discriminator":"Elements.Geometry.Polygon","Vertices":[{"X":-0.3048000000000002,"Y":0.3048000000000002,"Z":0.0},{"X":-0.3048000000000002,"Y":-0.3048000000000002,"Z":0.0},{"X":0.3048000000000002,"Y":-0.3048000000000002,"Z":0.0},{"X":0.3048000000000002,"Y":0.3048000000000002,"Z":0.0}]},"Voids":[],"Id":"f8328b6a-bd11-4df9-b17a-38c4aacd8870","Name":null,"discriminator":"Elements.Geometry.Profile"},"a1d22aa9-0c0b-48fd-9876-b6bcf16a0da7":{"Location":{"X":18.25733730436173,"Y":27.17852805431376,"Z":0.0},"Height":3.0479999999995204,"Curve":{"discriminator":"Elements.Geometry.Line","Start":{"X":18.25733730436173,"Y":27.17852805431376,"Z":3.0479999999995204},"End":{"X":18.25733730436173,"Y":27.17852805431376,"Z":0.0}},"StartSetback":0.0,"EndSetback":0.0,"Profile":"f8328b6a-bd11-4df9-b17a-38c4aacd8870","Rotation":0.0,"Transform":{"Matrix":{"Components":[1.0,0.0,0.0,0.0,0.0,1.0,0.0,0.0,0.0,0.0,1.0,0.0]}},"Material":"13bef3c8-64c5-4283-a471-2571239cc14d","Representation":{"SolidOperations":[{"discriminator":"Elements.Geometry.Solids.Sweep","Profile":"f8328b6a-bd11-4df9-b17a-38c4aacd8870","Curve":{"discriminator":"Elements.Geometry.Line","Start":{"X":18.25733730436173,"Y":27.17852805431376,"Z":3.0479999999995204},"End":{"X":18.25733730436173,"Y":27.17852805431376,"Z":0.0}},"StartSetback":0.0,"EndSetback":0.0,"ProfileRotation":0.0,"IsVoid":false,"LocalTransform":null}]},"IsElementDefinition":false,"Id":"a1d22aa9-0c0b-48fd-9876-b6bcf16a0da7","Name":null,"discriminator":"Elements.Column"},"bf4c6b9d-6b2b-43a1-816a-550fc4851bf0":{"Perimeter":{"discriminator":"Elements.Geometry.Polygon","Vertices":[{"X":-0.3048000000000002,"Y":0.30479999999999663,"Z":0.0},{"X":-0.3048000000000002,"Y":-0.3048000000000002,"Z":0.0},{"X":0.3048000000000002,"Y":-0.3048000000000002,"Z":0.0},{"X":0.3048000000000002,"Y":0.30479999999999663,"Z":0.0}]},"Voids":[],"Id":"bf4c6b9d-6b2b-43a1-816a-550fc4851bf0","Name":null,"discriminator":"Elements.Geometry.Profile"},"cdfa53fa-0a69-44c8-9890-615f0a2a3310":{"Location":{"X":-18.36917785935693,"Y":-26.879533195337498,"Z":0.0},"Height":3.0479999999995204,"Curve":{"discriminator":"Elements.Geometry.Line","Start":{"X":-18.36917785935693,"Y":-26.879533195337498,"Z":3.0479999999995204},"End":{"X":-18.36917785935693,"Y":-26.879533195337498,"Z":0.0}},"StartSetback":0.0,"EndSetback":0.0,"Profile":"bf4c6b9d-6b2b-43a1-816a-550fc4851bf0","Rotation":0.0,"Transform":{"Matrix":{"Components":[1.0,0.0,0.0,0.0,0.0,1.0,0.0,0.0,0.0,0.0,1.0,0.0]}},"Material":"13bef3c8-64c5-4283-a471-2571239cc14d","Representation":{"SolidOperations":[{"discriminator":"Elements.Geometry.Solids.Sweep","Profile":"bf4c6b9d-6b2b-43a1-816a-550fc4851bf0","Curve":{"discriminator":"Elements.Geometry.Line","Start":{"X":-18.36917785935693,"Y":-26.879533195337498,"Z":3.0479999999995204},"End":{"X":-18.36917785935693,"Y":-26.879533195337498,"Z":0.0}},"StartSetback":0.0,"EndSetback":0.0,"ProfileRotation":0.0,"IsVoid":false,"LocalTransform":null}]},"IsElementDefinition":false,"Id":"cdfa53fa-0a69-44c8-9890-615f0a2a3310","Name":null,"discriminator":"Elements.Column"},"57433582-0e63-47ce-8524-550f48741ce8":{"Perimeter":{"discriminator":"Elements.Geometry.Polygon","Vertices":[{"X":-0.3048000000000002,"Y":0.3048000000000002,"Z":0.0},{"X":-0.3048000000000002,"Y":-0.3048000000000002,"Z":0.0},{"X":0.3047999999999984,"Y":-0.3048000000000002,"Z":0.0},{"X":0.3047999999999984,"Y":0.3048000000000002,"Z":0.0}]},"Voids":[],"Id":"57433582-0e63-47ce-8524-550f48741ce8","Name":null,"discriminator":"Elements.Geometry.Profile"},"a4d1dc77-85c1-4cf3-baf8-e7d38a999d39":{"Location":{"X":-9.225177859356931,"Y":-26.87953319533753,"Z":0.0},"Height":3.0479999999995204,"Curve":{"discriminator":"Elements.Geometry.Line","Start":{"X":-9.225177859356931,"Y":-26.87953319533753,"Z":3.0479999999995204},"End":{"X":-9.225177859356931,"Y":-26.87953319533753,"Z":0.0}},"StartSetback":0.0,"EndSetback":0.0,"Profile":"57433582-0e63-47ce-8524-550f48741ce8","Rotation":0.0,"Transform":{"Matrix":{"Components":[1.0,0.0,0.0,0.0,0.0,1.0,0.0,0.0,0.0,0.0,1.0,0.0]}},"Material":"13bef3c8-64c5-4283-a471-2571239cc14d","Representation":{"SolidOperations":[{"discriminator":"Elements.Geometry.Solids.Sweep","Profile":"57433582-0e63-47ce-8524-550f48741ce8","Curve":{"discriminator":"Elements.Geometry.Line","Start":{"X":-9.225177859356931,"Y":-26.87953319533753,"Z":3.0479999999995204},"End":{"X":-9.225177859356931,"Y":-26.87953319533753,"Z":0.0}},"StartSetback":0.0,"EndSetback":0.0,"ProfileRotation":0.0,"IsVoid":false,"LocalTransform":null}]},"IsElementDefinition":false,"Id":"a4d1dc77-85c1-4cf3-baf8-e7d38a999d39","Name":null,"discriminator":"Elements.Column"},"41e70ef9-99d2-4a9d-8717-28115dbc3b4a":{"Perimeter":{"discriminator":"Elements.Geometry.Polygon","Vertices":[{"X":-0.30479999999999996,"Y":0.3048000000000002,"Z":0.0},{"X":-0.30479999999999996,"Y":-0.3048000000000002,"Z":0.0},{"X":0.3048,"Y":-0.3048000000000002,"Z":0.0},{"X":0.3048,"Y":0.3048000000000002,"Z":0.0}]},"Voids":[],"Id":"41e70ef9-99d2-4a9d-8717-28115dbc3b4a","Name":null,"discriminator":"Elements.Geometry.Profile"},"86f30b17-546a-4fff-865d-05d073c35837":{"Location":{"X":-0.0811778593569312,"Y":-26.87953319533756,"Z":0.0},"Height":3.0479999999995204,"Curve":{"discriminator":"Elements.Geometry.Line","Start":{"X":-0.0811778593569312,"Y":-26.87953319533756,"Z":3.0479999999995204},"End":{"X":-0.0811778593569312,"Y":-26.87953319533756,"Z":0.0}},"StartSetback":0.0,"EndSetback":0.0,"Profile":"41e70ef9-99d2-4a9d-8717-28115dbc3b4a","Rotation":0.0,"Transform":{"Matrix":{"Components":[1.0,0.0,0.0,0.0,0.0,1.0,0.0,0.0,0.0,0.0,1.0,0.0]}},"Material":"13bef3c8-64c5-4283-a471-2571239cc14d","Representation":{"SolidOperations":[{"discriminator":"Elements.Geometry.Solids.Sweep","Profile":"41e70ef9-99d2-4a9d-8717-28115dbc3b4a","Curve":{"discriminator":"Elements.Geometry.Line","Start":{"X":-0.0811778593569312,"Y":-26.87953319533756,"Z":3.0479999999995204},"End":{"X":-0.0811778593569312,"Y":-26.87953319533756,"Z":0.0}},"StartSetback":0.0,"EndSetback":0.0,"ProfileRotation":0.0,"IsVoid":false,"LocalTransform":null}]},"IsElementDefinition":false,"Id":"86f30b17-546a-4fff-865d-05d073c35837","Name":null,"discriminator":"Elements.Column"},"f954ebd9-3a3a-433a-9f11-ad482f7239c6":{"Perimeter":{"discriminator":"Elements.Geometry.Polygon","Vertices":[{"X":-0.3048000000000002,"Y":0.3048000000000002,"Z":0.0},{"X":-0.3048000000000002,"Y":-0.3048000000000002,"Z":0.0},{"X":0.3048000000000002,"Y":-0.3048000000000002,"Z":0.0},{"X":0.3048000000000002,"Y":0.3048000000000002,"Z":0.0}]},"Voids":[],"Id":"f954ebd9-3a3a-433a-9f11-ad482f7239c6","Name":null,"discriminator":"Elements.Geometry.Profile"},"87fd6825-2ff7-4c4c-808e-63d3f4c96121":{"Location":{"X":8.890598479666027,"Y":-26.87953319533759,"Z":0.0},"Height":3.0479999999995204,"Curve":{"discriminator":"Elements.Geometry.Line","Start":{"X":8.890598479666027,"Y":-26.87953319533759,"Z":3.0479999999995204},"End":{"X":8.890598479666027,"Y":-26.87953319533759,"Z":0.0}},"StartSetback":0.0,"EndSetback":0.0,"Profile":"f954ebd9-3a3a-433a-9f11-ad482f7239c6","Rotation":0.0,"Transform":{"Matrix":{"Components":[1.0,0.0,0.0,0.0,0.0,1.0,0.0,0.0,0.0,0.0,1.0,0.0]}},"Material":"13bef3c8-64c5-4283-a471-2571239cc14d","Representation":{"SolidOperations":[{"discriminator":"Elements.Geometry.Solids.Sweep","Profile":"f954ebd9-3a3a-433a-9f11-ad482f7239c6","Curve":{"discriminator":"Elements.Geometry.Line","Start":{"X":8.890598479666027,"Y":-26.87953319533759,"Z":3.0479999999995204},"End":{"X":8.890598479666027,"Y":-26.87953319533759,"Z":0.0}},"StartSetback":0.0,"EndSetback":0.0,"ProfileRotation":0.0,"IsVoid":false,"LocalTransform":null}]},"IsElementDefinition":false,"Id":"87fd6825-2ff7-4c4c-808e-63d3f4c96121","Name":null,"discriminator":"Elements.Column"},"2701cdb7-cf51-4551-ad16-f50f45ec211f":{"Perimeter":{"discriminator":"Elements.Geometry.Polygon","Vertices":[{"X":-0.3048000000000002,"Y":0.3048000000000002,"Z":0.0},{"X":-0.3048000000000002,"Y":-0.3048000000000002,"Z":0.0},{"X":0.3048000000000002,"Y":-0.3048000000000002,"Z":0.0},{"X":0.3048000000000002,"Y":0.3048000000000002,"Z":0.0}]},"Voids":[],"Id":"2701cdb7-cf51-4551-ad16-f50f45ec211f","Name":null,"discriminator":"Elements.Geometry.Profile"},"ec698d99-64a1-4444-b4f1-52be4c12cb7f":{"Location":{"X":18.257337304361645,"Y":-26.879533195337622,"Z":0.0},"Height":3.0479999999995204,"Curve":{"discriminator":"Elements.Geometry.Line","Start":{"X":18.257337304361645,"Y":-26.879533195337622,"Z":3.0479999999995204},"End":{"X":18.257337304361645,"Y":-26.879533195337622,"Z":0.0}},"StartSetback":0.0,"EndSetback":0.0,"Profile":"2701cdb7-cf51-4551-ad16-f50f45ec211f","Rotation":0.0,"Transform":{"Matrix":{"Components":[1.0,0.0,0.0,0.0,0.0,1.0,0.0,0.0,0.0,0.0,1.0,0.0]}},"Material":"13bef3c8-64c5-4283-a471-2571239cc14d","Representation":{"SolidOperations":[{"discriminator":"Elements.Geometry.Solids.Sweep","Profile":"2701cdb7-cf51-4551-ad16-f50f45ec211f","Curve":{"discriminator":"Elements.Geometry.Line","Start":{"X":18.257337304361645,"Y":-26.879533195337622,"Z":3.0479999999995204},"End":{"X":18.257337304361645,"Y":-26.879533195337622,"Z":0.0}},"StartSetback":0.0,"EndSetback":0.0,"ProfileRotation":0.0,"IsVoid":false,"LocalTransform":null}]},"IsElementDefinition":false,"Id":"ec698d99-64a1-4444-b4f1-52be4c12cb7f","Name":null,"discriminator":"Elements.Column"},"13ad426b-c77a-4b2f-b4fe-162cd1a62578":{"Perimeter":{"discriminator":"Elements.Geometry.Polygon","Vertices":[{"X":-0.29894335346690326,"Y":-0.05946353015051642,"Z":0.0},{"X":-0.28159848150943745,"Y":-0.11664191018488523,"Z":0.0},{"X":-0.2534319378298129,"Y":-0.16933780702437673,"Z":0.0},{"X":-0.21552614690565974,"Y":-0.2155261469056633,"Z":0.0},{"X":-0.16933780702437673,"Y":-0.25343193782981643,"Z":0.0},{"X":-0.11664191018487458,"Y":-0.28159848150944455,"Z":0.0},{"X":-0.05946353015051287,"Y":-0.29894335346690326,"Z":0.0},{"X":0.0,"Y":-0.3048000000000002,"Z":0.0},{"X":0.05946353015051642,"Y":-0.29894335346690326,"Z":0.0},{"X":0.11664191018487813,"Y":-0.28159848150944455,"Z":0.0},{"X":0.16933780702437318,"Y":-0.25343193782981643,"Z":0.0},{"X":0.21552614690565974,"Y":-0.2155261469056633,"Z":0.0},{"X":0.25343193782981643,"Y":-0.16933780702437673,"Z":0.0},{"X":0.28159848150943745,"Y":-0.11664191018488523,"Z":0.0},{"X":0.29894335346690326,"Y":-0.05946353015051642,"Z":0.0},{"X":0.3048000000000002,"Y":0.0,"Z":0.0},{"X":0.29894335346690326,"Y":0.05946353015051287,"Z":0.0},{"X":0.28159848150943745,"Y":0.11664191018488168,"Z":0.0},{"X":0.25343193782981643,"Y":0.16933780702437673,"Z":0.0},{"X":0.21552614690565974,"Y":0.21552614690565974,"Z":0.0},{"X":0.16933780702437318,"Y":0.2534319378298129,"Z":0.0},{"X":0.11664191018487813,"Y":0.281598481509441,"Z":0.0},{"X":0.05946353015051642,"Y":0.2989433534668997,"Z":0.0},{"X":0.0,"Y":0.3048000000000002,"Z":0.0},{"X":-0.05946353015051287,"Y":0.2989433534668997,"Z":0.0},{"X":-0.11664191018488168,"Y":0.28159848150943745,"Z":0.0},{"X":-0.16933780702437673,"Y":0.2534319378298129,"Z":0.0},{"X":-0.21552614690565974,"Y":0.2155261469056562,"Z":0.0},{"X":-0.2534319378298129,"Y":0.16933780702436962,"Z":0.0},{"X":-0.281598481509441,"Y":0.11664191018487458,"Z":0.0},{"X":-0.29894335346690326,"Y":0.05946353015051287,"Z":0.0},{"X":-0.3048000000000002,"Y":0.0,"Z":0.0}]},"Voids":[],"Id":"13ad426b-c77a-4b2f-b4fe-162cd1a62578","Name":null,"discriminator":"Elements.Geometry.Profile"},"df3dbc45-e484-426d-9053-356999d03a30":{"Location":{"X":-26.55699819949511,"Y":-26.574733195337615,"Z":0.0},"Height":3.047999999999523,"Curve":{"discriminator":"Elements.Geometry.Line","Start":{"X":-26.55699819949511,"Y":-26.574733195337615,"Z":3.047999999999523},"End":{"X":-26.55699819949511,"Y":-26.574733195337615,"Z":0.0}},"StartSetback":0.0,"EndSetback":0.0,"Profile":"13ad426b-c77a-4b2f-b4fe-162cd1a62578","Rotation":0.0,"Transform":{"Matrix":{"Components":[1.0,0.0,0.0,0.0,0.0,1.0,0.0,0.0,0.0,0.0,1.0,0.0]}},"Material":"13bef3c8-64c5-4283-a471-2571239cc14d","Representation":{"SolidOperations":[{"discriminator":"Elements.Geometry.Solids.Sweep","Profile":"13ad426b-c77a-4b2f-b4fe-162cd1a62578","Curve":{"discriminator":"Elements.Geometry.Line","Start":{"X":-26.55699819949511,"Y":-26.574733195337615,"Z":3.047999999999523},"End":{"X":-26.55699819949511,"Y":-26.574733195337615,"Z":0.0}},"StartSetback":0.0,"EndSetback":0.0,"ProfileRotation":0.0,"IsVoid":false,"LocalTransform":null}]},"IsElementDefinition":false,"Id":"df3dbc45-e484-426d-9053-356999d03a30","Name":null,"discriminator":"Elements.Column"},"184de7f3-1d95-41e8-983f-4b1fbdbd2f16":{"Perimeter":{"discriminator":"Elements.Geometry.Polygon","Vertices":[{"X":-0.29894335346690326,"Y":-0.05946353015051642,"Z":0.0},{"X":-0.28159848150944455,"Y":-0.11664191018488168,"Z":0.0},{"X":-0.25343193782981643,"Y":-0.16933780702437673,"Z":0.0},{"X":-0.2155261469056633,"Y":-0.2155261469056633,"Z":0.0},{"X":-0.16933780702437673,"Y":-0.25343193782981643,"Z":0.0},{"X":-0.11664191018487813,"Y":-0.28159848150944455,"Z":0.0},{"X":-0.05946353015051642,"Y":-0.29894335346690326,"Z":0.0},{"X":0.0,"Y":-0.3048000000000002,"Z":0.0},{"X":0.05946353015051287,"Y":-0.29894335346690326,"Z":0.0},{"X":0.11664191018487813,"Y":-0.28159848150944455,"Z":0.0},{"X":0.16933780702436962,"Y":-0.25343193782981643,"Z":0.0},{"X":0.2155261469056562,"Y":-0.2155261469056633,"Z":0.0},{"X":0.2534319378298129,"Y":-0.16933780702437673,"Z":0.0},{"X":0.28159848150943745,"Y":-0.11664191018488168,"Z":0.0},{"X":0.29894335346690326,"Y":-0.05946353015051642,"Z":0.0},{"X":0.3048000000000002,"Y":0.0,"Z":0.0},{"X":0.29894335346690326,"Y":0.05946353015051642,"Z":0.0},{"X":0.28159848150943745,"Y":0.11664191018488168,"Z":0.0},{"X":0.2534319378298129,"Y":0.16933780702437673,"Z":0.0},{"X":0.2155261469056562,"Y":0.21552614690565974,"Z":0.0},{"X":0.16933780702436962,"Y":0.2534319378298129,"Z":0.0},{"X":0.11664191018487813,"Y":0.281598481509441,"Z":0.0},{"X":0.05946353015051287,"Y":0.29894335346690326,"Z":0.0},{"X":0.0,"Y":0.3048000000000002,"Z":0.0},{"X":-0.05946353015051642,"Y":0.29894335346690326,"Z":0.0},{"X":-0.11664191018488168,"Y":0.28159848150943745,"Z":0.0},{"X":-0.16933780702437673,"Y":0.2534319378298129,"Z":0.0},{"X":-0.2155261469056633,"Y":0.2155261469056562,"Z":0.0},{"X":-0.25343193782981643,"Y":0.16933780702437318,"Z":0.0},{"X":-0.28159848150944455,"Y":0.11664191018487813,"Z":0.0},{"X":-0.29894335346690326,"Y":0.05946353015051642,"Z":0.0},{"X":-0.3048000000000002,"Y":0.0,"Z":0.0}]},"Voids":[],"Id":"184de7f3-1d95-41e8-983f-4b1fbdbd2f16","Name":null,"discriminator":"Elements.Geometry.Profile"},"934d335b-382e-4a5d-b631-b1d06ec2195d":{"Location":{"X":26.364134115179166,"Y":-26.57473319533779,"Z":0.0},"Height":3.047999999999523,"Curve":{"discriminator":"Elements.Geometry.Line","Start":{"X":26.364134115179166,"Y":-26.57473319533779,"Z":3.047999999999523},"End":{"X":26.364134115179166,"Y":-26.57473319533779,"Z":0.0}},"StartSetback":0.0,"EndSetback":0.0,"Profile":"184de7f3-1d95-41e8-983f-4b1fbdbd2f16","Rotation":0.0,"Transform":{"Matrix":{"Components":[1.0,0.0,0.0,0.0,0.0,1.0,0.0,0.0,0.0,0.0,1.0,0.0]}},"Material":"13bef3c8-64c5-4283-a471-2571239cc14d","Representation":{"SolidOperations":[{"discriminator":"Elements.Geometry.Solids.Sweep","Profile":"184de7f3-1d95-41e8-983f-4b1fbdbd2f16","Curve":{"discriminator":"Elements.Geometry.Line","Start":{"X":26.364134115179166,"Y":-26.57473319533779,"Z":3.047999999999523},"End":{"X":26.364134115179166,"Y":-26.57473319533779,"Z":0.0}},"StartSetback":0.0,"EndSetback":0.0,"ProfileRotation":0.0,"IsVoid":false,"LocalTransform":null}]},"IsElementDefinition":false,"Id":"934d335b-382e-4a5d-b631-b1d06ec2195d","Name":null,"discriminator":"Elements.Column"},"5a7ac6bc-4db9-48ba-83f2-de4a02ec2af0":{"Perimeter":{"discriminator":"Elements.Geometry.Polygon","Vertices":[{"X":-0.29894335346690326,"Y":-0.05946353015051642,"Z":0.0},{"X":-0.28159848150943745,"Y":-0.11664191018488168,"Z":0.0},{"X":-0.25343193782981643,"Y":-0.16933780702437673,"Z":0.0},{"X":-0.2155261469056633,"Y":-0.2155261469056633,"Z":0.0},{"X":-0.16933780702437673,"Y":-0.25343193782981643,"Z":0.0},{"X":-0.11664191018487813,"Y":-0.281598481509441,"Z":0.0},{"X":-0.05946353015051642,"Y":-0.29894335346690326,"Z":0.0},{"X":0.0,"Y":-0.3048000000000002,"Z":0.0},{"X":0.05946353015051642,"Y":-0.29894335346690326,"Z":0.0},{"X":0.11664191018487813,"Y":-0.281598481509441,"Z":0.0},{"X":0.16933780702437318,"Y":-0.25343193782981643,"Z":0.0},{"X":0.2155261469056562,"Y":-0.2155261469056633,"Z":0.0},{"X":0.2534319378298129,"Y":-0.16933780702437673,"Z":0.0},{"X":0.28159848150943745,"Y":-0.11664191018488168,"Z":0.0},{"X":0.29894335346690326,"Y":-0.05946353015051642,"Z":0.0},{"X":0.3048000000000002,"Y":0.0,"Z":0.0},{"X":0.29894335346690326,"Y":0.05946353015051642,"Z":0.0},{"X":0.28159848150943745,"Y":0.11664191018488168,"Z":0.0},{"X":0.2534319378298129,"Y":0.16933780702437673,"Z":0.0},{"X":0.2155261469056562,"Y":0.21552614690565974,"Z":0.0},{"X":0.16933780702437318,"Y":0.2534319378298129,"Z":0.0},{"X":0.11664191018487813,"Y":0.281598481509441,"Z":0.0},{"X":0.05946353015051642,"Y":0.29894335346690326,"Z":0.0},{"X":0.0,"Y":0.3048000000000002,"Z":0.0},{"X":-0.05946353015051642,"Y":0.29894335346690326,"Z":0.0},{"X":-0.11664191018488168,"Y":0.28159848150943745,"Z":0.0},{"X":-0.16933780702437673,"Y":0.2534319378298129,"Z":0.0},{"X":-0.2155261469056633,"Y":0.2155261469056562,"Z":0.0},{"X":-0.25343193782981643,"Y":0.16933780702437318,"Z":0.0},{"X":-0.28159848150944455,"Y":0.11664191018487813,"Z":0.0},{"X":-0.29894335346690326,"Y":0.05946353015051642,"Z":0.0},{"X":-0.3048000000000002,"Y":0.0,"Z":0.0}]},"Voids":[],"Id":"5a7ac6bc-4db9-48ba-83f2-de4a02ec2af0","Name":null,"discriminator":"Elements.Geometry.Profile"},"bf190e09-266e-4ae8-b514-db9d39e320d2":{"Location":{"X":-26.55699819949502,"Y":26.588784762594283,"Z":0.0},"Height":3.047999999999523,"Curve":{"discriminator":"Elements.Geometry.Line","Start":{"X":-26.55699819949502,"Y":26.588784762594283,"Z":3.047999999999523},"End":{"X":-26.55699819949502,"Y":26.588784762594283,"Z":0.0}},"StartSetback":0.0,"EndSetback":0.0,"Profile":"5a7ac6bc-4db9-48ba-83f2-de4a02ec2af0","Rotation":0.0,"Transform":{"Matrix":{"Components":[1.0,0.0,0.0,0.0,0.0,1.0,0.0,0.0,0.0,0.0,1.0,0.0]}},"Material":"13bef3c8-64c5-4283-a471-2571239cc14d","Representation":{"SolidOperations":[{"discriminator":"Elements.Geometry.Solids.Sweep","Profile":"5a7ac6bc-4db9-48ba-83f2-de4a02ec2af0","Curve":{"discriminator":"Elements.Geometry.Line","Start":{"X":-26.55699819949502,"Y":26.588784762594283,"Z":3.047999999999523},"End":{"X":-26.55699819949502,"Y":26.588784762594283,"Z":0.0}},"StartSetback":0.0,"EndSetback":0.0,"ProfileRotation":0.0,"IsVoid":false,"LocalTransform":null}]},"IsElementDefinition":false,"Id":"bf190e09-266e-4ae8-b514-db9d39e320d2","Name":null,"discriminator":"Elements.Column"},"2bc3ca7b-2d46-4884-b51f-28020283929e":{"Perimeter":{"discriminator":"Elements.Geometry.Polygon","Vertices":[{"X":-0.29894335346690326,"Y":-0.05946353015051642,"Z":0.0},{"X":-0.281598481509441,"Y":-0.11664191018488168,"Z":0.0},{"X":-0.2534319378298129,"Y":-0.16933780702437673,"Z":0.0},{"X":-0.21552614690565974,"Y":-0.21552614690565974,"Z":0.0},{"X":-0.16933780702437673,"Y":-0.2534319378298129,"Z":0.0},{"X":-0.11664191018487813,"Y":-0.281598481509441,"Z":0.0},{"X":-0.05946353015051642,"Y":-0.29894335346690326,"Z":0.0},{"X":0.0,"Y":-0.3048000000000002,"Z":0.0},{"X":0.05946353015051642,"Y":-0.29894335346690326,"Z":0.0},{"X":0.11664191018487813,"Y":-0.281598481509441,"Z":0.0},{"X":0.16933780702437318,"Y":-0.2534319378298129,"Z":0.0},{"X":0.2155261469056562,"Y":-0.21552614690565974,"Z":0.0},{"X":0.25343193782981643,"Y":-0.16933780702437673,"Z":0.0},{"X":0.28159848150943745,"Y":-0.11664191018488168,"Z":0.0},{"X":0.29894335346690326,"Y":-0.05946353015051642,"Z":0.0},{"X":0.3048000000000002,"Y":0.0,"Z":0.0},{"X":0.29894335346690326,"Y":0.05946353015051642,"Z":0.0},{"X":0.28159848150943745,"Y":0.11664191018488168,"Z":0.0},{"X":0.25343193782981643,"Y":0.16933780702437673,"Z":0.0},{"X":0.2155261469056562,"Y":0.2155261469056633,"Z":0.0},{"X":0.16933780702437318,"Y":0.25343193782981643,"Z":0.0},{"X":0.11664191018487813,"Y":0.28159848150944455,"Z":0.0},{"X":0.05946353015051642,"Y":0.29894335346690326,"Z":0.0},{"X":0.0,"Y":0.3048000000000002,"Z":0.0},{"X":-0.05946353015051642,"Y":0.29894335346690326,"Z":0.0},{"X":-0.11664191018488168,"Y":0.28159848150943745,"Z":0.0},{"X":-0.16933780702437673,"Y":0.25343193782981643,"Z":0.0},{"X":-0.21552614690565974,"Y":0.2155261469056562,"Z":0.0},{"X":-0.2534319378298129,"Y":0.16933780702437318,"Z":0.0},{"X":-0.281598481509441,"Y":0.11664191018487813,"Z":0.0},{"X":-0.29894335346690326,"Y":0.05946353015051642,"Z":0.0},{"X":-0.3048000000000002,"Y":0.0,"Z":0.0}]},"Voids":[],"Id":"2bc3ca7b-2d46-4884-b51f-28020283929e","Name":null,"discriminator":"Elements.Geometry.Profile"},"07c81127-6e24-4fc9-acee-ec28029073ec":{"Location":{"X":26.36413411517925,"Y":26.58878476259411,"Z":0.0},"Height":3.047999999999523,"Curve":{"discriminator":"Elements.Geometry.Line","Start":{"X":26.36413411517925,"Y":26.58878476259411,"Z":3.047999999999523},"End":{"X":26.36413411517925,"Y":26.58878476259411,"Z":0.0}},"StartSetback":0.0,"EndSetback":0.0,"Profile":"2bc3ca7b-2d46-4884-b51f-28020283929e","Rotation":0.0,"Transform":{"Matrix":{"Components":[1.0,0.0,0.0,0.0,0.0,1.0,0.0,0.0,0.0,0.0,1.0,0.0]}},"Material":"13bef3c8-64c5-4283-a471-2571239cc14d","Representation":{"SolidOperations":[{"discriminator":"Elements.Geometry.Solids.Sweep","Profile":"2bc3ca7b-2d46-4884-b51f-28020283929e","Curve":{"discriminator":"Elements.Geometry.Line","Start":{"X":26.36413411517925,"Y":26.58878476259411,"Z":3.047999999999523},"End":{"X":26.36413411517925,"Y":26.58878476259411,"Z":0.0}},"StartSetback":0.0,"EndSetback":0.0,"ProfileRotation":0.0,"IsVoid":false,"LocalTransform":null}]},"IsElementDefinition":false,"Id":"07c81127-6e24-4fc9-acee-ec28029073ec","Name":null,"discriminator":"Elements.Column"},"f0f47e15-9b24-43de-982a-b22cc0017a26":{"Perimeter":{"discriminator":"Elements.Geometry.Polygon","Vertices":[{"X":26.954684115179166,"Y":27.503184762594284,"Z":0.0},{"X":-27.420598199495107,"Y":27.503184762594284,"Z":0.0},{"X":-27.420598199495107,"Y":-27.184333195337615,"Z":0.0},{"X":-4.187654659951718,"Y":-27.184333195337615,"Z":0.0},{"X":-4.187654659951718,"Y":-26.949635967866357,"Z":0.0},{"X":-0.5881707034447937,"Y":-26.949635967866374,"Z":0.0},{"X":-0.5881707034447937,"Y":-27.184333195337615,"Z":0.0},{"X":26.954684115179166,"Y":-27.184333195337615,"Z":0.0}]},"Voids":[],"Id":"f0f47e15-9b24-43de-982a-b22cc0017a26","Name":null,"discriminator":"Elements.Geometry.Profile"},"e7492160-3d9c-4fde-83a9-618abd381169":{"Color":{"Red":0.5,"Green":0.5,"Blue":0.5,"Alpha":1.0},"SpecularFactor":0.0,"GlossinessFactor":0.0,"Unlit":false,"DoubleSided":false,"RepeatTexture":true,"InterpolateTexture":true,"Id":"e7492160-3d9c-4fde-83a9-618abd381169","Name":"concrete","discriminator":"Elements.Material"},"9eb1c837-97be-4025-ad6f-cf135a417ae6":{"Thickness":0.3048,"Profile":"f0f47e15-9b24-43de-982a-b22cc0017a26","Openings":[],"Transform":{"Matrix":{"Components":[1.0,0.0,0.0,0.0,0.0,1.0,0.0,0.0,0.0,0.0,1.0,-0.3048]}},"Material":"e7492160-3d9c-4fde-83a9-618abd381169","Representation":{"SolidOperations":[{"discriminator":"Elements.Geometry.Solids.Extrude","Profile":"f0f47e15-9b24-43de-982a-b22cc0017a26","Height":0.3048,"Direction":{"X":0.0,"Y":0.0,"Z":1.0},"IsVoid":false,"LocalTransform":null}]},"IsElementDefinition":false,"Id":"9eb1c837-97be-4025-ad6f-cf135a417ae6","Name":null,"discriminator":"Elements.Floor"},"fd82f672-e54b-4b9e-aba5-4ecfce0596c3":{"Perimeter":{"discriminator":"Elements.Geometry.Polygon","Vertices":[{"X":-11.29039039924108,"Y":6.2374307401043225,"Z":0.0},{"X":-11.290390399241089,"Y":0.4782095139960238,"Z":0.0},{"X":-11.29039039924109,"Y":-0.13139048600397624,"Z":0.0},{"X":-11.29039039924109,"Y":-0.19861499577750658,"Z":0.0},{"X":-11.29039039924109,"Y":-0.40181499577750585,"Z":0.0},{"X":-11.29039039924109,"Y":-0.40181499577750585,"Z":3.047999999999523},{"X":-11.29039039924109,"Y":-0.19861499577750658,"Z":3.047999999999523},{"X":-11.29039039924109,"Y":-0.13139048600397732,"Z":3.047999999999523},{"X":-11.290390399241089,"Y":0.4782095139960227,"Z":3.047999999999523},{"X":-11.29039039924108,"Y":6.2374307401043225,"Z":3.047999999999523},{"X":-11.29039039924108,"Y":6.440630740104322,"Z":3.047999999999523},{"X":-11.29039039924108,"Y":6.440630740104322,"Z":0.0}]},"Voids":[],"Id":"fd82f672-e54b-4b9e-aba5-4ecfce0596c3","Name":null,"discriminator":"Elements.Geometry.Profile"},"2218db29-142c-42e9-b4b1-974e6f45b15b":{"Profile":"fd82f672-e54b-4b9e-aba5-4ecfce0596c3","Thickness":0.2032,"Centerline":{"discriminator":"Elements.Geometry.Line","Start":{"X":-11.391990399241081,"Y":6.339030740104279,"Z":0.0},"End":{"X":-11.391990399241092,"Y":-0.3002149957775062,"Z":0.0}},"Transform":{"Matrix":{"Components":[1.0,0.0,0.0,0.0,0.0,1.0,0.0,0.0,0.0,0.0,1.0,0.0]}},"Material":"e7492160-3d9c-4fde-83a9-618abd381169","Representation":{"SolidOperations":[{"discriminator":"Elements.Geometry.Solids.Extrude","Profile":"fd82f672-e54b-4b9e-aba5-4ecfce0596c3","Height":0.2032,"Direction":{"X":-1.0,"Y":0.0,"Z":0.0},"IsVoid":false,"LocalTransform":null}]},"IsElementDefinition":false,"Id":"2218db29-142c-42e9-b4b1-974e6f45b15b","Name":"Wall by Profile","discriminator":"Elements.WallByProfile"},"48394778-70f0-493d-bda4-646eba14d5f1":{"Perimeter":{"discriminator":"Elements.Geometry.Polygon","Vertices":[{"X":-8.442007127347411,"Y":-0.19861499577750624,"Z":0.0},{"X":-8.23880712734741,"Y":-0.19861499577750624,"Z":0.0},{"X":-6.159590399241092,"Y":-0.19861499577750624,"Z":0.0},{"X":-6.159590399241092,"Y":-0.19861499577750624,"Z":3.047999999999523},{"X":-8.23880712734741,"Y":-0.19861499577750624,"Z":3.047999999999523},{"X":-8.442007127347411,"Y":-0.19861499577750624,"Z":3.047999999999523},{"X":-11.29039039924109,"Y":-0.19861499577750624,"Z":3.047999999999523},{"X":-11.29039039924109,"Y":-0.19861499577750624,"Z":0.0}]},"Voids":[],"Id":"48394778-70f0-493d-bda4-646eba14d5f1","Name":null,"discriminator":"Elements.Geometry.Profile"},"1f5d316f-e95c-4f06-aec5-bbdb47997701":{"Profile":"48394778-70f0-493d-bda4-646eba14d5f1","Thickness":0.2032,"Centerline":{"discriminator":"Elements.Geometry.Line","Start":{"X":-11.391990399241092,"Y":-0.3002149957775062,"Z":0.0},"End":{"X":-6.057990399241091,"Y":-0.3002149957775062,"Z":0.0}},"Transform":{"Matrix":{"Components":[1.0,0.0,0.0,0.0,0.0,1.0,0.0,0.0,0.0,0.0,1.0,0.0]}},"Material":"e7492160-3d9c-4fde-83a9-618abd381169","Representation":{"SolidOperations":[{"discriminator":"Elements.Geometry.Solids.Extrude","Profile":"48394778-70f0-493d-bda4-646eba14d5f1","Height":0.2032,"Direction":{"X":0.0,"Y":-1.0,"Z":0.0},"IsVoid":false,"LocalTransform":null}]},"IsElementDefinition":false,"Id":"1f5d316f-e95c-4f06-aec5-bbdb47997701","Name":"Wall by Profile","discriminator":"Elements.WallByProfile"},"917ad4a3-492f-4855-b7de-2260b1feec8e":{"Perimeter":{"discriminator":"Elements.Geometry.Polygon","Vertices":[{"X":-5.956390399241091,"Y":0.07180951399600595,"Z":0.0},{"X":-5.956390399241097,"Y":-3.639835416458404,"Z":0.0},{"X":-5.956390399241097,"Y":-3.843035416458404,"Z":0.0},{"X":-5.956390399241097,"Y":-3.843035416458404,"Z":3.047999999999523},{"X":-5.956390399241097,"Y":-3.639835416458404,"Z":3.047999999999523},{"X":-5.956390399241091,"Y":0.07180951399600637,"Z":3.047999999999523},{"X":-5.956390399241091,"Y":0.2750095139960063,"Z":3.047999999999523},{"X":-5.956390399241091,"Y":0.27500951399600604,"Z":0.0}]},"Voids":[],"Id":"917ad4a3-492f-4855-b7de-2260b1feec8e","Name":null,"discriminator":"Elements.Geometry.Profile"},"6142b4d4-d81c-47db-983a-38b364b6cc89":{"Profile":"917ad4a3-492f-4855-b7de-2260b1feec8e","Thickness":0.2032,"Centerline":{"discriminator":"Elements.Geometry.Line","Start":{"X":-6.05799039924109,"Y":0.1734095139960067,"Z":0.0},"End":{"X":-6.057990399241097,"Y":-3.741435416458404,"Z":0.0}},"Transform":{"Matrix":{"Components":[1.0,0.0,0.0,0.0,0.0,1.0,0.0,0.0,0.0,0.0,1.0,0.0]}},"Material":"e7492160-3d9c-4fde-83a9-618abd381169","Representation":{"SolidOperations":[{"discriminator":"Elements.Geometry.Solids.Extrude","Profile":"917ad4a3-492f-4855-b7de-2260b1feec8e","Height":0.2032,"Direction":{"X":-1.0,"Y":1.7757011958817803E-15,"Z":0.0},"IsVoid":false,"LocalTransform":null}]},"IsElementDefinition":false,"Id":"6142b4d4-d81c-47db-983a-38b364b6cc89","Name":"Wall by Profile","discriminator":"Elements.WallByProfile"},"eecc8a11-bc8d-47ea-ab3b-986409afe682":{"Perimeter":{"discriminator":"Elements.Geometry.Polygon","Vertices":[{"X":1.5577527933489679,"Y":-3.639835416458428,"Z":0.0},{"X":1.7609527933489693,"Y":-3.6398354164584292,"Z":0.0},{"X":7.428412673774001,"Y":-3.639835416458447,"Z":0.0},{"X":7.631612673774002,"Y":-3.639835416458448,"Z":0.0},{"X":7.631612673774002,"Y":-3.639835416458448,"Z":3.047999999999523},{"X":7.4284126737740035,"Y":-3.639835416458447,"Z":3.047999999999523},{"X":1.7609527933489704,"Y":-3.6398354164584292,"Z":3.047999999999523},{"X":1.557752793348969,"Y":-3.639835416458428,"Z":3.047999999999523},{"X":-5.956390399241097,"Y":-3.639835416458404,"Z":3.047999999999523},{"X":-5.956390399241095,"Y":-3.639835416458404,"Z":0.0}]},"Voids":[],"Id":"eecc8a11-bc8d-47ea-ab3b-986409afe682","Name":null,"discriminator":"Elements.Geometry.Profile"},"a34c1872-34e5-485c-8c88-300b956b7b15":{"Profile":"eecc8a11-bc8d-47ea-ab3b-986409afe682","Thickness":0.2032,"Centerline":{"discriminator":"Elements.Geometry.Line","Start":{"X":-6.057990399241097,"Y":-3.741435416458404,"Z":0.0},"End":{"X":7.530012673774001,"Y":-3.741435416458448,"Z":0.0}},"Transform":{"Matrix":{"Components":[1.0,0.0,0.0,0.0,0.0,1.0,0.0,0.0,0.0,0.0,1.0,0.0]}},"Material":"e7492160-3d9c-4fde-83a9-618abd381169","Representation":{"SolidOperations":[{"discriminator":"Elements.Geometry.Solids.Extrude","Profile":"eecc8a11-bc8d-47ea-ab3b-986409afe682","Height":0.2032,"Direction":{"X":-2.1854783949313932E-15,"Y":-1.0,"Z":0.0},"IsVoid":false,"LocalTransform":null}]},"IsElementDefinition":false,"Id":"a34c1872-34e5-485c-8c88-300b956b7b15","Name":"Wall by Profile","discriminator":"Elements.WallByProfile"},"65a96491-0aab-492a-8f43-017a34f9299a":{"Perimeter":{"discriminator":"Elements.Geometry.Polygon","Vertices":[{"X":7.428412673774016,"Y":5.148111363381128,"Z":0.0},{"X":7.428412673774016,"Y":5.351311363381129,"Z":0.0},{"X":7.428412673774016,"Y":5.351311363381129,"Z":3.047999999999523},{"X":7.428412673774016,"Y":5.148111363381128,"Z":3.047999999999523},{"X":7.428412673774002,"Y":-3.639835416458447,"Z":3.047999999999523},{"X":7.428412673774002,"Y":-3.639835416458447,"Z":0.0}]},"Voids":[],"Id":"65a96491-0aab-492a-8f43-017a34f9299a","Name":null,"discriminator":"Elements.Geometry.Profile"},"573dfb1c-5658-482e-a6ae-c71ab50f0bf8":{"Profile":"65a96491-0aab-492a-8f43-017a34f9299a","Thickness":0.2032,"Centerline":{"discriminator":"Elements.Geometry.Line","Start":{"X":7.530012673774001,"Y":-3.741435416458448,"Z":0.0},"End":{"X":7.530012673774015,"Y":5.249711363381127,"Z":0.0}},"Transform":{"Matrix":{"Components":[1.0,0.0,0.0,0.0,0.0,1.0,0.0,0.0,0.0,0.0,1.0,0.0]}},"Material":"e7492160-3d9c-4fde-83a9-618abd381169","Representation":{"SolidOperations":[{"discriminator":"Elements.Geometry.Solids.Extrude","Profile":"65a96491-0aab-492a-8f43-017a34f9299a","Height":0.2032,"Direction":{"X":1.0,"Y":0.0,"Z":0.0},"IsVoid":false,"LocalTransform":null}]},"IsElementDefinition":false,"Id":"573dfb1c-5658-482e-a6ae-c71ab50f0bf8","Name":"Wall by Profile","discriminator":"Elements.WallByProfile"},"48b2ac5b-94b1-4ab7-a415-c84fff26104c":{"Perimeter":{"discriminator":"Elements.Geometry.Polygon","Vertices":[{"X":1.7609527933489821,"Y":5.1481113633811475,"Z":0.0},{"X":1.7609527933489832,"Y":5.1481113633811475,"Z":3.047999999999523},{"X":7.428412673774016,"Y":5.148111363381128,"Z":3.047999999999523},{"X":7.428412673774016,"Y":5.148111363381128,"Z":0.0}]},"Voids":[],"Id":"48b2ac5b-94b1-4ab7-a415-c84fff26104c","Name":null,"discriminator":"Elements.Geometry.Profile"},"96c2d00b-0958-4331-8676-19551905cdf8":{"Profile":"48b2ac5b-94b1-4ab7-a415-c84fff26104c","Thickness":0.2032,"Centerline":{"discriminator":"Elements.Geometry.Line","Start":{"X":7.530012673774015,"Y":5.249711363381127,"Z":0.0},"End":{"X":1.6593527933489827,"Y":5.249711363381147,"Z":0.0}},"Transform":{"Matrix":{"Components":[1.0,0.0,0.0,0.0,0.0,1.0,0.0,0.0,0.0,0.0,1.0,0.0]}},"Material":"e7492160-3d9c-4fde-83a9-618abd381169","Representation":{"SolidOperations":[{"discriminator":"Elements.Geometry.Solids.Extrude","Profile":"48b2ac5b-94b1-4ab7-a415-c84fff26104c","Height":0.2032,"Direction":{"X":4.370956789862844E-15,"Y":1.0,"Z":0.0},"IsVoid":false,"LocalTransform":null}]},"IsElementDefinition":false,"Id":"96c2d00b-0958-4331-8676-19551905cdf8","Name":"Wall by Profile","discriminator":"Elements.WallByProfile"},"3d9b4a3b-4786-4ea0-a7c0-8914c4c4dd4a":{"Perimeter":{"discriminator":"Elements.Geometry.Polygon","Vertices":[{"X":1.5577527933489805,"Y":3.9102538001086193,"Z":0.0},{"X":1.5577527933489808,"Y":4.113453800108619,"Z":0.0},{"X":1.5577527933489843,"Y":6.23743074010428,"Z":0.0},{"X":1.5577527933489845,"Y":6.440630740104281,"Z":0.0},{"X":1.5577527933489845,"Y":6.440630740104281,"Z":3.047999999999523},{"X":1.5577527933489843,"Y":6.23743074010428,"Z":3.047999999999523},{"X":1.5577527933489808,"Y":4.11345380010862,"Z":3.047999999999523},{"X":1.5577527933489805,"Y":3.91025380010862,"Z":3.047999999999523},{"X":1.557752793348968,"Y":-3.6398354164584283,"Z":3.047999999999523},{"X":1.557752793348968,"Y":-3.639835416458426,"Z":0.0}]},"Voids":[],"Id":"3d9b4a3b-4786-4ea0-a7c0-8914c4c4dd4a","Name":null,"discriminator":"Elements.Geometry.Profile"},"aad1a818-b6ac-47f5-ab35-62f5f0edb267":{"Profile":"3d9b4a3b-4786-4ea0-a7c0-8914c4c4dd4a","Thickness":0.2032,"Centerline":{"discriminator":"Elements.Geometry.Line","Start":{"X":1.659352793348968,"Y":-3.741435416458429,"Z":0.0},"End":{"X":1.6593527933489844,"Y":6.339030740104279,"Z":0.0}},"Transform":{"Matrix":{"Components":[1.0,0.0,0.0,0.0,0.0,1.0,0.0,0.0,0.0,0.0,1.0,0.0]}},"Material":"e7492160-3d9c-4fde-83a9-618abd381169","Representation":{"SolidOperations":[{"discriminator":"Elements.Geometry.Solids.Extrude","Profile":"3d9b4a3b-4786-4ea0-a7c0-8914c4c4dd4a","Height":0.2032,"Direction":{"X":1.0,"Y":0.0,"Z":-1.997779514690534E-30},"IsVoid":false,"LocalTransform":null}]},"IsElementDefinition":false,"Id":"aad1a818-b6ac-47f5-ab35-62f5f0edb267","Name":"Wall by Profile","discriminator":"Elements.WallByProfile"},"2d3930d9-034f-4f95-ad3a-e7a14d0bad88":{"Perimeter":{"discriminator":"Elements.Geometry.Polygon","Vertices":[{"X":-5.642530717075103,"Y":6.237430740104304,"Z":0.0},{"X":-5.845730717075102,"Y":6.237430740104304,"Z":0.0},{"X":-8.2388071273474,"Y":6.237430740104313,"Z":0.0},{"X":-8.442007127347399,"Y":6.237430740104313,"Z":0.0},{"X":-11.29039039924108,"Y":6.2374307401043225,"Z":0.0},{"X":-11.29039039924108,"Y":6.2374307401043225,"Z":3.047999999999523},{"X":-8.442007127347399,"Y":6.237430740104313,"Z":3.047999999999523},{"X":-8.2388071273474,"Y":6.237430740104313,"Z":3.047999999999523},{"X":-5.845730717075102,"Y":6.237430740104304,"Z":3.047999999999523},{"X":-5.642530717075103,"Y":6.237430740104304,"Z":3.047999999999523},{"X":1.5577527933489843,"Y":6.23743074010428,"Z":3.047999999999523},{"X":1.5577527933489852,"Y":6.23743074010428,"Z":0.0}]},"Voids":[],"Id":"2d3930d9-034f-4f95-ad3a-e7a14d0bad88","Name":null,"discriminator":"Elements.Geometry.Profile"},"3498d7d6-95de-427c-9cf8-1ab8628a6703":{"Profile":"2d3930d9-034f-4f95-ad3a-e7a14d0bad88","Thickness":0.2032,"Centerline":{"discriminator":"Elements.Geometry.Line","Start":{"X":1.6593527933489844,"Y":6.339030740104279,"Z":0.0},"End":{"X":-11.391990399241081,"Y":6.339030740104322,"Z":0.0}},"Transform":{"Matrix":{"Components":[1.0,0.0,0.0,0.0,0.0,1.0,0.0,0.0,0.0,0.0,1.0,0.0]}},"Material":"e7492160-3d9c-4fde-83a9-618abd381169","Representation":{"SolidOperations":[{"discriminator":"Elements.Geometry.Solids.Extrude","Profile":"2d3930d9-034f-4f95-ad3a-e7a14d0bad88","Height":0.2032,"Direction":{"X":0.0,"Y":1.0,"Z":0.0},"IsVoid":false,"LocalTransform":null}]},"IsElementDefinition":false,"Id":"3498d7d6-95de-427c-9cf8-1ab8628a6703","Name":"Wall by Profile","discriminator":"Elements.WallByProfile"},"d17598cf-d84f-4dba-93cb-d32b6c54f5ba":{"Perimeter":{"discriminator":"Elements.Geometry.Polygon","Vertices":[{"X":9.419538667392539,"Y":7.3544783780336935,"Z":0.0},{"X":9.419538667392546,"Y":11.008886165896522,"Z":0.0},{"X":9.419538667392546,"Y":11.313686165896522,"Z":0.0},{"X":9.419538667392551,"Y":14.38144294542629,"Z":0.0},{"X":9.419538667392551,"Y":14.58464294542629,"Z":0.0},{"X":9.419538667392551,"Y":14.58464294542629,"Z":3.047999999999523},{"X":9.419538667392551,"Y":14.38144294542629,"Z":3.047999999999523},{"X":9.419538667392546,"Y":11.313686165896522,"Z":3.047999999999523},{"X":9.419538667392546,"Y":11.008886165896522,"Z":3.047999999999523},{"X":9.419538667392539,"Y":7.354478378033694,"Z":3.047999999999523},{"X":9.419538667392539,"Y":7.151278378033695,"Z":3.047999999999523},{"X":9.419538667392539,"Y":7.151278378033695,"Z":0.0}]},"Voids":[],"Id":"d17598cf-d84f-4dba-93cb-d32b6c54f5ba","Name":null,"discriminator":"Elements.Geometry.Profile"},"45f6ac87-f382-4014-94ff-f4f36ecb28a0":{"Profile":"d17598cf-d84f-4dba-93cb-d32b6c54f5ba","Thickness":0.2032,"Centerline":{"discriminator":"Elements.Geometry.Line","Start":{"X":9.521138667392538,"Y":7.252878378033695,"Z":0.0},"End":{"X":9.52113866739255,"Y":14.483042945426291,"Z":0.0}},"Transform":{"Matrix":{"Components":[1.0,0.0,0.0,0.0,0.0,1.0,0.0,0.0,0.0,0.0,1.0,0.0]}},"Material":"e7492160-3d9c-4fde-83a9-618abd381169","Representation":{"SolidOperations":[{"discriminator":"Elements.Geometry.Solids.Extrude","Profile":"d17598cf-d84f-4dba-93cb-d32b6c54f5ba","Height":0.2032,"Direction":{"X":1.0,"Y":0.0,"Z":1.4394722976853462E-30},"IsVoid":false,"LocalTransform":null}]},"IsElementDefinition":false,"Id":"45f6ac87-f382-4014-94ff-f4f36ecb28a0","Name":"Wall by Profile","discriminator":"Elements.WallByProfile"},"4b0ae127-7d35-4e1f-aff0-b20d5f665471":{"Perimeter":{"discriminator":"Elements.Geometry.Polygon","Vertices":[{"X":6.717212673774045,"Y":14.381442945426299,"Z":0.0},{"X":6.514012673774046,"Y":14.381442945426299,"Z":0.0},{"X":4.15264751160431,"Y":14.381442945426308,"Z":0.0},{"X":3.949447511604311,"Y":14.381442945426308,"Z":0.0},{"X":1.7609527933489986,"Y":14.381442945426317,"Z":0.0},{"X":1.5577527933489992,"Y":14.381442945426317,"Z":0.0},{"X":-1.102279733524407,"Y":14.381442945426326,"Z":0.0},{"X":-1.3054797335244106,"Y":14.381442945426326,"Z":0.0},{"X":-3.8644063962672,"Y":14.381442945426334,"Z":0.0},{"X":-4.067606396267202,"Y":14.381442945426334,"Z":0.0},{"X":-6.193693642635031,"Y":14.38144294542634,"Z":0.0},{"X":-6.396893642635031,"Y":14.381442945426343,"Z":0.0},{"X":-8.878706783491882,"Y":14.381442945426349,"Z":0.0},{"X":-9.081906783491881,"Y":14.381442945426352,"Z":0.0},{"X":-11.103661332607453,"Y":14.381442945426357,"Z":0.0},{"X":-11.30686133260745,"Y":14.381442945426357,"Z":0.0},{"X":-11.30686133260745,"Y":14.381442945426357,"Z":3.047999999999523},{"X":-11.103661332607453,"Y":14.381442945426357,"Z":3.047999999999523},{"X":-9.081906783491881,"Y":14.381442945426352,"Z":3.047999999999523},{"X":-8.878706783491882,"Y":14.381442945426349,"Z":3.0479999999995235},{"X":-6.396893642635031,"Y":14.381442945426343,"Z":3.0479999999995235},{"X":-6.193693642635034,"Y":14.38144294542634,"Z":3.0479999999995235},{"X":-4.0676063962672,"Y":14.381442945426334,"Z":3.0479999999995235},{"X":-3.8644063962672,"Y":14.381442945426334,"Z":3.0479999999995235},{"X":-1.3054797335244106,"Y":14.381442945426326,"Z":3.0479999999995235},{"X":-1.102279733524407,"Y":14.381442945426326,"Z":3.0479999999995235},{"X":1.557752793348997,"Y":14.381442945426317,"Z":3.0479999999995235},{"X":1.7609527933489986,"Y":14.381442945426317,"Z":3.0479999999995235},{"X":3.949447511604311,"Y":14.381442945426308,"Z":3.0479999999995235},{"X":4.15264751160431,"Y":14.381442945426308,"Z":3.0479999999995235},{"X":6.514012673774046,"Y":14.381442945426299,"Z":3.0479999999995235},{"X":6.717212673774045,"Y":14.381442945426299,"Z":3.0479999999995235},{"X":9.419538667392551,"Y":14.38144294542629,"Z":3.047999999999523},{"X":9.419538667392551,"Y":14.38144294542629,"Z":0.0}]},"Voids":[],"Id":"4b0ae127-7d35-4e1f-aff0-b20d5f665471","Name":null,"discriminator":"Elements.Geometry.Profile"},"1d5460db-505d-45d5-9a21-34b2e07cba16":{"Profile":"4b0ae127-7d35-4e1f-aff0-b20d5f665471","Thickness":0.2032,"Centerline":{"discriminator":"Elements.Geometry.Line","Start":{"X":9.52113866739255,"Y":14.483042945426291,"Z":0.0},"End":{"X":-11.205261332607451,"Y":14.483042945426359,"Z":0.0}},"Transform":{"Matrix":{"Components":[1.0,0.0,0.0,0.0,0.0,1.0,0.0,0.0,0.0,0.0,1.0,0.0]}},"Material":"e7492160-3d9c-4fde-83a9-618abd381169","Representation":{"SolidOperations":[{"discriminator":"Elements.Geometry.Solids.Extrude","Profile":"4b0ae127-7d35-4e1f-aff0-b20d5f665471","Height":0.2032,"Direction":{"X":0.0,"Y":1.0,"Z":-8.184632972313747E-30},"IsVoid":false,"LocalTransform":null}]},"IsElementDefinition":false,"Id":"1d5460db-505d-45d5-9a21-34b2e07cba16","Name":"Wall by Profile","discriminator":"Elements.WallByProfile"},"9f912eb0-c7a4-4e5c-9880-b7d438ca6985":{"Perimeter":{"discriminator":"Elements.Geometry.Polygon","Vertices":[{"X":-11.103661332607459,"Y":8.73337238999121,"Z":0.0},{"X":-11.103661332607459,"Y":8.53017238999121,"Z":0.0},{"X":-11.103661332607459,"Y":8.53017238999121,"Z":3.047999999999523},{"X":-11.103661332607459,"Y":8.73337238999121,"Z":3.047999999999523},{"X":-11.10366133260745,"Y":14.381442945426357,"Z":3.047999999999523},{"X":-11.10366133260745,"Y":14.381442945426357,"Z":0.0}]},"Voids":[],"Id":"9f912eb0-c7a4-4e5c-9880-b7d438ca6985","Name":null,"discriminator":"Elements.Geometry.Profile"},"04c1e293-f044-40cd-94a0-271a36f93df9":{"Profile":"9f912eb0-c7a4-4e5c-9880-b7d438ca6985","Thickness":0.2032,"Centerline":{"discriminator":"Elements.Geometry.Line","Start":{"X":-11.205261332607451,"Y":14.483042945426359,"Z":0.0},"End":{"X":-11.20526133260746,"Y":8.63177238999121,"Z":0.0}},"Transform":{"Matrix":{"Components":[1.0,0.0,0.0,0.0,0.0,1.0,0.0,0.0,0.0,0.0,1.0,0.0]}},"Material":"e7492160-3d9c-4fde-83a9-618abd381169","Representation":{"SolidOperations":[{"discriminator":"Elements.Geometry.Solids.Extrude","Profile":"9f912eb0-c7a4-4e5c-9880-b7d438ca6985","Height":0.2032,"Direction":{"X":-1.0,"Y":0.0,"Z":1.1706906986240869E-30},"IsVoid":false,"LocalTransform":null}]},"IsElementDefinition":false,"Id":"04c1e293-f044-40cd-94a0-271a36f93df9","Name":"Wall by Profile","discriminator":"Elements.WallByProfile"},"9dfb8ba6-d497-4731-8aa3-6a0fdc33d8ff":{"Perimeter":{"discriminator":"Elements.Geometry.Polygon","Vertices":[{"X":-9.081906783491894,"Y":8.733372389991203,"Z":0.0},{"X":-8.878706783491893,"Y":8.733372389991203,"Z":0.0},{"X":-6.396893642635033,"Y":8.733372389991194,"Z":0.0},{"X":-6.396893642635033,"Y":8.733372389991194,"Z":3.047999999999523},{"X":-8.878706783491893,"Y":8.733372389991203,"Z":3.047999999999523},{"X":-9.081906783491894,"Y":8.733372389991203,"Z":3.0479999999995226},{"X":-11.103661332607459,"Y":8.73337238999121,"Z":3.047999999999523},{"X":-11.103661332607459,"Y":8.73337238999121,"Z":0.0}]},"Voids":[],"Id":"9dfb8ba6-d497-4731-8aa3-6a0fdc33d8ff","Name":null,"discriminator":"Elements.Geometry.Profile"},"dccf36c2-51df-455b-b99a-2f7c4c742565":{"Profile":"9dfb8ba6-d497-4731-8aa3-6a0fdc33d8ff","Thickness":0.2032,"Centerline":{"discriminator":"Elements.Geometry.Line","Start":{"X":-11.20526133260746,"Y":8.63177238999121,"Z":0.0},"End":{"X":-6.295293642635032,"Y":8.631772389991195,"Z":0.0}},"Transform":{"Matrix":{"Components":[1.0,0.0,0.0,0.0,0.0,1.0,0.0,0.0,0.0,0.0,1.0,0.0]}},"Material":"e7492160-3d9c-4fde-83a9-618abd381169","Representation":{"SolidOperations":[{"discriminator":"Elements.Geometry.Solids.Extrude","Profile":"9dfb8ba6-d497-4731-8aa3-6a0fdc33d8ff","Height":0.2032,"Direction":{"X":0.0,"Y":-1.0,"Z":0.0},"IsVoid":false,"LocalTransform":null}]},"IsElementDefinition":false,"Id":"dccf36c2-51df-455b-b99a-2f7c4c742565","Name":"Wall by Profile","discriminator":"Elements.WallByProfile"},"6bc730d9-19bc-4680-90a2-198227cfca98":{"Perimeter":{"discriminator":"Elements.Geometry.Polygon","Vertices":[{"X":-6.193693642635033,"Y":8.444881234202972,"Z":0.0},{"X":-6.193693642635033,"Y":8.241681234202971,"Z":0.0},{"X":-6.193693642635033,"Y":8.241681234202971,"Z":3.047999999999523},{"X":-6.193693642635033,"Y":8.444881234202972,"Z":3.047999999999523},{"X":-6.193693642635031,"Y":14.38144294542634,"Z":3.047999999999523},{"X":-6.193693642635031,"Y":14.381442945426343,"Z":0.0}]},"Voids":[],"Id":"6bc730d9-19bc-4680-90a2-198227cfca98","Name":null,"discriminator":"Elements.Geometry.Profile"},"f501c077-ae01-4578-8a3c-08b948b1396f":{"Profile":"6bc730d9-19bc-4680-90a2-198227cfca98","Thickness":0.2032,"Centerline":{"discriminator":"Elements.Geometry.Line","Start":{"X":-6.295293642635031,"Y":14.483042945426343,"Z":0.0},"End":{"X":-6.295293642635032,"Y":8.343281234202973,"Z":0.0}},"Transform":{"Matrix":{"Components":[1.0,0.0,0.0,0.0,0.0,1.0,0.0,0.0,0.0,0.0,1.0,0.0]}},"Material":"e7492160-3d9c-4fde-83a9-618abd381169","Representation":{"SolidOperations":[{"discriminator":"Elements.Geometry.Solids.Extrude","Profile":"6bc730d9-19bc-4680-90a2-198227cfca98","Height":0.2032,"Direction":{"X":-1.0,"Y":0.0,"Z":0.0},"IsVoid":false,"LocalTransform":null}]},"IsElementDefinition":false,"Id":"f501c077-ae01-4578-8a3c-08b948b1396f","Name":"Wall by Profile","discriminator":"Elements.WallByProfile"},"3ce70cd3-a074-4f99-bf48-7ce7509f124b":{"Perimeter":{"discriminator":"Elements.Geometry.Polygon","Vertices":[{"X":-4.067606396267208,"Y":8.444881234202965,"Z":0.0},{"X":-3.8644063962672095,"Y":8.444881234202965,"Z":0.0},{"X":-1.3054797335244182,"Y":8.444881234202956,"Z":0.0},{"X":-1.1022797335244188,"Y":8.444881234202954,"Z":0.0},{"X":1.5577527933489883,"Y":8.444881234202947,"Z":0.0},{"X":1.7609527933489888,"Y":8.444881234202947,"Z":0.0},{"X":3.9494475116043035,"Y":8.444881234202938,"Z":0.0},{"X":3.9494475116043035,"Y":8.444881234202938,"Z":3.047999999999523},{"X":1.7609527933489888,"Y":8.444881234202947,"Z":3.047999999999523},{"X":1.5577527933489905,"Y":8.444881234202947,"Z":3.047999999999523},{"X":-1.1022797335244188,"Y":8.444881234202954,"Z":3.047999999999523},{"X":-1.3054797335244182,"Y":8.444881234202956,"Z":3.047999999999523},{"X":-3.8644063962672095,"Y":8.444881234202965,"Z":3.047999999999523},{"X":-4.06760639626721,"Y":8.444881234202965,"Z":3.047999999999523},{"X":-6.193693642635033,"Y":8.444881234202972,"Z":3.047999999999523},{"X":-6.193693642635033,"Y":8.444881234202972,"Z":0.0}]},"Voids":[],"Id":"3ce70cd3-a074-4f99-bf48-7ce7509f124b","Name":null,"discriminator":"Elements.Geometry.Profile"},"3e4c48a6-10d5-4041-92f8-4d0a99252bea":{"Profile":"3ce70cd3-a074-4f99-bf48-7ce7509f124b","Thickness":0.2032,"Centerline":{"discriminator":"Elements.Geometry.Line","Start":{"X":-6.295293642635032,"Y":8.343281234202973,"Z":0.0},"End":{"X":4.0510475116043025,"Y":8.343281234202939,"Z":0.0}},"Transform":{"Matrix":{"Components":[1.0,0.0,0.0,0.0,0.0,1.0,0.0,0.0,0.0,0.0,1.0,0.0]}},"Material":"e7492160-3d9c-4fde-83a9-618abd381169","Representation":{"SolidOperations":[{"discriminator":"Elements.Geometry.Solids.Extrude","Profile":"3ce70cd3-a074-4f99-bf48-7ce7509f124b","Height":0.2032,"Direction":{"X":0.0,"Y":-1.0,"Z":4.0999290642963874E-30},"IsVoid":false,"LocalTransform":null}]},"IsElementDefinition":false,"Id":"3e4c48a6-10d5-4041-92f8-4d0a99252bea","Name":"Wall by Profile","discriminator":"Elements.WallByProfile"},"06ad05bc-e7bb-43f4-ad02-97ff874ac998":{"Perimeter":{"discriminator":"Elements.Geometry.Polygon","Vertices":[{"X":4.1526475116043065,"Y":11.313686165896538,"Z":0.0},{"X":4.1526475116043065,"Y":11.00888616589654,"Z":0.0},{"X":4.152647511604301,"Y":7.354478378033712,"Z":0.0},{"X":4.152647511604301,"Y":7.1512783780337115,"Z":0.0},{"X":4.152647511604301,"Y":7.1512783780337115,"Z":3.047999999999523},{"X":4.152647511604301,"Y":7.354478378033712,"Z":3.047999999999523},{"X":4.1526475116043065,"Y":11.00888616589654,"Z":3.0479999999995235},{"X":4.1526475116043065,"Y":11.313686165896538,"Z":3.047999999999523},{"X":4.152647511604311,"Y":14.381442945426308,"Z":3.047999999999523},{"X":4.152647511604311,"Y":14.381442945426308,"Z":0.0}]},"Voids":[],"Id":"06ad05bc-e7bb-43f4-ad02-97ff874ac998","Name":null,"discriminator":"Elements.Geometry.Profile"},"f4118625-a59d-4ab7-9f15-3fea317c6894":{"Profile":"06ad05bc-e7bb-43f4-ad02-97ff874ac998","Thickness":0.2032,"Centerline":{"discriminator":"Elements.Geometry.Line","Start":{"X":4.0510475116043105,"Y":14.483042945426309,"Z":0.0},"End":{"X":4.051047511604301,"Y":7.252878378033712,"Z":0.0}},"Transform":{"Matrix":{"Components":[1.0,0.0,0.0,0.0,0.0,1.0,0.0,0.0,0.0,0.0,1.0,0.0]}},"Material":"e7492160-3d9c-4fde-83a9-618abd381169","Representation":{"SolidOperations":[{"discriminator":"Elements.Geometry.Solids.Extrude","Profile":"06ad05bc-e7bb-43f4-ad02-97ff874ac998","Height":0.2032,"Direction":{"X":-1.0,"Y":0.0,"Z":0.0},"IsVoid":false,"LocalTransform":null}]},"IsElementDefinition":false,"Id":"f4118625-a59d-4ab7-9f15-3fea317c6894","Name":"Wall by Profile","discriminator":"Elements.WallByProfile"},"63e19552-d36d-45ec-afea-c19fead8f3f1":{"Perimeter":{"discriminator":"Elements.Geometry.Polygon","Vertices":[{"X":9.419538667392539,"Y":7.354478378033694,"Z":0.0},{"X":9.419538667392539,"Y":7.354478378033694,"Z":3.047999999999523},{"X":4.152647511604301,"Y":7.354478378033712,"Z":3.047999999999523},{"X":4.152647511604301,"Y":7.354478378033712,"Z":0.0}]},"Voids":[],"Id":"63e19552-d36d-45ec-afea-c19fead8f3f1","Name":null,"discriminator":"Elements.Geometry.Profile"},"46324f87-3894-438b-85fe-244d99712eab":{"Profile":"63e19552-d36d-45ec-afea-c19fead8f3f1","Thickness":0.2032,"Centerline":{"discriminator":"Elements.Geometry.Line","Start":{"X":4.051047511604301,"Y":7.252878378033712,"Z":0.0},"End":{"X":9.521138667392538,"Y":7.252878378033695,"Z":0.0}},"Transform":{"Matrix":{"Components":[1.0,0.0,0.0,0.0,0.0,1.0,0.0,0.0,0.0,0.0,1.0,0.0]}},"Material":"e7492160-3d9c-4fde-83a9-618abd381169","Representation":{"SolidOperations":[{"discriminator":"Elements.Geometry.Solids.Extrude","Profile":"63e19552-d36d-45ec-afea-c19fead8f3f1","Height":0.2032,"Direction":{"X":0.0,"Y":-1.0,"Z":0.0},"IsVoid":false,"LocalTransform":null}]},"IsElementDefinition":false,"Id":"46324f87-3894-438b-85fe-244d99712eab","Name":"Wall by Profile","discriminator":"Elements.WallByProfile"},"a087fb87-000a-4361-abf3-189f92c75124":{"Perimeter":{"discriminator":"Elements.Geometry.Polygon","Vertices":[{"X":-8.23880712734741,"Y":-0.19861499577750658,"Z":0.0},{"X":-8.23880712734741,"Y":-0.19861499577750658,"Z":3.047999999999523},{"X":-8.2388071273474,"Y":6.237430740104313,"Z":3.047999999999523},{"X":-8.2388071273474,"Y":6.237430740104313,"Z":0.0}]},"Voids":[],"Id":"a087fb87-000a-4361-abf3-189f92c75124","Name":null,"discriminator":"Elements.Geometry.Profile"},"da43c927-6471-47c0-9e72-38ca9f44c596":{"Profile":"a087fb87-000a-4361-abf3-189f92c75124","Thickness":0.2032,"Centerline":{"discriminator":"Elements.Geometry.Line","Start":{"X":-8.3404071273474,"Y":6.339030740104312,"Z":0.0},"End":{"X":-8.34040712734741,"Y":-0.3002149957775062,"Z":0.0}},"Transform":{"Matrix":{"Components":[1.0,0.0,0.0,0.0,0.0,1.0,0.0,0.0,0.0,0.0,1.0,0.0]}},"Material":"e7492160-3d9c-4fde-83a9-618abd381169","Representation":{"SolidOperations":[{"discriminator":"Elements.Geometry.Solids.Extrude","Profile":"a087fb87-000a-4361-abf3-189f92c75124","Height":0.2032,"Direction":{"X":-1.0,"Y":1.6391087961985664E-15,"Z":0.0},"IsVoid":false,"LocalTransform":null}]},"IsElementDefinition":false,"Id":"da43c927-6471-47c0-9e72-38ca9f44c596","Name":"Wall by Profile","discriminator":"Elements.WallByProfile"},"d5810b98-2a86-49b0-9b45-b4b64f23611a":{"Perimeter":{"discriminator":"Elements.Geometry.Polygon","Vertices":[{"X":6.51401267377404,"Y":11.31368616589653,"Z":0.0},{"X":6.71721267377404,"Y":11.31368616589653,"Z":0.0},{"X":9.419538667392548,"Y":11.313686165896522,"Z":0.0},{"X":9.419538667392544,"Y":11.313686165896522,"Z":3.047999999999523},{"X":6.717212673774039,"Y":11.31368616589653,"Z":3.0479999999995226},{"X":6.51401267377404,"Y":11.31368616589653,"Z":3.047999999999523},{"X":4.1526475116043065,"Y":11.313686165896538,"Z":3.047999999999523},{"X":4.1526475116043065,"Y":11.313686165896538,"Z":0.0}]},"Voids":[],"Id":"d5810b98-2a86-49b0-9b45-b4b64f23611a","Name":null,"discriminator":"Elements.Geometry.Profile"},"6e21ae29-d351-49d5-a0f2-07c8a5a20c8a":{"Profile":"d5810b98-2a86-49b0-9b45-b4b64f23611a","Thickness":0.3048,"Centerline":{"discriminator":"Elements.Geometry.Line","Start":{"X":4.051047511604305,"Y":11.16128616589654,"Z":0.0},"End":{"X":9.521138667392545,"Y":11.161286165896522,"Z":0.0}},"Transform":{"Matrix":{"Components":[1.0,0.0,0.0,0.0,0.0,1.0,0.0,0.0,0.0,0.0,1.0,0.0]}},"Material":"e7492160-3d9c-4fde-83a9-618abd381169","Representation":{"SolidOperations":[{"discriminator":"Elements.Geometry.Solids.Extrude","Profile":"d5810b98-2a86-49b0-9b45-b4b64f23611a","Height":0.3048,"Direction":{"X":-5.8279423864837576E-15,"Y":-1.0,"Z":0.0},"IsVoid":false,"LocalTransform":null}]},"IsElementDefinition":false,"Id":"6e21ae29-d351-49d5-a0f2-07c8a5a20c8a","Name":"Wall by Profile","discriminator":"Elements.WallByProfile"},"6182e639-5183-42e1-a0e7-38e0337e5879":{"Perimeter":{"discriminator":"Elements.Geometry.Polygon","Vertices":[{"X":-8.878706783491893,"Y":8.733372389991203,"Z":0.0},{"X":-8.878706783491893,"Y":8.733372389991203,"Z":3.047999999999523},{"X":-8.878706783491882,"Y":14.381442945426349,"Z":3.047999999999523},{"X":-8.878706783491882,"Y":14.381442945426352,"Z":0.0}]},"Voids":[],"Id":"6182e639-5183-42e1-a0e7-38e0337e5879","Name":null,"discriminator":"Elements.Geometry.Profile"},"d2dfeed4-e145-4e9e-894c-e4e44aa31e65":{"Profile":"6182e639-5183-42e1-a0e7-38e0337e5879","Thickness":0.2032,"Centerline":{"discriminator":"Elements.Geometry.Line","Start":{"X":-8.980306783491882,"Y":14.483042945426352,"Z":0.0},"End":{"X":-8.980306783491892,"Y":8.631772389991204,"Z":0.0}},"Transform":{"Matrix":{"Components":[1.0,0.0,0.0,0.0,0.0,1.0,0.0,0.0,0.0,0.0,1.0,0.0]}},"Material":"e7492160-3d9c-4fde-83a9-618abd381169","Representation":{"SolidOperations":[{"discriminator":"Elements.Geometry.Solids.Extrude","Profile":"6182e639-5183-42e1-a0e7-38e0337e5879","Height":0.2032,"Direction":{"X":-1.0,"Y":0.0,"Z":0.0},"IsVoid":false,"LocalTransform":null}]},"IsElementDefinition":false,"Id":"d2dfeed4-e145-4e9e-894c-e4e44aa31e65","Name":"Wall by Profile","discriminator":"Elements.WallByProfile"},"bf3dc8a8-94bc-4667-b781-864d2798a811":{"Perimeter":{"discriminator":"Elements.Geometry.Polygon","Vertices":[{"X":-3.8644063962672095,"Y":8.444881234202965,"Z":0.0},{"X":-3.8644063962672095,"Y":8.444881234202965,"Z":3.047999999999523},{"X":-3.8644063962671997,"Y":14.381442945426334,"Z":3.047999999999523},{"X":-3.8644063962671997,"Y":14.381442945426334,"Z":0.0}]},"Voids":[],"Id":"bf3dc8a8-94bc-4667-b781-864d2798a811","Name":null,"discriminator":"Elements.Geometry.Profile"},"82bdd225-6566-46b6-b05f-955d8a142b20":{"Profile":"bf3dc8a8-94bc-4667-b781-864d2798a811","Thickness":0.2032,"Centerline":{"discriminator":"Elements.Geometry.Line","Start":{"X":-3.9660063962672,"Y":14.483042945426336,"Z":0.0},"End":{"X":-3.96600639626721,"Y":8.343281234202966,"Z":0.0}},"Transform":{"Matrix":{"Components":[1.0,0.0,0.0,0.0,0.0,1.0,0.0,0.0,0.0,0.0,1.0,0.0]}},"Material":"e7492160-3d9c-4fde-83a9-618abd381169","Representation":{"SolidOperations":[{"discriminator":"Elements.Geometry.Solids.Extrude","Profile":"bf3dc8a8-94bc-4667-b781-864d2798a811","Height":0.2032,"Direction":{"X":-1.0,"Y":0.0,"Z":0.0},"IsVoid":false,"LocalTransform":null}]},"IsElementDefinition":false,"Id":"82bdd225-6566-46b6-b05f-955d8a142b20","Name":"Wall by Profile","discriminator":"Elements.WallByProfile"},"e345b29c-bfe1-4e7a-9549-aadd6b0bc0d9":{"Perimeter":{"discriminator":"Elements.Geometry.Polygon","Vertices":[{"X":-1.1022797335244183,"Y":8.444881234202954,"Z":0.0},{"X":-1.1022797335244183,"Y":8.444881234202954,"Z":3.047999999999523},{"X":-1.1022797335244088,"Y":14.381442945426326,"Z":3.047999999999523},{"X":-1.1022797335244088,"Y":14.381442945426326,"Z":0.0}]},"Voids":[],"Id":"e345b29c-bfe1-4e7a-9549-aadd6b0bc0d9","Name":null,"discriminator":"Elements.Geometry.Profile"},"41ebaf37-b0cb-42e4-8f84-8519a9307206":{"Profile":"e345b29c-bfe1-4e7a-9549-aadd6b0bc0d9","Thickness":0.2032,"Centerline":{"discriminator":"Elements.Geometry.Line","Start":{"X":-1.2038797335244087,"Y":14.483042945426327,"Z":0.0},"End":{"X":-1.2038797335244187,"Y":8.343281234202957,"Z":0.0}},"Transform":{"Matrix":{"Components":[1.0,0.0,0.0,0.0,0.0,1.0,0.0,0.0,0.0,0.0,1.0,0.0]}},"Material":"e7492160-3d9c-4fde-83a9-618abd381169","Representation":{"SolidOperations":[{"discriminator":"Elements.Geometry.Solids.Extrude","Profile":"e345b29c-bfe1-4e7a-9549-aadd6b0bc0d9","Height":0.2032,"Direction":{"X":-1.0,"Y":0.0,"Z":0.0},"IsVoid":false,"LocalTransform":null}]},"IsElementDefinition":false,"Id":"41ebaf37-b0cb-42e4-8f84-8519a9307206","Name":"Wall by Profile","discriminator":"Elements.WallByProfile"},"96f7f6e3-4a5f-49b0-8891-4fe0a5ce1e3e":{"Perimeter":{"discriminator":"Elements.Geometry.Polygon","Vertices":[{"X":1.760952793348989,"Y":8.444881234202947,"Z":0.0},{"X":1.760952793348989,"Y":8.444881234202947,"Z":3.047999999999523},{"X":1.7609527933489986,"Y":14.381442945426317,"Z":3.047999999999523},{"X":1.7609527933489986,"Y":14.381442945426317,"Z":0.0}]},"Voids":[],"Id":"96f7f6e3-4a5f-49b0-8891-4fe0a5ce1e3e","Name":null,"discriminator":"Elements.Geometry.Profile"},"b0400f6a-0227-4e3c-ba18-1c40a0f94fb2":{"Profile":"96f7f6e3-4a5f-49b0-8891-4fe0a5ce1e3e","Thickness":0.2032,"Centerline":{"discriminator":"Elements.Geometry.Line","Start":{"X":1.6593527933489989,"Y":14.483042945426318,"Z":0.0},"End":{"X":1.6593527933489889,"Y":8.343281234202948,"Z":0.0}},"Transform":{"Matrix":{"Components":[1.0,0.0,0.0,0.0,0.0,1.0,0.0,0.0,0.0,0.0,1.0,0.0]}},"Material":"e7492160-3d9c-4fde-83a9-618abd381169","Representation":{"SolidOperations":[{"discriminator":"Elements.Geometry.Solids.Extrude","Profile":"96f7f6e3-4a5f-49b0-8891-4fe0a5ce1e3e","Height":0.2032,"Direction":{"X":-1.0,"Y":0.0,"Z":0.0},"IsVoid":false,"LocalTransform":null}]},"IsElementDefinition":false,"Id":"b0400f6a-0227-4e3c-ba18-1c40a0f94fb2","Name":"Wall by Profile","discriminator":"Elements.WallByProfile"},"b602a1ce-a2c1-4e5e-9b3c-c1390b39cbf3":{"Perimeter":{"discriminator":"Elements.Geometry.Polygon","Vertices":[{"X":6.71721267377404,"Y":11.31368616589653,"Z":0.0},{"X":6.71721267377404,"Y":11.31368616589653,"Z":3.047999999999523},{"X":6.717212673774045,"Y":14.381442945426299,"Z":3.047999999999523},{"X":6.717212673774045,"Y":14.381442945426299,"Z":0.0}]},"Voids":[],"Id":"b602a1ce-a2c1-4e5e-9b3c-c1390b39cbf3","Name":null,"discriminator":"Elements.Geometry.Profile"},"23fd6025-441d-46a0-bc5d-48c31c8dd7eb":{"Profile":"b602a1ce-a2c1-4e5e-9b3c-c1390b39cbf3","Thickness":0.2032,"Centerline":{"discriminator":"Elements.Geometry.Line","Start":{"X":6.615612673774046,"Y":14.4830429454263,"Z":0.0},"End":{"X":6.615612673774041,"Y":11.16128616589653,"Z":0.0}},"Transform":{"Matrix":{"Components":[1.0,0.0,0.0,0.0,0.0,1.0,0.0,0.0,0.0,0.0,1.0,0.0]}},"Material":"e7492160-3d9c-4fde-83a9-618abd381169","Representation":{"SolidOperations":[{"discriminator":"Elements.Geometry.Solids.Extrude","Profile":"b602a1ce-a2c1-4e5e-9b3c-c1390b39cbf3","Height":0.2032,"Direction":{"X":-1.0,"Y":0.0,"Z":0.0},"IsVoid":false,"LocalTransform":null}]},"IsElementDefinition":false,"Id":"23fd6025-441d-46a0-bc5d-48c31c8dd7eb","Name":"Wall by Profile","discriminator":"Elements.WallByProfile"},"f6da8ad3-f987-4e0e-9ea8-15792b6fcdad":{"Perimeter":{"discriminator":"Elements.Geometry.Polygon","Vertices":[{"X":-3.8644063962672166,"Y":3.910253800108636,"Z":0.0},{"X":-4.067606396267216,"Y":3.910253800108637,"Z":0.0},{"X":-4.067606396267216,"Y":3.910253800108637,"Z":3.047999999999523},{"X":-3.8644063962672153,"Y":3.910253800108636,"Z":3.047999999999523},{"X":1.5577527933489805,"Y":3.910253800108619,"Z":3.047999999999523},{"X":1.5577527933489808,"Y":3.910253800108619,"Z":0.0}]},"Voids":[],"Id":"f6da8ad3-f987-4e0e-9ea8-15792b6fcdad","Name":null,"discriminator":"Elements.Geometry.Profile"},"d4e13e83-0e0b-4a78-a39c-44238cff4d1b":{"Profile":"f6da8ad3-f987-4e0e-9ea8-15792b6fcdad","Thickness":0.2032,"Centerline":{"discriminator":"Elements.Geometry.Line","Start":{"X":1.6593527933489818,"Y":4.011853800108618,"Z":0.0},"End":{"X":-3.966006396267216,"Y":4.011853800108637,"Z":0.0}},"Transform":{"Matrix":{"Components":[1.0,0.0,0.0,0.0,0.0,1.0,0.0,0.0,0.0,0.0,1.0,0.0]}},"Material":"e7492160-3d9c-4fde-83a9-618abd381169","Representation":{"SolidOperations":[{"discriminator":"Elements.Geometry.Solids.Extrude","Profile":"f6da8ad3-f987-4e0e-9ea8-15792b6fcdad","Height":0.2032,"Direction":{"X":4.370956789862805E-15,"Y":1.0,"Z":-2.2535985408596512E-30},"IsVoid":false,"LocalTransform":null}]},"IsElementDefinition":false,"Id":"d4e13e83-0e0b-4a78-a39c-44238cff4d1b","Name":"Wall by Profile","discriminator":"Elements.WallByProfile"},"559554be-7680-4aab-8464-32531f80d1b2":{"Perimeter":{"discriminator":"Elements.Geometry.Polygon","Vertices":[{"X":-3.864406396267217,"Y":3.2536558136769704,"Z":0.0},{"X":-3.864406396267217,"Y":3.2536558136769704,"Z":3.047999999999523},{"X":-3.864406396267216,"Y":3.910253800108636,"Z":3.047999999999523},{"X":-3.864406396267216,"Y":3.910253800108636,"Z":0.0}]},"Voids":[],"Id":"559554be-7680-4aab-8464-32531f80d1b2","Name":null,"discriminator":"Elements.Geometry.Profile"},"a5637b44-3000-4c47-bf1d-0cb023d027cd":{"Profile":"559554be-7680-4aab-8464-32531f80d1b2","Thickness":0.2032,"Centerline":{"discriminator":"Elements.Geometry.Line","Start":{"X":-3.966006396267216,"Y":4.011853800108637,"Z":0.0},"End":{"X":-3.9660063962672174,"Y":3.3552558136769712,"Z":0.0}},"Transform":{"Matrix":{"Components":[1.0,0.0,0.0,0.0,0.0,1.0,0.0,0.0,0.0,0.0,1.0,0.0]}},"Material":"e7492160-3d9c-4fde-83a9-618abd381169","Representation":{"SolidOperations":[{"discriminator":"Elements.Geometry.Solids.Extrude","Profile":"559554be-7680-4aab-8464-32531f80d1b2","Height":0.2032,"Direction":{"X":-1.0,"Y":0.0,"Z":-2.359275222844358E-31},"IsVoid":false,"LocalTransform":null}]},"IsElementDefinition":false,"Id":"a5637b44-3000-4c47-bf1d-0cb023d027cd","Name":"Wall by Profile","discriminator":"Elements.WallByProfile"},"013929fd-5f1d-407c-bd40-4339a24f9862":{"Perimeter":{"discriminator":"Elements.Geometry.Polygon","Vertices":[{"X":-5.642530717075107,"Y":3.2536558136769766,"Z":0.0},{"X":-5.642530717075107,"Y":3.2536558136769766,"Z":3.047999999999523},{"X":-4.067606396267217,"Y":3.2536558136769718,"Z":3.047999999999523},{"X":-4.067606396267217,"Y":3.2536558136769718,"Z":0.0}]},"Voids":[],"Id":"013929fd-5f1d-407c-bd40-4339a24f9862","Name":null,"discriminator":"Elements.Geometry.Profile"},"8eee0885-df47-444b-8ad9-7a89c7c08c25":{"Profile":"013929fd-5f1d-407c-bd40-4339a24f9862","Thickness":0.2032,"Centerline":{"discriminator":"Elements.Geometry.Line","Start":{"X":-3.9660063962672174,"Y":3.3552558136769712,"Z":0.0},"End":{"X":-5.744130717075108,"Y":3.3552558136769774,"Z":0.0}},"Transform":{"Matrix":{"Components":[1.0,0.0,0.0,0.0,0.0,1.0,0.0,0.0,0.0,0.0,1.0,0.0]}},"Material":"e7492160-3d9c-4fde-83a9-618abd381169","Representation":{"SolidOperations":[{"discriminator":"Elements.Geometry.Solids.Extrude","Profile":"013929fd-5f1d-407c-bd40-4339a24f9862","Height":0.2032,"Direction":{"X":0.0,"Y":1.0,"Z":-8.046503138649743E-31},"IsVoid":false,"LocalTransform":null}]},"IsElementDefinition":false,"Id":"8eee0885-df47-444b-8ad9-7a89c7c08c25","Name":"Wall by Profile","discriminator":"Elements.WallByProfile"},"292ae6ad-4094-4675-80ff-0b708ff9df95":{"Perimeter":{"discriminator":"Elements.Geometry.Polygon","Vertices":[{"X":-5.845730717075103,"Y":6.237430740104304,"Z":0.0},{"X":-5.845730717075103,"Y":6.237430740104305,"Z":3.047999999999523},{"X":-5.845730717075111,"Y":1.5443312574364552,"Z":3.047999999999523},{"X":-5.845730717075111,"Y":1.5443312574364556,"Z":0.0}]},"Voids":[],"Id":"292ae6ad-4094-4675-80ff-0b708ff9df95","Name":null,"discriminator":"Elements.Geometry.Profile"},"ff6dc675-472d-4df1-bc15-917d5ffd84a9":{"Profile":"292ae6ad-4094-4675-80ff-0b708ff9df95","Thickness":0.2032,"Centerline":{"discriminator":"Elements.Geometry.Line","Start":{"X":-5.7441307170751115,"Y":1.645931257436455,"Z":0.0},"End":{"X":-5.7441307170751035,"Y":6.339030740104303,"Z":0.0}},"Transform":{"Matrix":{"Components":[1.0,0.0,0.0,0.0,0.0,1.0,0.0,0.0,0.0,0.0,1.0,0.0]}},"Material":"e7492160-3d9c-4fde-83a9-618abd381169","Representation":{"SolidOperations":[{"discriminator":"Elements.Geometry.Solids.Extrude","Profile":"292ae6ad-4094-4675-80ff-0b708ff9df95","Height":0.2032,"Direction":{"X":1.0,"Y":0.0,"Z":9.46328642884695E-31},"IsVoid":false,"LocalTransform":null}]},"IsElementDefinition":false,"Id":"ff6dc675-472d-4df1-bc15-917d5ffd84a9","Name":"Wall by Profile","discriminator":"Elements.WallByProfile"},"f215bdf1-c06e-4823-b709-66f5bbf7cd1b":{"Perimeter":{"discriminator":"Elements.Geometry.Polygon","Vertices":[{"X":-3.86440639626722,"Y":1.7475312574364492,"Z":0.0},{"X":-3.8644063962672197,"Y":1.7475312574364492,"Z":3.047999999999523},{"X":-5.642530717075109,"Y":1.7475312574364548,"Z":3.047999999999523},{"X":-5.642530717075109,"Y":1.7475312574364548,"Z":0.0}]},"Voids":[],"Id":"f215bdf1-c06e-4823-b709-66f5bbf7cd1b","Name":null,"discriminator":"Elements.Geometry.Profile"},"e40a0bca-d762-47ee-9d4d-8a1a4986dbeb":{"Profile":"f215bdf1-c06e-4823-b709-66f5bbf7cd1b","Thickness":0.2032,"Centerline":{"discriminator":"Elements.Geometry.Line","Start":{"X":-5.7441307170751115,"Y":1.645931257436455,"Z":0.0},"End":{"X":-3.9660063962672205,"Y":1.6459312574364495,"Z":0.0}},"Transform":{"Matrix":{"Components":[1.0,0.0,0.0,0.0,0.0,1.0,0.0,0.0,0.0,0.0,1.0,0.0]}},"Material":"e7492160-3d9c-4fde-83a9-618abd381169","Representation":{"SolidOperations":[{"discriminator":"Elements.Geometry.Solids.Extrude","Profile":"f215bdf1-c06e-4823-b709-66f5bbf7cd1b","Height":0.2032,"Direction":{"X":-4.370956789862825E-15,"Y":-1.0,"Z":8.046503138649746E-31},"IsVoid":false,"LocalTransform":null}]},"IsElementDefinition":false,"Id":"e40a0bca-d762-47ee-9d4d-8a1a4986dbeb","Name":"Wall by Profile","discriminator":"Elements.WallByProfile"},"78d6524e-92a0-4d96-a45d-a36c09b8e00d":{"Perimeter":{"discriminator":"Elements.Geometry.Polygon","Vertices":[{"X":-3.864406396267225,"Y":-1.5294519339144936,"Z":0.0},{"X":-3.864406396267225,"Y":-1.5294519339144936,"Z":3.047999999999523},{"X":-3.86440639626722,"Y":1.544331257436449,"Z":3.047999999999523},{"X":-3.86440639626722,"Y":1.5443312574364487,"Z":0.0}]},"Voids":[],"Id":"78d6524e-92a0-4d96-a45d-a36c09b8e00d","Name":null,"discriminator":"Elements.Geometry.Profile"},"4d9559e1-9dc7-4a1c-b21e-bcbc612400ce":{"Profile":"78d6524e-92a0-4d96-a45d-a36c09b8e00d","Thickness":0.2032,"Centerline":{"discriminator":"Elements.Geometry.Line","Start":{"X":-3.9660063962672205,"Y":1.6459312574364495,"Z":0.0},"End":{"X":-3.9660063962672254,"Y":-1.5294519339144934,"Z":0.0}},"Transform":{"Matrix":{"Components":[1.0,0.0,0.0,0.0,0.0,1.0,0.0,0.0,0.0,0.0,1.0,0.0]}},"Material":"e7492160-3d9c-4fde-83a9-618abd381169","Representation":{"SolidOperations":[{"discriminator":"Elements.Geometry.Solids.Extrude","Profile":"78d6524e-92a0-4d96-a45d-a36c09b8e00d","Height":0.2032,"Direction":{"X":-1.0,"Y":2.1854783949314027E-15,"Z":0.0},"IsVoid":false,"LocalTransform":null}]},"IsElementDefinition":false,"Id":"4d9559e1-9dc7-4a1c-b21e-bcbc612400ce","Name":"Wall by Profile","discriminator":"Elements.WallByProfile"},"93d25a82-470b-40d1-b21d-6632ad490539":{"Perimeter":{"discriminator":"Elements.Geometry.Polygon","Vertices":[{"X":-4.067606396267222,"Y":0.27500951399600027,"Z":0.0},{"X":-4.067606396267222,"Y":0.27500951399600027,"Z":3.047999999999523},{"X":-5.956390399241091,"Y":0.27500951399600637,"Z":3.047999999999523},{"X":-5.956390399241091,"Y":0.27500951399600637,"Z":0.0}]},"Voids":[],"Id":"93d25a82-470b-40d1-b21d-6632ad490539","Name":null,"discriminator":"Elements.Geometry.Profile"},"4135f92a-92f9-4018-88a1-d76a503e80b7":{"Profile":"93d25a82-470b-40d1-b21d-6632ad490539","Thickness":0.2032,"Centerline":{"discriminator":"Elements.Geometry.Line","Start":{"X":-6.05799039924109,"Y":0.1734095139960067,"Z":0.0},"End":{"X":-3.9660063962672227,"Y":0.17340951399599994,"Z":0.0}},"Transform":{"Matrix":{"Components":[1.0,0.0,0.0,0.0,0.0,1.0,0.0,0.0,0.0,0.0,1.0,0.0]}},"Material":"e7492160-3d9c-4fde-83a9-618abd381169","Representation":{"SolidOperations":[{"discriminator":"Elements.Geometry.Solids.Extrude","Profile":"93d25a82-470b-40d1-b21d-6632ad490539","Height":0.2032,"Direction":{"X":0.0,"Y":-1.0,"Z":9.14568219138942E-31},"IsVoid":false,"LocalTransform":null}]},"IsElementDefinition":false,"Id":"4135f92a-92f9-4018-88a1-d76a503e80b7","Name":"Wall by Profile","discriminator":"Elements.WallByProfile"}}}
>>>>>>> 1b8bf529
<|MERGE_RESOLUTION|>--- conflicted
+++ resolved
@@ -1,5 +1,8796 @@
-<<<<<<< HEAD
-{"Transform":{"Matrix":{"Components":[1.0,0.0,0.0,0.0,0.0,1.0,0.0,0.0,0.0,0.0,1.0,0.0]}},"Elements":{"7d50b16e-0e0a-449f-a1c9-c32672ea0267":{"discriminator":"Elements.Geometry.Profile","Perimeter":{"discriminator":"Elements.Geometry.Polygon","Vertices":[{"X":5.17849,"Y":-136.96828,"Z":0.0},{"X":12.2656,"Y":-38.39566,"Z":0.0},{"X":-60.79603,"Y":-35.4233,"Z":0.0},{"X":-104.57877,"Y":-68.2894,"Z":0.0},{"X":-99.70817,"Y":-136.12598,"Z":0.0},{"X":-61.69056,"Y":-134.60587,"Z":0.0},{"X":-60.81635,"Y":-95.70935,"Z":0.0},{"X":-25.75145,"Y":-95.98818,"Z":0.0},{"X":-24.35506,"Y":-139.70193,"Z":0.0}]},"Voids":[],"Id":"7d50b16e-0e0a-449f-a1c9-c32672ea0267","Name":null},"d52c6570-029e-4eda-9b4d-05e98e8a51a4":{"discriminator":"Elements.Material","Color":{"Red":0.34,"Green":0.34,"Blue":0.34,"Alpha":1.0},"SpecularFactor":0.3,"GlossinessFactor":0.3,"Unlit":false,"DoubleSided":false,"RepeatTexture":true,"InterpolateTexture":true,"Id":"d52c6570-029e-4eda-9b4d-05e98e8a51a4","Name":"Concrete"},"f0be8922-30be-4803-897b-e0f67838412c":{"discriminator":"Elements.Floor","Thickness":0.1,"Profile":"7d50b16e-0e0a-449f-a1c9-c32672ea0267","Openings":[],"Transform":{"Matrix":{"Components":[1.0,0.0,0.0,0.0,0.0,1.0,0.0,0.0,0.0,0.0,1.0,0.0]}},"Material":"d52c6570-029e-4eda-9b4d-05e98e8a51a4","Representation":{"SolidOperations":[{"discriminator":"Elements.Geometry.Solids.Extrude","Profile":"7d50b16e-0e0a-449f-a1c9-c32672ea0267","Height":0.1,"Direction":{"X":0.0,"Y":0.0,"Z":1.0},"LocalTransform":null,"IsVoid":false}]},"IsElementDefinition":false,"Id":"f0be8922-30be-4803-897b-e0f67838412c","Name":null},"6d29c5d8-44c0-4bb1-995a-b57b9dc4c14e":{"discriminator":"Elements.Geometry.Profile","Perimeter":{"discriminator":"Elements.Geometry.Polygon","Vertices":[{"X":90.04012,"Y":-20.24377,"Z":0.0},{"X":29.35393,"Y":-20.24377,"Z":0.0},{"X":29.35393,"Y":-115.36147,"Z":0.0},{"X":90.04012,"Y":-115.36147,"Z":0.0}]},"Voids":[],"Id":"6d29c5d8-44c0-4bb1-995a-b57b9dc4c14e","Name":null},"6000e9b1-8d4a-4730-9cb8-d2f91006fb1c":{"discriminator":"Elements.Floor","Thickness":0.1,"Profile":"6d29c5d8-44c0-4bb1-995a-b57b9dc4c14e","Openings":[],"Transform":{"Matrix":{"Components":[1.0,0.0,0.0,0.0,0.0,1.0,0.0,0.0,0.0,0.0,1.0,-0.1]}},"Material":"d52c6570-029e-4eda-9b4d-05e98e8a51a4","Representation":{"SolidOperations":[{"discriminator":"Elements.Geometry.Solids.Extrude","Profile":"6d29c5d8-44c0-4bb1-995a-b57b9dc4c14e","Height":0.1,"Direction":{"X":0.0,"Y":0.0,"Z":1.0},"LocalTransform":null,"IsVoid":false}]},"IsElementDefinition":false,"Id":"6000e9b1-8d4a-4730-9cb8-d2f91006fb1c","Name":null},"f8cb9109-f3f5-4d57-b770-e38d76248e46":{"discriminator":"Elements.Geometry.Profile","Perimeter":{"discriminator":"Elements.Geometry.Polygon","Vertices":[{"X":5.17849,"Y":-136.96828,"Z":0.0},{"X":12.2656,"Y":-38.39566,"Z":0.0},{"X":-60.79603,"Y":-35.4233,"Z":0.0},{"X":-104.57877,"Y":-68.2894,"Z":0.0},{"X":-99.70817,"Y":-136.12598,"Z":0.0},{"X":-61.69056,"Y":-134.60587,"Z":0.0},{"X":-60.81635,"Y":-95.70935,"Z":0.0},{"X":-25.75145,"Y":-95.98818,"Z":0.0},{"X":-24.35506,"Y":-139.70193,"Z":0.0}]},"Voids":[],"Id":"f8cb9109-f3f5-4d57-b770-e38d76248e46","Name":null},"fdf930a6-fde6-4979-9aa0-742bcbe72810":{"discriminator":"Elements.Floor","Thickness":0.1,"Profile":"f8cb9109-f3f5-4d57-b770-e38d76248e46","Openings":[],"Transform":{"Matrix":{"Components":[1.0,0.0,0.0,0.0,0.0,1.0,0.0,0.0,0.0,0.0,1.0,4.776800000000001]}},"Material":"d52c6570-029e-4eda-9b4d-05e98e8a51a4","Representation":{"SolidOperations":[{"discriminator":"Elements.Geometry.Solids.Extrude","Profile":"f8cb9109-f3f5-4d57-b770-e38d76248e46","Height":0.1,"Direction":{"X":0.0,"Y":0.0,"Z":1.0},"LocalTransform":null,"IsVoid":false}]},"IsElementDefinition":false,"Id":"fdf930a6-fde6-4979-9aa0-742bcbe72810","Name":null},"5ff2a72c-8f3a-4016-b68a-c2cc6a2874cb":{"discriminator":"Elements.Geometry.Profile","Perimeter":{"discriminator":"Elements.Geometry.Polygon","Vertices":[{"X":90.04012,"Y":-20.24377,"Z":0.0},{"X":29.35393,"Y":-20.24377,"Z":0.0},{"X":29.35393,"Y":-115.36147,"Z":0.0},{"X":90.04012,"Y":-115.36147,"Z":0.0}]},"Voids":[],"Id":"5ff2a72c-8f3a-4016-b68a-c2cc6a2874cb","Name":null},"0a651b7a-8400-475c-b8fb-198de2ce78ac":{"discriminator":"Elements.Floor","Thickness":0.1,"Profile":"5ff2a72c-8f3a-4016-b68a-c2cc6a2874cb","Openings":[],"Transform":{"Matrix":{"Components":[1.0,0.0,0.0,0.0,0.0,1.0,0.0,0.0,0.0,0.0,1.0,7.519999756160008]}},"Material":"d52c6570-029e-4eda-9b4d-05e98e8a51a4","Representation":{"SolidOperations":[{"discriminator":"Elements.Geometry.Solids.Extrude","Profile":"5ff2a72c-8f3a-4016-b68a-c2cc6a2874cb","Height":0.1,"Direction":{"X":0.0,"Y":0.0,"Z":1.0},"LocalTransform":null,"IsVoid":false}]},"IsElementDefinition":false,"Id":"0a651b7a-8400-475c-b8fb-198de2ce78ac","Name":null},"7dfe7643-d084-4397-82fb-52ee38651ceb":{"discriminator":"Elements.Geometry.Profile","Perimeter":{"discriminator":"Elements.Geometry.Polygon","Vertices":[{"X":5.17849,"Y":-136.96828,"Z":0.0},{"X":12.2656,"Y":-38.39566,"Z":0.0},{"X":-60.79603,"Y":-35.4233,"Z":0.0},{"X":-104.57877,"Y":-68.2894,"Z":0.0},{"X":-102.04366,"Y":-103.59788,"Z":0.0},{"X":-87.31706,"Y":-113.40122,"Z":0.0},{"X":-84.3061,"Y":-135.51014,"Z":0.0},{"X":-61.69056,"Y":-134.60587,"Z":0.0},{"X":-60.81635,"Y":-95.70935,"Z":0.0},{"X":-25.75145,"Y":-95.98818,"Z":0.0},{"X":-24.35506,"Y":-139.70193,"Z":0.0}]},"Voids":[],"Id":"7dfe7643-d084-4397-82fb-52ee38651ceb","Name":null},"680e7a7e-568d-4fb9-a9c6-ba4f8d7fd4e4":{"discriminator":"Elements.Floor","Thickness":0.1,"Profile":"7dfe7643-d084-4397-82fb-52ee38651ceb","Openings":[],"Transform":{"Matrix":{"Components":[1.0,0.0,0.0,0.0,0.0,1.0,0.0,0.0,0.0,0.0,1.0,8.7392]}},"Material":"d52c6570-029e-4eda-9b4d-05e98e8a51a4","Representation":{"SolidOperations":[{"discriminator":"Elements.Geometry.Solids.Extrude","Profile":"7dfe7643-d084-4397-82fb-52ee38651ceb","Height":0.1,"Direction":{"X":0.0,"Y":0.0,"Z":1.0},"LocalTransform":null,"IsVoid":false}]},"IsElementDefinition":false,"Id":"680e7a7e-568d-4fb9-a9c6-ba4f8d7fd4e4","Name":null},"dd279267-2114-4443-a17a-08d9ac5cffa0":{"discriminator":"Elements.Geometry.Profile","Perimeter":{"discriminator":"Elements.Geometry.Polygon","Vertices":[{"X":5.17849,"Y":-136.96828,"Z":0.0},{"X":12.2656,"Y":-38.39566,"Z":0.0},{"X":-60.79603,"Y":-35.4233,"Z":0.0},{"X":-104.57877,"Y":-68.2894,"Z":0.0},{"X":-102.04366,"Y":-103.59788,"Z":0.0},{"X":-87.31706,"Y":-113.40122,"Z":0.0},{"X":-84.3061,"Y":-135.51014,"Z":0.0},{"X":-61.69056,"Y":-134.60587,"Z":0.0},{"X":-60.81635,"Y":-95.70935,"Z":0.0},{"X":-25.75145,"Y":-95.98818,"Z":0.0},{"X":-24.35506,"Y":-139.70193,"Z":0.0}]},"Voids":[],"Id":"dd279267-2114-4443-a17a-08d9ac5cffa0","Name":null},"21f90951-9cc7-4539-a124-18002edd0e43":{"discriminator":"Elements.Floor","Thickness":0.1,"Profile":"dd279267-2114-4443-a17a-08d9ac5cffa0","Openings":[],"Transform":{"Matrix":{"Components":[1.0,0.0,0.0,0.0,0.0,1.0,0.0,0.0,0.0,0.0,1.0,12.701600000000001]}},"Material":"d52c6570-029e-4eda-9b4d-05e98e8a51a4","Representation":{"SolidOperations":[{"discriminator":"Elements.Geometry.Solids.Extrude","Profile":"dd279267-2114-4443-a17a-08d9ac5cffa0","Height":0.1,"Direction":{"X":0.0,"Y":0.0,"Z":1.0},"LocalTransform":null,"IsVoid":false}]},"IsElementDefinition":false,"Id":"21f90951-9cc7-4539-a124-18002edd0e43","Name":null},"a7348d9b-e8d5-4b37-9374-a19ab1d07bb9":{"discriminator":"Elements.Geometry.Profile","Perimeter":{"discriminator":"Elements.Geometry.Polygon","Vertices":[{"X":90.04012,"Y":-20.24377,"Z":0.0},{"X":29.35393,"Y":-20.24377,"Z":0.0},{"X":29.35393,"Y":-115.36147,"Z":0.0},{"X":90.04012,"Y":-115.36147,"Z":0.0}]},"Voids":[],"Id":"a7348d9b-e8d5-4b37-9374-a19ab1d07bb9","Name":null},"b5c14763-5f06-478f-99b2-8c6e53f127c7":{"discriminator":"Elements.Floor","Thickness":0.1,"Profile":"a7348d9b-e8d5-4b37-9374-a19ab1d07bb9","Openings":[],"Transform":{"Matrix":{"Components":[1.0,0.0,0.0,0.0,0.0,1.0,0.0,0.0,0.0,0.0,1.0,13.615999561088014]}},"Material":"d52c6570-029e-4eda-9b4d-05e98e8a51a4","Representation":{"SolidOperations":[{"discriminator":"Elements.Geometry.Solids.Extrude","Profile":"a7348d9b-e8d5-4b37-9374-a19ab1d07bb9","Height":0.1,"Direction":{"X":0.0,"Y":0.0,"Z":1.0},"LocalTransform":null,"IsVoid":false}]},"IsElementDefinition":false,"Id":"b5c14763-5f06-478f-99b2-8c6e53f127c7","Name":null},"216038d3-5cb2-4458-8adc-fbab09c2e518":{"discriminator":"Elements.Geometry.Profile","Perimeter":{"discriminator":"Elements.Geometry.Polygon","Vertices":[{"X":5.17849,"Y":-136.96828,"Z":0.0},{"X":12.2656,"Y":-38.39566,"Z":0.0},{"X":-60.79603,"Y":-35.4233,"Z":0.0},{"X":-104.57877,"Y":-68.2894,"Z":0.0},{"X":-102.04366,"Y":-103.59788,"Z":0.0},{"X":-87.31706,"Y":-113.40122,"Z":0.0},{"X":-84.3061,"Y":-135.51014,"Z":0.0},{"X":-61.69056,"Y":-134.60587,"Z":0.0},{"X":-60.81635,"Y":-95.70935,"Z":0.0},{"X":-25.75145,"Y":-95.98818,"Z":0.0},{"X":-24.35506,"Y":-139.70193,"Z":0.0}]},"Voids":[],"Id":"216038d3-5cb2-4458-8adc-fbab09c2e518","Name":null},"52520e2f-6143-4843-83dc-a8a4e2970106":{"discriminator":"Elements.Floor","Thickness":0.1,"Profile":"216038d3-5cb2-4458-8adc-fbab09c2e518","Openings":[],"Transform":{"Matrix":{"Components":[1.0,0.0,0.0,0.0,0.0,1.0,0.0,0.0,0.0,0.0,1.0,16.663999999999998]}},"Material":"d52c6570-029e-4eda-9b4d-05e98e8a51a4","Representation":{"SolidOperations":[{"discriminator":"Elements.Geometry.Solids.Extrude","Profile":"216038d3-5cb2-4458-8adc-fbab09c2e518","Height":0.1,"Direction":{"X":0.0,"Y":0.0,"Z":1.0},"LocalTransform":null,"IsVoid":false}]},"IsElementDefinition":false,"Id":"52520e2f-6143-4843-83dc-a8a4e2970106","Name":null},"7c093a2f-18fa-4066-85bc-f0544cc458a5":{"discriminator":"Elements.Geometry.Profile","Perimeter":{"discriminator":"Elements.Geometry.Polygon","Vertices":[{"X":90.04012,"Y":-20.24377,"Z":0.0},{"X":29.35393,"Y":-20.24377,"Z":0.0},{"X":29.35393,"Y":-115.36147,"Z":0.0},{"X":90.04012,"Y":-115.36147,"Z":0.0}]},"Voids":[],"Id":"7c093a2f-18fa-4066-85bc-f0544cc458a5","Name":null},"a05836cd-4d27-4e43-be58-5115783cf898":{"discriminator":"Elements.Floor","Thickness":0.1,"Profile":"7c093a2f-18fa-4066-85bc-f0544cc458a5","Openings":[],"Transform":{"Matrix":{"Components":[1.0,0.0,0.0,0.0,0.0,1.0,0.0,0.0,0.0,0.0,1.0,17.578399561088013]}},"Material":"d52c6570-029e-4eda-9b4d-05e98e8a51a4","Representation":{"SolidOperations":[{"discriminator":"Elements.Geometry.Solids.Extrude","Profile":"7c093a2f-18fa-4066-85bc-f0544cc458a5","Height":0.1,"Direction":{"X":0.0,"Y":0.0,"Z":1.0},"LocalTransform":null,"IsVoid":false}]},"IsElementDefinition":false,"Id":"a05836cd-4d27-4e43-be58-5115783cf898","Name":null},"052c6af4-4a45-4769-b63f-b1cf64f07790":{"discriminator":"Elements.Geometry.Profile","Perimeter":{"discriminator":"Elements.Geometry.Polygon","Vertices":[{"X":90.04012,"Y":-20.24377,"Z":0.0},{"X":29.35393,"Y":-20.24377,"Z":0.0},{"X":29.35393,"Y":-115.36147,"Z":0.0},{"X":90.04012,"Y":-115.36147,"Z":0.0}]},"Voids":[],"Id":"052c6af4-4a45-4769-b63f-b1cf64f07790","Name":null},"6f5da3f1-d789-4532-a1e5-b7180892e24d":{"discriminator":"Elements.Floor","Thickness":0.1,"Profile":"052c6af4-4a45-4769-b63f-b1cf64f07790","Openings":[],"Transform":{"Matrix":{"Components":[1.0,0.0,0.0,0.0,0.0,1.0,0.0,0.0,0.0,0.0,1.0,21.54079956108801]}},"Material":"d52c6570-029e-4eda-9b4d-05e98e8a51a4","Representation":{"SolidOperations":[{"discriminator":"Elements.Geometry.Solids.Extrude","Profile":"052c6af4-4a45-4769-b63f-b1cf64f07790","Height":0.1,"Direction":{"X":0.0,"Y":0.0,"Z":1.0},"LocalTransform":null,"IsVoid":false}]},"IsElementDefinition":false,"Id":"6f5da3f1-d789-4532-a1e5-b7180892e24d","Name":null},"616626d4-9a07-4770-85a9-48253a1c4e14":{"discriminator":"Elements.Geometry.Profile","Perimeter":{"discriminator":"Elements.Geometry.Polygon","Vertices":[{"X":90.04012,"Y":-20.24377,"Z":0.0},{"X":29.35393,"Y":-20.24377,"Z":0.0},{"X":29.35393,"Y":-74.47427,"Z":0.0},{"X":90.04012,"Y":-74.47427,"Z":0.0}]},"Voids":[],"Id":"616626d4-9a07-4770-85a9-48253a1c4e14","Name":null},"8fa35817-8d0b-4ab8-803f-f92b36bfb2b3":{"discriminator":"Elements.Floor","Thickness":0.1,"Profile":"616626d4-9a07-4770-85a9-48253a1c4e14","Openings":[],"Transform":{"Matrix":{"Components":[1.0,0.0,0.0,0.0,0.0,1.0,0.0,0.0,0.0,0.0,1.0,25.50319956108801]}},"Material":"d52c6570-029e-4eda-9b4d-05e98e8a51a4","Representation":{"SolidOperations":[{"discriminator":"Elements.Geometry.Solids.Extrude","Profile":"616626d4-9a07-4770-85a9-48253a1c4e14","Height":0.1,"Direction":{"X":0.0,"Y":0.0,"Z":1.0},"LocalTransform":null,"IsVoid":false}]},"IsElementDefinition":false,"Id":"8fa35817-8d0b-4ab8-803f-f92b36bfb2b3","Name":null},"05d1ade9-0cdc-47ad-88de-3aaa58014c4f":{"discriminator":"Elements.Geometry.Profile","Perimeter":{"discriminator":"Elements.Geometry.Polygon","Vertices":[{"X":90.04012,"Y":-20.24377,"Z":0.0},{"X":29.35393,"Y":-20.24377,"Z":0.0},{"X":29.35393,"Y":-74.47427,"Z":0.0},{"X":90.04012,"Y":-74.47427,"Z":0.0}]},"Voids":[],"Id":"05d1ade9-0cdc-47ad-88de-3aaa58014c4f","Name":null},"24dc8c67-25fd-4cd6-bf69-adb783e1eadb":{"discriminator":"Elements.Floor","Thickness":0.1,"Profile":"05d1ade9-0cdc-47ad-88de-3aaa58014c4f","Openings":[],"Transform":{"Matrix":{"Components":[1.0,0.0,0.0,0.0,0.0,1.0,0.0,0.0,0.0,0.0,1.0,29.46559956108801]}},"Material":"d52c6570-029e-4eda-9b4d-05e98e8a51a4","Representation":{"SolidOperations":[{"discriminator":"Elements.Geometry.Solids.Extrude","Profile":"05d1ade9-0cdc-47ad-88de-3aaa58014c4f","Height":0.1,"Direction":{"X":0.0,"Y":0.0,"Z":1.0},"LocalTransform":null,"IsVoid":false}]},"IsElementDefinition":false,"Id":"24dc8c67-25fd-4cd6-bf69-adb783e1eadb","Name":null},"fe7a6a75-50a9-4ae2-a4de-46ff8c455344":{"discriminator":"Elements.Geometry.Profile","Perimeter":{"discriminator":"Elements.Geometry.Polygon","Vertices":[{"X":90.04012,"Y":-20.24377,"Z":0.0},{"X":29.35393,"Y":-20.24377,"Z":0.0},{"X":29.35393,"Y":-74.47427,"Z":0.0},{"X":90.04012,"Y":-74.47427,"Z":0.0}]},"Voids":[],"Id":"fe7a6a75-50a9-4ae2-a4de-46ff8c455344","Name":null},"b2274d2b-15d5-4b59-bacf-b454594e6b86":{"discriminator":"Elements.Floor","Thickness":0.1,"Profile":"fe7a6a75-50a9-4ae2-a4de-46ff8c455344","Openings":[],"Transform":{"Matrix":{"Components":[1.0,0.0,0.0,0.0,0.0,1.0,0.0,0.0,0.0,0.0,1.0,33.42799956108801]}},"Material":"d52c6570-029e-4eda-9b4d-05e98e8a51a4","Representation":{"SolidOperations":[{"discriminator":"Elements.Geometry.Solids.Extrude","Profile":"fe7a6a75-50a9-4ae2-a4de-46ff8c455344","Height":0.1,"Direction":{"X":0.0,"Y":0.0,"Z":1.0},"LocalTransform":null,"IsVoid":false}]},"IsElementDefinition":false,"Id":"b2274d2b-15d5-4b59-bacf-b454594e6b86","Name":null},"20426567-286f-4b20-8bdf-04dda1034034":{"discriminator":"Elements.Geometry.Profile","Perimeter":{"discriminator":"Elements.Geometry.Polygon","Vertices":[{"X":90.04012,"Y":-20.24377,"Z":0.0},{"X":29.35393,"Y":-20.24377,"Z":0.0},{"X":29.35393,"Y":-74.47427,"Z":0.0},{"X":90.04012,"Y":-74.47427,"Z":0.0}]},"Voids":[],"Id":"20426567-286f-4b20-8bdf-04dda1034034","Name":null},"156990e9-1717-45e8-b07e-ea8cdf0642f6":{"discriminator":"Elements.Floor","Thickness":0.1,"Profile":"20426567-286f-4b20-8bdf-04dda1034034","Openings":[],"Transform":{"Matrix":{"Components":[1.0,0.0,0.0,0.0,0.0,1.0,0.0,0.0,0.0,0.0,1.0,37.39039956108801]}},"Material":"d52c6570-029e-4eda-9b4d-05e98e8a51a4","Representation":{"SolidOperations":[{"discriminator":"Elements.Geometry.Solids.Extrude","Profile":"20426567-286f-4b20-8bdf-04dda1034034","Height":0.1,"Direction":{"X":0.0,"Y":0.0,"Z":1.0},"LocalTransform":null,"IsVoid":false}]},"IsElementDefinition":false,"Id":"156990e9-1717-45e8-b07e-ea8cdf0642f6","Name":null},"8d6ba6e0-4d45-4f8d-ac71-846ae375da2c":{"discriminator":"Elements.Geometry.Profile","Perimeter":{"discriminator":"Elements.Geometry.Polygon","Vertices":[{"X":90.04012,"Y":-20.24377,"Z":0.0},{"X":29.35393,"Y":-20.24377,"Z":0.0},{"X":29.35393,"Y":-74.47427,"Z":0.0},{"X":90.04012,"Y":-74.47427,"Z":0.0}]},"Voids":[],"Id":"8d6ba6e0-4d45-4f8d-ac71-846ae375da2c","Name":null},"d0fb4f69-3345-4aa3-9ebf-ed0818bc81de":{"discriminator":"Elements.Floor","Thickness":0.1,"Profile":"8d6ba6e0-4d45-4f8d-ac71-846ae375da2c","Openings":[],"Transform":{"Matrix":{"Components":[1.0,0.0,0.0,0.0,0.0,1.0,0.0,0.0,0.0,0.0,1.0,41.35279956108801]}},"Material":"d52c6570-029e-4eda-9b4d-05e98e8a51a4","Representation":{"SolidOperations":[{"discriminator":"Elements.Geometry.Solids.Extrude","Profile":"8d6ba6e0-4d45-4f8d-ac71-846ae375da2c","Height":0.1,"Direction":{"X":0.0,"Y":0.0,"Z":1.0},"LocalTransform":null,"IsVoid":false}]},"IsElementDefinition":false,"Id":"d0fb4f69-3345-4aa3-9ebf-ed0818bc81de","Name":null}}}
-=======
-{"Transform":{"Matrix":{"Components":[1.0,0.0,0.0,0.0,0.0,1.0,0.0,0.0,0.0,0.0,1.0,0.0]}},"Elements":{"77e347eb-183a-4d73-b4d6-c273220cb437":{"Perimeter":{"discriminator":"Elements.Geometry.Polygon","Vertices":[{"X":-0.3048000000000002,"Y":0.3048000000000002,"Z":0.0},{"X":-0.3048000000000002,"Y":-0.3048000000000002,"Z":0.0},{"X":0.3048000000000002,"Y":-0.3048000000000002,"Z":0.0},{"X":0.3048000000000002,"Y":0.3048000000000002,"Z":0.0}]},"Voids":[],"Id":"77e347eb-183a-4d73-b4d6-c273220cb437","Name":null,"discriminator":"Elements.Geometry.Profile"},"13bef3c8-64c5-4283-a471-2571239cc14d":{"Color":{"Red":0.6000000238418579,"Green":0.5,"Blue":0.5,"Alpha":1.0},"SpecularFactor":0.10000000149011612,"GlossinessFactor":0.4000000059604645,"Unlit":false,"DoubleSided":false,"RepeatTexture":true,"InterpolateTexture":true,"Id":"13bef3c8-64c5-4283-a471-2571239cc14d","Name":"steel","discriminator":"Elements.Material"},"277bcde5-1dd8-4357-a2c1-04b469377b05":{"Location":{"X":-18.36917785935686,"Y":18.186928054313878,"Z":0.0},"Height":3.0479999999995204,"Curve":{"discriminator":"Elements.Geometry.Line","Start":{"X":-18.36917785935686,"Y":18.186928054313878,"Z":3.0479999999995204},"End":{"X":-18.36917785935686,"Y":18.186928054313878,"Z":0.0}},"StartSetback":0.0,"EndSetback":0.0,"Profile":"77e347eb-183a-4d73-b4d6-c273220cb437","Rotation":0.0,"Transform":{"Matrix":{"Components":[1.0,0.0,0.0,0.0,0.0,1.0,0.0,0.0,0.0,0.0,1.0,0.0]}},"Material":"13bef3c8-64c5-4283-a471-2571239cc14d","Representation":{"SolidOperations":[{"discriminator":"Elements.Geometry.Solids.Sweep","Profile":"77e347eb-183a-4d73-b4d6-c273220cb437","Curve":{"discriminator":"Elements.Geometry.Line","Start":{"X":-18.36917785935686,"Y":18.186928054313878,"Z":3.0479999999995204},"End":{"X":-18.36917785935686,"Y":18.186928054313878,"Z":0.0}},"StartSetback":0.0,"EndSetback":0.0,"ProfileRotation":0.0,"IsVoid":false,"LocalTransform":null}]},"IsElementDefinition":false,"Id":"277bcde5-1dd8-4357-a2c1-04b469377b05","Name":null,"discriminator":"Elements.Column"},"773754a4-7b9c-4023-aea9-f755be7f1d3f":{"Perimeter":{"discriminator":"Elements.Geometry.Polygon","Vertices":[{"X":-0.3048000000000002,"Y":0.3048000000000002,"Z":0.0},{"X":-0.3048000000000002,"Y":-0.3048000000000002,"Z":0.0},{"X":0.3048000000000002,"Y":-0.3048000000000002,"Z":0.0},{"X":0.3048000000000002,"Y":0.3048000000000002,"Z":0.0}]},"Voids":[],"Id":"773754a4-7b9c-4023-aea9-f755be7f1d3f","Name":null,"discriminator":"Elements.Geometry.Profile"},"2aedb17e-1da3-48e1-aeac-f45909cb15ed":{"Location":{"X":-27.04939200390017,"Y":18.186928054313906,"Z":0.0},"Height":3.0479999999995204,"Curve":{"discriminator":"Elements.Geometry.Line","Start":{"X":-27.04939200390017,"Y":18.186928054313906,"Z":3.0479999999995204},"End":{"X":-27.04939200390017,"Y":18.186928054313906,"Z":0.0}},"StartSetback":0.0,"EndSetback":0.0,"Profile":"773754a4-7b9c-4023-aea9-f755be7f1d3f","Rotation":0.0,"Transform":{"Matrix":{"Components":[1.0,0.0,0.0,0.0,0.0,1.0,0.0,0.0,0.0,0.0,1.0,0.0]}},"Material":"13bef3c8-64c5-4283-a471-2571239cc14d","Representation":{"SolidOperations":[{"discriminator":"Elements.Geometry.Solids.Sweep","Profile":"773754a4-7b9c-4023-aea9-f755be7f1d3f","Curve":{"discriminator":"Elements.Geometry.Line","Start":{"X":-27.04939200390017,"Y":18.186928054313906,"Z":3.0479999999995204},"End":{"X":-27.04939200390017,"Y":18.186928054313906,"Z":0.0}},"StartSetback":0.0,"EndSetback":0.0,"ProfileRotation":0.0,"IsVoid":false,"LocalTransform":null}]},"IsElementDefinition":false,"Id":"2aedb17e-1da3-48e1-aeac-f45909cb15ed","Name":null,"discriminator":"Elements.Column"},"12f9f082-6068-4f72-92bc-ce866a2268fe":{"Perimeter":{"discriminator":"Elements.Geometry.Polygon","Vertices":[{"X":-0.3048000000000002,"Y":0.3048000000000002,"Z":0.0},{"X":-0.3048000000000002,"Y":-0.3048000000000002,"Z":0.0},{"X":0.3048000000000002,"Y":-0.3048000000000002,"Z":0.0},{"X":0.3048000000000002,"Y":0.3048000000000002,"Z":0.0}]},"Voids":[],"Id":"12f9f082-6068-4f72-92bc-ce866a2268fe","Name":null,"discriminator":"Elements.Geometry.Profile"},"bbaa7c77-2902-4277-a429-38a59b44c151":{"Location":{"X":-9.22517785935686,"Y":18.186928054313846,"Z":0.0},"Height":3.0479999999995204,"Curve":{"discriminator":"Elements.Geometry.Line","Start":{"X":-9.22517785935686,"Y":18.186928054313846,"Z":3.0479999999995204},"End":{"X":-9.22517785935686,"Y":18.186928054313846,"Z":0.0}},"StartSetback":0.0,"EndSetback":0.0,"Profile":"12f9f082-6068-4f72-92bc-ce866a2268fe","Rotation":0.0,"Transform":{"Matrix":{"Components":[1.0,0.0,0.0,0.0,0.0,1.0,0.0,0.0,0.0,0.0,1.0,0.0]}},"Material":"13bef3c8-64c5-4283-a471-2571239cc14d","Representation":{"SolidOperations":[{"discriminator":"Elements.Geometry.Solids.Sweep","Profile":"12f9f082-6068-4f72-92bc-ce866a2268fe","Curve":{"discriminator":"Elements.Geometry.Line","Start":{"X":-9.22517785935686,"Y":18.186928054313846,"Z":3.0479999999995204},"End":{"X":-9.22517785935686,"Y":18.186928054313846,"Z":0.0}},"StartSetback":0.0,"EndSetback":0.0,"ProfileRotation":0.0,"IsVoid":false,"LocalTransform":null}]},"IsElementDefinition":false,"Id":"bbaa7c77-2902-4277-a429-38a59b44c151","Name":null,"discriminator":"Elements.Column"},"f38f76d7-8295-4aa6-920d-0d88ea7cd2fb":{"Perimeter":{"discriminator":"Elements.Geometry.Polygon","Vertices":[{"X":-0.3048,"Y":0.3048000000000002,"Z":0.0},{"X":-0.3048,"Y":-0.3048000000000002,"Z":0.0},{"X":0.3048,"Y":-0.3048000000000002,"Z":0.0},{"X":0.3048,"Y":0.3048000000000002,"Z":0.0}]},"Voids":[],"Id":"f38f76d7-8295-4aa6-920d-0d88ea7cd2fb","Name":null,"discriminator":"Elements.Geometry.Profile"},"57bc85ac-57d5-44c2-a28c-cda20b82d7b0":{"Location":{"X":-0.08117785935685973,"Y":18.186928054313817,"Z":0.0},"Height":3.0479999999995204,"Curve":{"discriminator":"Elements.Geometry.Line","Start":{"X":-0.08117785935685973,"Y":18.186928054313817,"Z":3.0479999999995204},"End":{"X":-0.08117785935685973,"Y":18.186928054313817,"Z":0.0}},"StartSetback":0.0,"EndSetback":0.0,"Profile":"f38f76d7-8295-4aa6-920d-0d88ea7cd2fb","Rotation":0.0,"Transform":{"Matrix":{"Components":[1.0,0.0,0.0,0.0,0.0,1.0,0.0,0.0,0.0,0.0,1.0,0.0]}},"Material":"13bef3c8-64c5-4283-a471-2571239cc14d","Representation":{"SolidOperations":[{"discriminator":"Elements.Geometry.Solids.Sweep","Profile":"f38f76d7-8295-4aa6-920d-0d88ea7cd2fb","Curve":{"discriminator":"Elements.Geometry.Line","Start":{"X":-0.08117785935685973,"Y":18.186928054313817,"Z":3.0479999999995204},"End":{"X":-0.08117785935685973,"Y":18.186928054313817,"Z":0.0}},"StartSetback":0.0,"EndSetback":0.0,"ProfileRotation":0.0,"IsVoid":false,"LocalTransform":null}]},"IsElementDefinition":false,"Id":"57bc85ac-57d5-44c2-a28c-cda20b82d7b0","Name":null,"discriminator":"Elements.Column"},"5023954e-1a7f-4e77-9973-35c931a26094":{"Perimeter":{"discriminator":"Elements.Geometry.Polygon","Vertices":[{"X":-0.3048000000000002,"Y":0.3048000000000002,"Z":0.0},{"X":-0.3048000000000002,"Y":-0.3048000000000002,"Z":0.0},{"X":0.3048000000000002,"Y":-0.3048000000000002,"Z":0.0},{"X":0.3048000000000002,"Y":0.3048000000000002,"Z":0.0}]},"Voids":[],"Id":"5023954e-1a7f-4e77-9973-35c931a26094","Name":null,"discriminator":"Elements.Geometry.Profile"},"1da9f1ed-51e8-45b2-8d7c-e0c873f04d77":{"Location":{"X":8.890598479666098,"Y":18.186928054313785,"Z":0.0},"Height":3.0479999999995204,"Curve":{"discriminator":"Elements.Geometry.Line","Start":{"X":8.890598479666098,"Y":18.186928054313785,"Z":3.0479999999995204},"End":{"X":8.890598479666098,"Y":18.186928054313785,"Z":0.0}},"StartSetback":0.0,"EndSetback":0.0,"Profile":"5023954e-1a7f-4e77-9973-35c931a26094","Rotation":0.0,"Transform":{"Matrix":{"Components":[1.0,0.0,0.0,0.0,0.0,1.0,0.0,0.0,0.0,0.0,1.0,0.0]}},"Material":"13bef3c8-64c5-4283-a471-2571239cc14d","Representation":{"SolidOperations":[{"discriminator":"Elements.Geometry.Solids.Sweep","Profile":"5023954e-1a7f-4e77-9973-35c931a26094","Curve":{"discriminator":"Elements.Geometry.Line","Start":{"X":8.890598479666098,"Y":18.186928054313785,"Z":3.0479999999995204},"End":{"X":8.890598479666098,"Y":18.186928054313785,"Z":0.0}},"StartSetback":0.0,"EndSetback":0.0,"ProfileRotation":0.0,"IsVoid":false,"LocalTransform":null}]},"IsElementDefinition":false,"Id":"1da9f1ed-51e8-45b2-8d7c-e0c873f04d77","Name":null,"discriminator":"Elements.Column"},"f66ef134-c880-40a9-a523-cbeb3e5e0972":{"Perimeter":{"discriminator":"Elements.Geometry.Polygon","Vertices":[{"X":-0.3048000000000002,"Y":0.30479999999999663,"Z":0.0},{"X":-0.3048000000000002,"Y":-0.3048000000000002,"Z":0.0},{"X":0.3048000000000002,"Y":-0.3048000000000002,"Z":0.0},{"X":0.3048000000000002,"Y":0.30479999999999663,"Z":0.0}]},"Voids":[],"Id":"f66ef134-c880-40a9-a523-cbeb3e5e0972","Name":null,"discriminator":"Elements.Geometry.Profile"},"fa27b1c1-cd6a-45f3-936a-d84eda311fad":{"Location":{"X":18.257337304361716,"Y":18.186928054313757,"Z":0.0},"Height":3.0479999999995204,"Curve":{"discriminator":"Elements.Geometry.Line","Start":{"X":18.257337304361716,"Y":18.186928054313757,"Z":3.0479999999995204},"End":{"X":18.257337304361716,"Y":18.186928054313757,"Z":0.0}},"StartSetback":0.0,"EndSetback":0.0,"Profile":"f66ef134-c880-40a9-a523-cbeb3e5e0972","Rotation":0.0,"Transform":{"Matrix":{"Components":[1.0,0.0,0.0,0.0,0.0,1.0,0.0,0.0,0.0,0.0,1.0,0.0]}},"Material":"13bef3c8-64c5-4283-a471-2571239cc14d","Representation":{"SolidOperations":[{"discriminator":"Elements.Geometry.Solids.Sweep","Profile":"f66ef134-c880-40a9-a523-cbeb3e5e0972","Curve":{"discriminator":"Elements.Geometry.Line","Start":{"X":18.257337304361716,"Y":18.186928054313757,"Z":3.0479999999995204},"End":{"X":18.257337304361716,"Y":18.186928054313757,"Z":0.0}},"StartSetback":0.0,"EndSetback":0.0,"ProfileRotation":0.0,"IsVoid":false,"LocalTransform":null}]},"IsElementDefinition":false,"Id":"fa27b1c1-cd6a-45f3-936a-d84eda311fad","Name":null,"discriminator":"Elements.Column"},"ed5c3579-3103-45e7-a889-27602dae069b":{"Perimeter":{"discriminator":"Elements.Geometry.Polygon","Vertices":[{"X":-0.3048000000000002,"Y":0.3048000000000002,"Z":0.0},{"X":-0.3048000000000002,"Y":-0.3048000000000002,"Z":0.0},{"X":0.3048000000000002,"Y":-0.3048000000000002,"Z":0.0},{"X":0.3048000000000002,"Y":0.3048000000000002,"Z":0.0}]},"Voids":[],"Id":"ed5c3579-3103-45e7-a889-27602dae069b","Name":null,"discriminator":"Elements.Geometry.Profile"},"aa01d6d0-0cab-4dab-895d-7b3317ac188f":{"Location":{"X":26.363925799141864,"Y":18.186928054313732,"Z":0.0},"Height":3.0479999999995204,"Curve":{"discriminator":"Elements.Geometry.Line","Start":{"X":26.363925799141864,"Y":18.186928054313732,"Z":3.0479999999995204},"End":{"X":26.363925799141864,"Y":18.186928054313732,"Z":0.0}},"StartSetback":0.0,"EndSetback":0.0,"Profile":"ed5c3579-3103-45e7-a889-27602dae069b","Rotation":0.0,"Transform":{"Matrix":{"Components":[1.0,0.0,0.0,0.0,0.0,1.0,0.0,0.0,0.0,0.0,1.0,0.0]}},"Material":"13bef3c8-64c5-4283-a471-2571239cc14d","Representation":{"SolidOperations":[{"discriminator":"Elements.Geometry.Solids.Sweep","Profile":"ed5c3579-3103-45e7-a889-27602dae069b","Curve":{"discriminator":"Elements.Geometry.Line","Start":{"X":26.363925799141864,"Y":18.186928054313732,"Z":3.0479999999995204},"End":{"X":26.363925799141864,"Y":18.186928054313732,"Z":0.0}},"StartSetback":0.0,"EndSetback":0.0,"ProfileRotation":0.0,"IsVoid":false,"LocalTransform":null}]},"IsElementDefinition":false,"Id":"aa01d6d0-0cab-4dab-895d-7b3317ac188f","Name":null,"discriminator":"Elements.Column"},"6ac19a57-a00a-4b66-815a-0f3f264ccc71":{"Perimeter":{"discriminator":"Elements.Geometry.Polygon","Vertices":[{"X":-0.3048000000000002,"Y":0.3048000000000002,"Z":0.0},{"X":-0.3048000000000002,"Y":-0.3047999999999984,"Z":0.0},{"X":0.30479999999999663,"Y":-0.3047999999999984,"Z":0.0},{"X":0.30479999999999663,"Y":0.3048000000000002,"Z":0.0}]},"Voids":[],"Id":"6ac19a57-a00a-4b66-815a-0f3f264ccc71","Name":null,"discriminator":"Elements.Geometry.Profile"},"e1270c8f-b92c-4fbc-a522-b51f4d542309":{"Location":{"X":-18.369177859356874,"Y":9.172095800046662,"Z":0.0},"Height":3.0479999999995204,"Curve":{"discriminator":"Elements.Geometry.Line","Start":{"X":-18.369177859356874,"Y":9.172095800046662,"Z":3.0479999999995204},"End":{"X":-18.369177859356874,"Y":9.172095800046662,"Z":0.0}},"StartSetback":0.0,"EndSetback":0.0,"Profile":"6ac19a57-a00a-4b66-815a-0f3f264ccc71","Rotation":0.0,"Transform":{"Matrix":{"Components":[1.0,0.0,0.0,0.0,0.0,1.0,0.0,0.0,0.0,0.0,1.0,0.0]}},"Material":"13bef3c8-64c5-4283-a471-2571239cc14d","Representation":{"SolidOperations":[{"discriminator":"Elements.Geometry.Solids.Sweep","Profile":"6ac19a57-a00a-4b66-815a-0f3f264ccc71","Curve":{"discriminator":"Elements.Geometry.Line","Start":{"X":-18.369177859356874,"Y":9.172095800046662,"Z":3.0479999999995204},"End":{"X":-18.369177859356874,"Y":9.172095800046662,"Z":0.0}},"StartSetback":0.0,"EndSetback":0.0,"ProfileRotation":0.0,"IsVoid":false,"LocalTransform":null}]},"IsElementDefinition":false,"Id":"e1270c8f-b92c-4fbc-a522-b51f4d542309","Name":null,"discriminator":"Elements.Column"},"5352dd8f-2444-4429-9718-bc2a13c35d2e":{"Perimeter":{"discriminator":"Elements.Geometry.Polygon","Vertices":[{"X":-0.3048000000000002,"Y":0.3048000000000002,"Z":0.0},{"X":-0.3048000000000002,"Y":-0.3048000000000002,"Z":0.0},{"X":0.3048000000000002,"Y":-0.3048000000000002,"Z":0.0},{"X":0.3048000000000002,"Y":0.3048000000000002,"Z":0.0}]},"Voids":[],"Id":"5352dd8f-2444-4429-9718-bc2a13c35d2e","Name":null,"discriminator":"Elements.Geometry.Profile"},"5c9ba1c9-4b53-4def-b3e0-756eab8d0330":{"Location":{"X":-27.049392003900188,"Y":9.17209580004669,"Z":0.0},"Height":3.0479999999995204,"Curve":{"discriminator":"Elements.Geometry.Line","Start":{"X":-27.049392003900188,"Y":9.17209580004669,"Z":3.0479999999995204},"End":{"X":-27.049392003900188,"Y":9.17209580004669,"Z":0.0}},"StartSetback":0.0,"EndSetback":0.0,"Profile":"5352dd8f-2444-4429-9718-bc2a13c35d2e","Rotation":0.0,"Transform":{"Matrix":{"Components":[1.0,0.0,0.0,0.0,0.0,1.0,0.0,0.0,0.0,0.0,1.0,0.0]}},"Material":"13bef3c8-64c5-4283-a471-2571239cc14d","Representation":{"SolidOperations":[{"discriminator":"Elements.Geometry.Solids.Sweep","Profile":"5352dd8f-2444-4429-9718-bc2a13c35d2e","Curve":{"discriminator":"Elements.Geometry.Line","Start":{"X":-27.049392003900188,"Y":9.17209580004669,"Z":3.0479999999995204},"End":{"X":-27.049392003900188,"Y":9.17209580004669,"Z":0.0}},"StartSetback":0.0,"EndSetback":0.0,"ProfileRotation":0.0,"IsVoid":false,"LocalTransform":null}]},"IsElementDefinition":false,"Id":"5c9ba1c9-4b53-4def-b3e0-756eab8d0330","Name":null,"discriminator":"Elements.Column"},"498f702e-070c-4c25-a8b6-6aa1463a135c":{"Perimeter":{"discriminator":"Elements.Geometry.Polygon","Vertices":[{"X":0.14327107586498222,"Y":-0.3047999999999984,"Z":0.0},{"X":0.14327107586498578,"Y":0.3048000000000002,"Z":0.0},{"X":-0.3048000000000002,"Y":0.3048000000000002,"Z":0.0},{"X":-0.3048000000000002,"Y":-0.3047999999999984,"Z":0.0}]},"Voids":[],"Id":"498f702e-070c-4c25-a8b6-6aa1463a135c","Name":null,"discriminator":"Elements.Geometry.Profile"},"2cc24204-3084-4dad-8fb2-f57cf9893502":{"Location":{"X":-9.225177859356876,"Y":9.172095800046632,"Z":0.0},"Height":3.0479999999995204,"Curve":{"discriminator":"Elements.Geometry.Line","Start":{"X":-9.225177859356876,"Y":9.172095800046632,"Z":3.0479999999995204},"End":{"X":-9.225177859356876,"Y":9.172095800046632,"Z":0.0}},"StartSetback":0.0,"EndSetback":0.0,"Profile":"498f702e-070c-4c25-a8b6-6aa1463a135c","Rotation":0.0,"Transform":{"Matrix":{"Components":[1.0,0.0,0.0,0.0,0.0,1.0,0.0,0.0,0.0,0.0,1.0,0.0]}},"Material":"13bef3c8-64c5-4283-a471-2571239cc14d","Representation":{"SolidOperations":[{"discriminator":"Elements.Geometry.Solids.Sweep","Profile":"498f702e-070c-4c25-a8b6-6aa1463a135c","Curve":{"discriminator":"Elements.Geometry.Line","Start":{"X":-9.225177859356876,"Y":9.172095800046632,"Z":3.0479999999995204},"End":{"X":-9.225177859356876,"Y":9.172095800046632,"Z":0.0}},"StartSetback":0.0,"EndSetback":0.0,"ProfileRotation":0.0,"IsVoid":false,"LocalTransform":null}]},"IsElementDefinition":false,"Id":"2cc24204-3084-4dad-8fb2-f57cf9893502","Name":null,"discriminator":"Elements.Column"},"19f5c34d-b4ca-4ce4-a9ce-f328666d967b":{"Perimeter":{"discriminator":"Elements.Geometry.Polygon","Vertices":[{"X":-0.3048000000000002,"Y":0.3048000000000002,"Z":0.0},{"X":-0.3048000000000002,"Y":-0.3048000000000002,"Z":0.0},{"X":0.3048000000000002,"Y":-0.3048000000000002,"Z":0.0},{"X":0.3048000000000002,"Y":0.3048000000000002,"Z":0.0}]},"Voids":[],"Id":"19f5c34d-b4ca-4ce4-a9ce-f328666d967b","Name":null,"discriminator":"Elements.Geometry.Profile"},"dff61965-d561-4108-92c5-61722927db58":{"Location":{"X":18.2573373043617,"Y":9.172095800046542,"Z":0.0},"Height":3.0479999999995204,"Curve":{"discriminator":"Elements.Geometry.Line","Start":{"X":18.2573373043617,"Y":9.172095800046542,"Z":3.0479999999995204},"End":{"X":18.2573373043617,"Y":9.172095800046542,"Z":0.0}},"StartSetback":0.0,"EndSetback":0.0,"Profile":"19f5c34d-b4ca-4ce4-a9ce-f328666d967b","Rotation":0.0,"Transform":{"Matrix":{"Components":[1.0,0.0,0.0,0.0,0.0,1.0,0.0,0.0,0.0,0.0,1.0,0.0]}},"Material":"13bef3c8-64c5-4283-a471-2571239cc14d","Representation":{"SolidOperations":[{"discriminator":"Elements.Geometry.Solids.Sweep","Profile":"19f5c34d-b4ca-4ce4-a9ce-f328666d967b","Curve":{"discriminator":"Elements.Geometry.Line","Start":{"X":18.2573373043617,"Y":9.172095800046542,"Z":3.0479999999995204},"End":{"X":18.2573373043617,"Y":9.172095800046542,"Z":0.0}},"StartSetback":0.0,"EndSetback":0.0,"ProfileRotation":0.0,"IsVoid":false,"LocalTransform":null}]},"IsElementDefinition":false,"Id":"dff61965-d561-4108-92c5-61722927db58","Name":null,"discriminator":"Elements.Column"},"c2f13bdb-9598-40b6-911f-8011c2fe2589":{"Perimeter":{"discriminator":"Elements.Geometry.Polygon","Vertices":[{"X":-0.3048000000000002,"Y":0.3048000000000002,"Z":0.0},{"X":-0.3048000000000002,"Y":-0.3048000000000002,"Z":0.0},{"X":0.3048000000000002,"Y":-0.3048000000000002,"Z":0.0},{"X":0.3048000000000002,"Y":0.3048000000000002,"Z":0.0}]},"Voids":[],"Id":"c2f13bdb-9598-40b6-911f-8011c2fe2589","Name":null,"discriminator":"Elements.Geometry.Profile"},"c394e6a9-2f1b-4dfc-ad4b-d55fc21716c3":{"Location":{"X":26.36392579914185,"Y":9.172095800046518,"Z":0.0},"Height":3.0479999999995204,"Curve":{"discriminator":"Elements.Geometry.Line","Start":{"X":26.36392579914185,"Y":9.172095800046518,"Z":3.0479999999995204},"End":{"X":26.36392579914185,"Y":9.172095800046518,"Z":0.0}},"StartSetback":0.0,"EndSetback":0.0,"Profile":"c2f13bdb-9598-40b6-911f-8011c2fe2589","Rotation":0.0,"Transform":{"Matrix":{"Components":[1.0,0.0,0.0,0.0,0.0,1.0,0.0,0.0,0.0,0.0,1.0,0.0]}},"Material":"13bef3c8-64c5-4283-a471-2571239cc14d","Representation":{"SolidOperations":[{"discriminator":"Elements.Geometry.Solids.Sweep","Profile":"c2f13bdb-9598-40b6-911f-8011c2fe2589","Curve":{"discriminator":"Elements.Geometry.Line","Start":{"X":26.36392579914185,"Y":9.172095800046518,"Z":3.0479999999995204},"End":{"X":26.36392579914185,"Y":9.172095800046518,"Z":0.0}},"StartSetback":0.0,"EndSetback":0.0,"ProfileRotation":0.0,"IsVoid":false,"LocalTransform":null}]},"IsElementDefinition":false,"Id":"c394e6a9-2f1b-4dfc-ad4b-d55fc21716c3","Name":null,"discriminator":"Elements.Column"},"5eec109b-37c9-47f3-8234-4c2f434d10a4":{"Perimeter":{"discriminator":"Elements.Geometry.Polygon","Vertices":[{"X":-0.3048000000000002,"Y":0.30480000000000007,"Z":0.0},{"X":-0.3048000000000002,"Y":-0.3048,"Z":0.0},{"X":0.3048000000000002,"Y":-0.3048,"Z":0.0},{"X":0.3048000000000002,"Y":0.30480000000000007,"Z":0.0}]},"Voids":[],"Id":"5eec109b-37c9-47f3-8234-4c2f434d10a4","Name":null,"discriminator":"Elements.Geometry.Profile"},"8b1b80fd-75b2-4ebd-bd15-e76cd89f4141":{"Location":{"X":-18.369177859356892,"Y":0.1734095139960465,"Z":0.0},"Height":3.0479999999995204,"Curve":{"discriminator":"Elements.Geometry.Line","Start":{"X":-18.369177859356892,"Y":0.1734095139960465,"Z":3.0479999999995204},"End":{"X":-18.369177859356892,"Y":0.1734095139960465,"Z":0.0}},"StartSetback":0.0,"EndSetback":0.0,"Profile":"5eec109b-37c9-47f3-8234-4c2f434d10a4","Rotation":0.0,"Transform":{"Matrix":{"Components":[1.0,0.0,0.0,0.0,0.0,1.0,0.0,0.0,0.0,0.0,1.0,0.0]}},"Material":"13bef3c8-64c5-4283-a471-2571239cc14d","Representation":{"SolidOperations":[{"discriminator":"Elements.Geometry.Solids.Sweep","Profile":"5eec109b-37c9-47f3-8234-4c2f434d10a4","Curve":{"discriminator":"Elements.Geometry.Line","Start":{"X":-18.369177859356892,"Y":0.1734095139960465,"Z":3.0479999999995204},"End":{"X":-18.369177859356892,"Y":0.1734095139960465,"Z":0.0}},"StartSetback":0.0,"EndSetback":0.0,"ProfileRotation":0.0,"IsVoid":false,"LocalTransform":null}]},"IsElementDefinition":false,"Id":"8b1b80fd-75b2-4ebd-bd15-e76cd89f4141","Name":null,"discriminator":"Elements.Column"},"d53dfcd1-973f-496b-b15e-56fe1f3fddce":{"Perimeter":{"discriminator":"Elements.Geometry.Polygon","Vertices":[{"X":-0.3048000000000002,"Y":0.30480000000000007,"Z":0.0},{"X":-0.3048000000000002,"Y":-0.3048,"Z":0.0},{"X":0.3048000000000002,"Y":-0.3048,"Z":0.0},{"X":0.3048000000000002,"Y":0.30480000000000007,"Z":0.0}]},"Voids":[],"Id":"d53dfcd1-973f-496b-b15e-56fe1f3fddce","Name":null,"discriminator":"Elements.Geometry.Profile"},"1809449f-cdf8-4386-b857-46ca2939b682":{"Location":{"X":-27.049392003900202,"Y":0.17340951399607465,"Z":0.0},"Height":3.0479999999995204,"Curve":{"discriminator":"Elements.Geometry.Line","Start":{"X":-27.049392003900202,"Y":0.17340951399607465,"Z":3.0479999999995204},"End":{"X":-27.049392003900202,"Y":0.17340951399607465,"Z":0.0}},"StartSetback":0.0,"EndSetback":0.0,"Profile":"d53dfcd1-973f-496b-b15e-56fe1f3fddce","Rotation":0.0,"Transform":{"Matrix":{"Components":[1.0,0.0,0.0,0.0,0.0,1.0,0.0,0.0,0.0,0.0,1.0,0.0]}},"Material":"13bef3c8-64c5-4283-a471-2571239cc14d","Representation":{"SolidOperations":[{"discriminator":"Elements.Geometry.Solids.Sweep","Profile":"d53dfcd1-973f-496b-b15e-56fe1f3fddce","Curve":{"discriminator":"Elements.Geometry.Line","Start":{"X":-27.049392003900202,"Y":0.17340951399607465,"Z":3.0479999999995204},"End":{"X":-27.049392003900202,"Y":0.17340951399607465,"Z":0.0}},"StartSetback":0.0,"EndSetback":0.0,"ProfileRotation":0.0,"IsVoid":false,"LocalTransform":null}]},"IsElementDefinition":false,"Id":"1809449f-cdf8-4386-b857-46ca2939b682","Name":null,"discriminator":"Elements.Column"},"316eb8c6-a40a-41cc-8d11-742f3f0a1ebc":{"Perimeter":{"discriminator":"Elements.Geometry.Polygon","Vertices":[{"X":-0.10160000000000124,"Y":-0.3048,"Z":0.0},{"X":-0.10160000000000124,"Y":0.3048,"Z":0.0},{"X":-0.3048000000000002,"Y":0.3048,"Z":0.0},{"X":-0.3048000000000002,"Y":-0.3048,"Z":0.0}]},"Voids":[],"Id":"316eb8c6-a40a-41cc-8d11-742f3f0a1ebc","Name":null,"discriminator":"Elements.Geometry.Profile"},"62743f1b-b010-4299-8278-49903874d354":{"Location":{"X":-11.39199039924109,"Y":0.17340951399602317,"Z":0.0},"Height":3.0479999999995204,"Curve":{"discriminator":"Elements.Geometry.Line","Start":{"X":-11.39199039924109,"Y":0.17340951399602317,"Z":3.0479999999995204},"End":{"X":-11.39199039924109,"Y":0.17340951399602317,"Z":0.0}},"StartSetback":0.0,"EndSetback":0.0,"Profile":"316eb8c6-a40a-41cc-8d11-742f3f0a1ebc","Rotation":0.0,"Transform":{"Matrix":{"Components":[1.0,0.0,0.0,0.0,0.0,1.0,0.0,0.0,0.0,0.0,1.0,0.0]}},"Material":"13bef3c8-64c5-4283-a471-2571239cc14d","Representation":{"SolidOperations":[{"discriminator":"Elements.Geometry.Solids.Sweep","Profile":"316eb8c6-a40a-41cc-8d11-742f3f0a1ebc","Curve":{"discriminator":"Elements.Geometry.Line","Start":{"X":-11.39199039924109,"Y":0.17340951399602317,"Z":3.0479999999995204},"End":{"X":-11.39199039924109,"Y":0.17340951399602317,"Z":0.0}},"StartSetback":0.0,"EndSetback":0.0,"ProfileRotation":0.0,"IsVoid":false,"LocalTransform":null}]},"IsElementDefinition":false,"Id":"62743f1b-b010-4299-8278-49903874d354","Name":null,"discriminator":"Elements.Column"},"f9ec2533-0ec4-4b15-a7b2-1fef3c68c6f5":{"Perimeter":{"discriminator":"Elements.Geometry.Polygon","Vertices":[{"X":-0.3047999999999999,"Y":0.3048,"Z":0.0},{"X":-0.3047999999999999,"Y":-0.30480000000000007,"Z":0.0},{"X":0.30480000000000007,"Y":-0.30480000000000007,"Z":0.0},{"X":0.30480000000000007,"Y":0.3048,"Z":0.0}]},"Voids":[],"Id":"f9ec2533-0ec4-4b15-a7b2-1fef3c68c6f5","Name":null,"discriminator":"Elements.Geometry.Profile"},"d4486490-6973-4d4e-a425-925a96b2546d":{"Location":{"X":0.6548576202753799,"Y":0.37062962636410685,"Z":0.0},"Height":3.0479999999995204,"Curve":{"discriminator":"Elements.Geometry.Line","Start":{"X":0.6548576202753799,"Y":0.37062962636410685,"Z":3.0479999999995204},"End":{"X":0.6548576202753799,"Y":0.37062962636410685,"Z":0.0}},"StartSetback":0.0,"EndSetback":0.0,"Profile":"f9ec2533-0ec4-4b15-a7b2-1fef3c68c6f5","Rotation":0.0,"Transform":{"Matrix":{"Components":[1.0,0.0,0.0,0.0,0.0,1.0,0.0,0.0,0.0,0.0,1.0,0.0]}},"Material":"13bef3c8-64c5-4283-a471-2571239cc14d","Representation":{"SolidOperations":[{"discriminator":"Elements.Geometry.Solids.Sweep","Profile":"f9ec2533-0ec4-4b15-a7b2-1fef3c68c6f5","Curve":{"discriminator":"Elements.Geometry.Line","Start":{"X":0.6548576202753799,"Y":0.37062962636410685,"Z":3.0479999999995204},"End":{"X":0.6548576202753799,"Y":0.37062962636410685,"Z":0.0}},"StartSetback":0.0,"EndSetback":0.0,"ProfileRotation":0.0,"IsVoid":false,"LocalTransform":null}]},"IsElementDefinition":false,"Id":"d4486490-6973-4d4e-a425-925a96b2546d","Name":null,"discriminator":"Elements.Column"},"3cb38843-fcd6-4470-97d9-c21fa7fabcb8":{"Perimeter":{"discriminator":"Elements.Geometry.Polygon","Vertices":[{"X":-0.3048000000000002,"Y":0.3048,"Z":0.0},{"X":-0.3048000000000002,"Y":-0.3048,"Z":0.0},{"X":0.3048000000000002,"Y":-0.3048,"Z":0.0},{"X":0.3048000000000002,"Y":0.3048,"Z":0.0}]},"Voids":[],"Id":"3cb38843-fcd6-4470-97d9-c21fa7fabcb8","Name":null,"discriminator":"Elements.Geometry.Profile"},"0a4ba72d-b525-464c-876a-0a4597f04611":{"Location":{"X":8.890598479666068,"Y":0.17340951399595556,"Z":0.0},"Height":3.0479999999995204,"Curve":{"discriminator":"Elements.Geometry.Line","Start":{"X":8.890598479666068,"Y":0.17340951399595556,"Z":3.0479999999995204},"End":{"X":8.890598479666068,"Y":0.17340951399595556,"Z":0.0}},"StartSetback":0.0,"EndSetback":0.0,"Profile":"3cb38843-fcd6-4470-97d9-c21fa7fabcb8","Rotation":0.0,"Transform":{"Matrix":{"Components":[1.0,0.0,0.0,0.0,0.0,1.0,0.0,0.0,0.0,0.0,1.0,0.0]}},"Material":"13bef3c8-64c5-4283-a471-2571239cc14d","Representation":{"SolidOperations":[{"discriminator":"Elements.Geometry.Solids.Sweep","Profile":"3cb38843-fcd6-4470-97d9-c21fa7fabcb8","Curve":{"discriminator":"Elements.Geometry.Line","Start":{"X":8.890598479666068,"Y":0.17340951399595556,"Z":3.0479999999995204},"End":{"X":8.890598479666068,"Y":0.17340951399595556,"Z":0.0}},"StartSetback":0.0,"EndSetback":0.0,"ProfileRotation":0.0,"IsVoid":false,"LocalTransform":null}]},"IsElementDefinition":false,"Id":"0a4ba72d-b525-464c-876a-0a4597f04611","Name":null,"discriminator":"Elements.Column"},"c90c2c1a-65de-4dc7-bad0-b931f1ee8124":{"Perimeter":{"discriminator":"Elements.Geometry.Polygon","Vertices":[{"X":-0.3048000000000002,"Y":0.30480000000000007,"Z":0.0},{"X":-0.3048000000000002,"Y":-0.3048,"Z":0.0},{"X":0.30479999999999663,"Y":-0.3048,"Z":0.0},{"X":0.30479999999999663,"Y":0.30480000000000007,"Z":0.0}]},"Voids":[],"Id":"c90c2c1a-65de-4dc7-bad0-b931f1ee8124","Name":null,"discriminator":"Elements.Geometry.Profile"},"10c43b2d-3b3e-4b63-9f84-6e099626744b":{"Location":{"X":18.257337304361688,"Y":0.17340951399592522,"Z":0.0},"Height":3.0479999999995204,"Curve":{"discriminator":"Elements.Geometry.Line","Start":{"X":18.257337304361688,"Y":0.17340951399592522,"Z":3.0479999999995204},"End":{"X":18.257337304361688,"Y":0.17340951399592522,"Z":0.0}},"StartSetback":0.0,"EndSetback":0.0,"Profile":"c90c2c1a-65de-4dc7-bad0-b931f1ee8124","Rotation":0.0,"Transform":{"Matrix":{"Components":[1.0,0.0,0.0,0.0,0.0,1.0,0.0,0.0,0.0,0.0,1.0,0.0]}},"Material":"13bef3c8-64c5-4283-a471-2571239cc14d","Representation":{"SolidOperations":[{"discriminator":"Elements.Geometry.Solids.Sweep","Profile":"c90c2c1a-65de-4dc7-bad0-b931f1ee8124","Curve":{"discriminator":"Elements.Geometry.Line","Start":{"X":18.257337304361688,"Y":0.17340951399592522,"Z":3.0479999999995204},"End":{"X":18.257337304361688,"Y":0.17340951399592522,"Z":0.0}},"StartSetback":0.0,"EndSetback":0.0,"ProfileRotation":0.0,"IsVoid":false,"LocalTransform":null}]},"IsElementDefinition":false,"Id":"10c43b2d-3b3e-4b63-9f84-6e099626744b","Name":null,"discriminator":"Elements.Column"},"42eef6bb-2f54-4fbd-a1f3-ae64890b17b6":{"Perimeter":{"discriminator":"Elements.Geometry.Polygon","Vertices":[{"X":-0.3048000000000002,"Y":0.30480000000000007,"Z":0.0},{"X":-0.3048000000000002,"Y":-0.3048,"Z":0.0},{"X":0.3048000000000002,"Y":-0.3048,"Z":0.0},{"X":0.3048000000000002,"Y":0.30480000000000007,"Z":0.0}]},"Voids":[],"Id":"42eef6bb-2f54-4fbd-a1f3-ae64890b17b6","Name":null,"discriminator":"Elements.Geometry.Profile"},"a404c05c-c64b-4369-ac1e-8c874d6aeb9a":{"Location":{"X":26.363925799141832,"Y":0.1734095139959014,"Z":0.0},"Height":3.0479999999995204,"Curve":{"discriminator":"Elements.Geometry.Line","Start":{"X":26.363925799141832,"Y":0.1734095139959014,"Z":3.0479999999995204},"End":{"X":26.363925799141832,"Y":0.1734095139959014,"Z":0.0}},"StartSetback":0.0,"EndSetback":0.0,"Profile":"42eef6bb-2f54-4fbd-a1f3-ae64890b17b6","Rotation":0.0,"Transform":{"Matrix":{"Components":[1.0,0.0,0.0,0.0,0.0,1.0,0.0,0.0,0.0,0.0,1.0,0.0]}},"Material":"13bef3c8-64c5-4283-a471-2571239cc14d","Representation":{"SolidOperations":[{"discriminator":"Elements.Geometry.Solids.Sweep","Profile":"42eef6bb-2f54-4fbd-a1f3-ae64890b17b6","Curve":{"discriminator":"Elements.Geometry.Line","Start":{"X":26.363925799141832,"Y":0.1734095139959014,"Z":3.0479999999995204},"End":{"X":26.363925799141832,"Y":0.1734095139959014,"Z":0.0}},"StartSetback":0.0,"EndSetback":0.0,"ProfileRotation":0.0,"IsVoid":false,"LocalTransform":null}]},"IsElementDefinition":false,"Id":"a404c05c-c64b-4369-ac1e-8c874d6aeb9a","Name":null,"discriminator":"Elements.Column"},"4f691897-d2cd-4e17-b939-3cb9773903ba":{"Perimeter":{"discriminator":"Elements.Geometry.Polygon","Vertices":[{"X":-0.3048000000000002,"Y":0.3047999999999984,"Z":0.0},{"X":-0.3048000000000002,"Y":-0.3048000000000002,"Z":0.0},{"X":0.3048000000000002,"Y":-0.3048000000000002,"Z":0.0},{"X":0.3048000000000002,"Y":0.3047999999999984,"Z":0.0}]},"Voids":[],"Id":"4f691897-d2cd-4e17-b939-3cb9773903ba","Name":null,"discriminator":"Elements.Geometry.Profile"},"53e80570-221a-457a-8f90-6d6e02c49db0":{"Location":{"X":-18.369177859356906,"Y":-8.820971180529998,"Z":0.0},"Height":3.0479999999995204,"Curve":{"discriminator":"Elements.Geometry.Line","Start":{"X":-18.369177859356906,"Y":-8.820971180529998,"Z":3.0479999999995204},"End":{"X":-18.369177859356906,"Y":-8.820971180529998,"Z":0.0}},"StartSetback":0.0,"EndSetback":0.0,"Profile":"4f691897-d2cd-4e17-b939-3cb9773903ba","Rotation":0.0,"Transform":{"Matrix":{"Components":[1.0,0.0,0.0,0.0,0.0,1.0,0.0,0.0,0.0,0.0,1.0,0.0]}},"Material":"13bef3c8-64c5-4283-a471-2571239cc14d","Representation":{"SolidOperations":[{"discriminator":"Elements.Geometry.Solids.Sweep","Profile":"4f691897-d2cd-4e17-b939-3cb9773903ba","Curve":{"discriminator":"Elements.Geometry.Line","Start":{"X":-18.369177859356906,"Y":-8.820971180529998,"Z":3.0479999999995204},"End":{"X":-18.369177859356906,"Y":-8.820971180529998,"Z":0.0}},"StartSetback":0.0,"EndSetback":0.0,"ProfileRotation":0.0,"IsVoid":false,"LocalTransform":null}]},"IsElementDefinition":false,"Id":"53e80570-221a-457a-8f90-6d6e02c49db0","Name":null,"discriminator":"Elements.Column"},"3a4ac6bb-8d1d-4f71-9592-4f8afe5659cc":{"Perimeter":{"discriminator":"Elements.Geometry.Polygon","Vertices":[{"X":-0.3048000000000002,"Y":0.3048000000000002,"Z":0.0},{"X":-0.3048000000000002,"Y":-0.3048000000000002,"Z":0.0},{"X":0.3048000000000002,"Y":-0.3048000000000002,"Z":0.0},{"X":0.3048000000000002,"Y":0.3048000000000002,"Z":0.0}]},"Voids":[],"Id":"3a4ac6bb-8d1d-4f71-9592-4f8afe5659cc","Name":null,"discriminator":"Elements.Geometry.Profile"},"554aa773-628d-4a9d-a873-161a2a9a1580":{"Location":{"X":-27.04939200390022,"Y":-8.820971180529972,"Z":0.0},"Height":3.0479999999995204,"Curve":{"discriminator":"Elements.Geometry.Line","Start":{"X":-27.04939200390022,"Y":-8.820971180529972,"Z":3.0479999999995204},"End":{"X":-27.04939200390022,"Y":-8.820971180529972,"Z":0.0}},"StartSetback":0.0,"EndSetback":0.0,"Profile":"3a4ac6bb-8d1d-4f71-9592-4f8afe5659cc","Rotation":0.0,"Transform":{"Matrix":{"Components":[1.0,0.0,0.0,0.0,0.0,1.0,0.0,0.0,0.0,0.0,1.0,0.0]}},"Material":"13bef3c8-64c5-4283-a471-2571239cc14d","Representation":{"SolidOperations":[{"discriminator":"Elements.Geometry.Solids.Sweep","Profile":"3a4ac6bb-8d1d-4f71-9592-4f8afe5659cc","Curve":{"discriminator":"Elements.Geometry.Line","Start":{"X":-27.04939200390022,"Y":-8.820971180529972,"Z":3.0479999999995204},"End":{"X":-27.04939200390022,"Y":-8.820971180529972,"Z":0.0}},"StartSetback":0.0,"EndSetback":0.0,"ProfileRotation":0.0,"IsVoid":false,"LocalTransform":null}]},"IsElementDefinition":false,"Id":"554aa773-628d-4a9d-a873-161a2a9a1580","Name":null,"discriminator":"Elements.Column"},"d097ef0b-cb04-4a63-a10c-18a4c9ab04f6":{"Perimeter":{"discriminator":"Elements.Geometry.Polygon","Vertices":[{"X":-0.3048000000000002,"Y":0.3048000000000002,"Z":0.0},{"X":-0.3048000000000002,"Y":-0.3047999999999984,"Z":0.0},{"X":0.3048000000000002,"Y":-0.3047999999999984,"Z":0.0},{"X":0.3048000000000002,"Y":0.3048000000000002,"Z":0.0}]},"Voids":[],"Id":"d097ef0b-cb04-4a63-a10c-18a4c9ab04f6","Name":null,"discriminator":"Elements.Geometry.Profile"},"806b90b8-2144-4cfd-81ed-10a37dfd6976":{"Location":{"X":-9.225177859356906,"Y":-8.82097118053003,"Z":0.0},"Height":3.0479999999995204,"Curve":{"discriminator":"Elements.Geometry.Line","Start":{"X":-9.225177859356906,"Y":-8.82097118053003,"Z":3.0479999999995204},"End":{"X":-9.225177859356906,"Y":-8.82097118053003,"Z":0.0}},"StartSetback":0.0,"EndSetback":0.0,"Profile":"d097ef0b-cb04-4a63-a10c-18a4c9ab04f6","Rotation":0.0,"Transform":{"Matrix":{"Components":[1.0,0.0,0.0,0.0,0.0,1.0,0.0,0.0,0.0,0.0,1.0,0.0]}},"Material":"13bef3c8-64c5-4283-a471-2571239cc14d","Representation":{"SolidOperations":[{"discriminator":"Elements.Geometry.Solids.Sweep","Profile":"d097ef0b-cb04-4a63-a10c-18a4c9ab04f6","Curve":{"discriminator":"Elements.Geometry.Line","Start":{"X":-9.225177859356906,"Y":-8.82097118053003,"Z":3.0479999999995204},"End":{"X":-9.225177859356906,"Y":-8.82097118053003,"Z":0.0}},"StartSetback":0.0,"EndSetback":0.0,"ProfileRotation":0.0,"IsVoid":false,"LocalTransform":null}]},"IsElementDefinition":false,"Id":"806b90b8-2144-4cfd-81ed-10a37dfd6976","Name":null,"discriminator":"Elements.Column"},"b94c0ed8-ff3f-4e7e-b24c-6483da6f5249":{"Perimeter":{"discriminator":"Elements.Geometry.Polygon","Vertices":[{"X":-0.3048,"Y":0.3048000000000002,"Z":0.0},{"X":-0.3048,"Y":-0.3047999999999984,"Z":0.0},{"X":0.3048,"Y":-0.3047999999999984,"Z":0.0},{"X":0.3048,"Y":0.3048000000000002,"Z":0.0}]},"Voids":[],"Id":"b94c0ed8-ff3f-4e7e-b24c-6483da6f5249","Name":null,"discriminator":"Elements.Geometry.Profile"},"c7cb8e58-4771-4414-98ee-ec4cd4237020":{"Location":{"X":-0.0811778593569052,"Y":-8.82097118053006,"Z":0.0},"Height":3.0479999999995204,"Curve":{"discriminator":"Elements.Geometry.Line","Start":{"X":-0.0811778593569052,"Y":-8.82097118053006,"Z":3.0479999999995204},"End":{"X":-0.0811778593569052,"Y":-8.82097118053006,"Z":0.0}},"StartSetback":0.0,"EndSetback":0.0,"Profile":"b94c0ed8-ff3f-4e7e-b24c-6483da6f5249","Rotation":0.0,"Transform":{"Matrix":{"Components":[1.0,0.0,0.0,0.0,0.0,1.0,0.0,0.0,0.0,0.0,1.0,0.0]}},"Material":"13bef3c8-64c5-4283-a471-2571239cc14d","Representation":{"SolidOperations":[{"discriminator":"Elements.Geometry.Solids.Sweep","Profile":"b94c0ed8-ff3f-4e7e-b24c-6483da6f5249","Curve":{"discriminator":"Elements.Geometry.Line","Start":{"X":-0.0811778593569052,"Y":-8.82097118053006,"Z":3.0479999999995204},"End":{"X":-0.0811778593569052,"Y":-8.82097118053006,"Z":0.0}},"StartSetback":0.0,"EndSetback":0.0,"ProfileRotation":0.0,"IsVoid":false,"LocalTransform":null}]},"IsElementDefinition":false,"Id":"c7cb8e58-4771-4414-98ee-ec4cd4237020","Name":null,"discriminator":"Elements.Column"},"5a70a242-d2c8-433d-9374-f736dc361ed1":{"Perimeter":{"discriminator":"Elements.Geometry.Polygon","Vertices":[{"X":-0.3047999999999984,"Y":0.3048000000000002,"Z":0.0},{"X":-0.3047999999999984,"Y":-0.3048000000000002,"Z":0.0},{"X":0.3048000000000002,"Y":-0.3048000000000002,"Z":0.0},{"X":0.3048000000000002,"Y":0.3048000000000002,"Z":0.0}]},"Voids":[],"Id":"5a70a242-d2c8-433d-9374-f736dc361ed1","Name":null,"discriminator":"Elements.Geometry.Profile"},"f75ee4d1-5df0-4289-b68a-0fc99029f878":{"Location":{"X":8.890598479666052,"Y":-8.82097118053009,"Z":0.0},"Height":3.0479999999995204,"Curve":{"discriminator":"Elements.Geometry.Line","Start":{"X":8.890598479666052,"Y":-8.82097118053009,"Z":3.0479999999995204},"End":{"X":8.890598479666052,"Y":-8.82097118053009,"Z":0.0}},"StartSetback":0.0,"EndSetback":0.0,"Profile":"5a70a242-d2c8-433d-9374-f736dc361ed1","Rotation":0.0,"Transform":{"Matrix":{"Components":[1.0,0.0,0.0,0.0,0.0,1.0,0.0,0.0,0.0,0.0,1.0,0.0]}},"Material":"13bef3c8-64c5-4283-a471-2571239cc14d","Representation":{"SolidOperations":[{"discriminator":"Elements.Geometry.Solids.Sweep","Profile":"5a70a242-d2c8-433d-9374-f736dc361ed1","Curve":{"discriminator":"Elements.Geometry.Line","Start":{"X":8.890598479666052,"Y":-8.82097118053009,"Z":3.0479999999995204},"End":{"X":8.890598479666052,"Y":-8.82097118053009,"Z":0.0}},"StartSetback":0.0,"EndSetback":0.0,"ProfileRotation":0.0,"IsVoid":false,"LocalTransform":null}]},"IsElementDefinition":false,"Id":"f75ee4d1-5df0-4289-b68a-0fc99029f878","Name":null,"discriminator":"Elements.Column"},"402d03d7-05b2-4dcd-8dd5-040c324b2f83":{"Perimeter":{"discriminator":"Elements.Geometry.Polygon","Vertices":[{"X":-0.3048000000000002,"Y":0.3048000000000002,"Z":0.0},{"X":-0.3048000000000002,"Y":-0.3048000000000002,"Z":0.0},{"X":0.3048000000000002,"Y":-0.3048000000000002,"Z":0.0},{"X":0.3048000000000002,"Y":0.3048000000000002,"Z":0.0}]},"Voids":[],"Id":"402d03d7-05b2-4dcd-8dd5-040c324b2f83","Name":null,"discriminator":"Elements.Geometry.Profile"},"045c1c98-1092-459d-af33-14815fda2810":{"Location":{"X":18.25733730436167,"Y":-8.82097118053012,"Z":0.0},"Height":3.0479999999995204,"Curve":{"discriminator":"Elements.Geometry.Line","Start":{"X":18.25733730436167,"Y":-8.82097118053012,"Z":3.0479999999995204},"End":{"X":18.25733730436167,"Y":-8.82097118053012,"Z":0.0}},"StartSetback":0.0,"EndSetback":0.0,"Profile":"402d03d7-05b2-4dcd-8dd5-040c324b2f83","Rotation":0.0,"Transform":{"Matrix":{"Components":[1.0,0.0,0.0,0.0,0.0,1.0,0.0,0.0,0.0,0.0,1.0,0.0]}},"Material":"13bef3c8-64c5-4283-a471-2571239cc14d","Representation":{"SolidOperations":[{"discriminator":"Elements.Geometry.Solids.Sweep","Profile":"402d03d7-05b2-4dcd-8dd5-040c324b2f83","Curve":{"discriminator":"Elements.Geometry.Line","Start":{"X":18.25733730436167,"Y":-8.82097118053012,"Z":3.0479999999995204},"End":{"X":18.25733730436167,"Y":-8.82097118053012,"Z":0.0}},"StartSetback":0.0,"EndSetback":0.0,"ProfileRotation":0.0,"IsVoid":false,"LocalTransform":null}]},"IsElementDefinition":false,"Id":"045c1c98-1092-459d-af33-14815fda2810","Name":null,"discriminator":"Elements.Column"},"11499069-8321-46f0-9bb0-3e988e361791":{"Perimeter":{"discriminator":"Elements.Geometry.Polygon","Vertices":[{"X":-0.3048000000000002,"Y":0.3048000000000002,"Z":0.0},{"X":-0.3048000000000002,"Y":-0.3048000000000002,"Z":0.0},{"X":0.30479999999999663,"Y":-0.3048000000000002,"Z":0.0},{"X":0.30479999999999663,"Y":0.3048000000000002,"Z":0.0}]},"Voids":[],"Id":"11499069-8321-46f0-9bb0-3e988e361791","Name":null,"discriminator":"Elements.Geometry.Profile"},"9b3f2831-194a-4d52-b73c-3198a184cf2e":{"Location":{"X":26.363925799141818,"Y":-8.820971180530144,"Z":0.0},"Height":3.0479999999995204,"Curve":{"discriminator":"Elements.Geometry.Line","Start":{"X":26.363925799141818,"Y":-8.820971180530144,"Z":3.0479999999995204},"End":{"X":26.363925799141818,"Y":-8.820971180530144,"Z":0.0}},"StartSetback":0.0,"EndSetback":0.0,"Profile":"11499069-8321-46f0-9bb0-3e988e361791","Rotation":0.0,"Transform":{"Matrix":{"Components":[1.0,0.0,0.0,0.0,0.0,1.0,0.0,0.0,0.0,0.0,1.0,0.0]}},"Material":"13bef3c8-64c5-4283-a471-2571239cc14d","Representation":{"SolidOperations":[{"discriminator":"Elements.Geometry.Solids.Sweep","Profile":"11499069-8321-46f0-9bb0-3e988e361791","Curve":{"discriminator":"Elements.Geometry.Line","Start":{"X":26.363925799141818,"Y":-8.820971180530144,"Z":3.0479999999995204},"End":{"X":26.363925799141818,"Y":-8.820971180530144,"Z":0.0}},"StartSetback":0.0,"EndSetback":0.0,"ProfileRotation":0.0,"IsVoid":false,"LocalTransform":null}]},"IsElementDefinition":false,"Id":"9b3f2831-194a-4d52-b73c-3198a184cf2e","Name":null,"discriminator":"Elements.Column"},"734024c9-29e1-41c7-bff6-326385786541":{"Perimeter":{"discriminator":"Elements.Geometry.Polygon","Vertices":[{"X":-0.3048000000000002,"Y":0.3048000000000002,"Z":0.0},{"X":-0.3048000000000002,"Y":-0.3048000000000002,"Z":0.0},{"X":0.3048000000000002,"Y":-0.3048000000000002,"Z":0.0},{"X":0.3048000000000002,"Y":0.3048000000000002,"Z":0.0}]},"Voids":[],"Id":"734024c9-29e1-41c7-bff6-326385786541","Name":null,"discriminator":"Elements.Geometry.Profile"},"37cdfdb0-5ee0-415a-878d-cf3283324aa0":{"Location":{"X":-18.36917785935692,"Y":-17.82289610231061,"Z":0.0},"Height":3.0479999999995204,"Curve":{"discriminator":"Elements.Geometry.Line","Start":{"X":-18.36917785935692,"Y":-17.82289610231061,"Z":3.0479999999995204},"End":{"X":-18.36917785935692,"Y":-17.82289610231061,"Z":0.0}},"StartSetback":0.0,"EndSetback":0.0,"Profile":"734024c9-29e1-41c7-bff6-326385786541","Rotation":0.0,"Transform":{"Matrix":{"Components":[1.0,0.0,0.0,0.0,0.0,1.0,0.0,0.0,0.0,0.0,1.0,0.0]}},"Material":"13bef3c8-64c5-4283-a471-2571239cc14d","Representation":{"SolidOperations":[{"discriminator":"Elements.Geometry.Solids.Sweep","Profile":"734024c9-29e1-41c7-bff6-326385786541","Curve":{"discriminator":"Elements.Geometry.Line","Start":{"X":-18.36917785935692,"Y":-17.82289610231061,"Z":3.0479999999995204},"End":{"X":-18.36917785935692,"Y":-17.82289610231061,"Z":0.0}},"StartSetback":0.0,"EndSetback":0.0,"ProfileRotation":0.0,"IsVoid":false,"LocalTransform":null}]},"IsElementDefinition":false,"Id":"37cdfdb0-5ee0-415a-878d-cf3283324aa0","Name":null,"discriminator":"Elements.Column"},"12d3b730-9742-45b7-ade5-5726c0261a90":{"Perimeter":{"discriminator":"Elements.Geometry.Polygon","Vertices":[{"X":-0.3048000000000002,"Y":0.3048000000000002,"Z":0.0},{"X":-0.3048000000000002,"Y":-0.3048000000000002,"Z":0.0},{"X":0.3048000000000002,"Y":-0.3048000000000002,"Z":0.0},{"X":0.3048000000000002,"Y":0.3048000000000002,"Z":0.0}]},"Voids":[],"Id":"12d3b730-9742-45b7-ade5-5726c0261a90","Name":null,"discriminator":"Elements.Geometry.Profile"},"c1ff1ef5-cae6-4382-a1ec-b1b0af67ad93":{"Location":{"X":-27.049392003900238,"Y":-17.822896102310583,"Z":0.0},"Height":3.0479999999995204,"Curve":{"discriminator":"Elements.Geometry.Line","Start":{"X":-27.049392003900238,"Y":-17.822896102310583,"Z":3.0479999999995204},"End":{"X":-27.049392003900238,"Y":-17.822896102310583,"Z":0.0}},"StartSetback":0.0,"EndSetback":0.0,"Profile":"12d3b730-9742-45b7-ade5-5726c0261a90","Rotation":0.0,"Transform":{"Matrix":{"Components":[1.0,0.0,0.0,0.0,0.0,1.0,0.0,0.0,0.0,0.0,1.0,0.0]}},"Material":"13bef3c8-64c5-4283-a471-2571239cc14d","Representation":{"SolidOperations":[{"discriminator":"Elements.Geometry.Solids.Sweep","Profile":"12d3b730-9742-45b7-ade5-5726c0261a90","Curve":{"discriminator":"Elements.Geometry.Line","Start":{"X":-27.049392003900238,"Y":-17.822896102310583,"Z":3.0479999999995204},"End":{"X":-27.049392003900238,"Y":-17.822896102310583,"Z":0.0}},"StartSetback":0.0,"EndSetback":0.0,"ProfileRotation":0.0,"IsVoid":false,"LocalTransform":null}]},"IsElementDefinition":false,"Id":"c1ff1ef5-cae6-4382-a1ec-b1b0af67ad93","Name":null,"discriminator":"Elements.Column"},"ceb8f3ff-1830-4ae1-987e-9001715defd7":{"Perimeter":{"discriminator":"Elements.Geometry.Polygon","Vertices":[{"X":-0.3048000000000002,"Y":0.3048000000000002,"Z":0.0},{"X":-0.3048000000000002,"Y":-0.3048000000000002,"Z":0.0},{"X":0.3048000000000002,"Y":-0.3048000000000002,"Z":0.0},{"X":0.3048000000000002,"Y":0.3048000000000002,"Z":0.0}]},"Voids":[],"Id":"ceb8f3ff-1830-4ae1-987e-9001715defd7","Name":null,"discriminator":"Elements.Geometry.Profile"},"04435c2c-2ef7-42ae-831a-ae67d80eddff":{"Location":{"X":-9.22517785935692,"Y":-17.822896102310644,"Z":0.0},"Height":3.0479999999995204,"Curve":{"discriminator":"Elements.Geometry.Line","Start":{"X":-9.22517785935692,"Y":-17.822896102310644,"Z":3.0479999999995204},"End":{"X":-9.22517785935692,"Y":-17.822896102310644,"Z":0.0}},"StartSetback":0.0,"EndSetback":0.0,"Profile":"ceb8f3ff-1830-4ae1-987e-9001715defd7","Rotation":0.0,"Transform":{"Matrix":{"Components":[1.0,0.0,0.0,0.0,0.0,1.0,0.0,0.0,0.0,0.0,1.0,0.0]}},"Material":"13bef3c8-64c5-4283-a471-2571239cc14d","Representation":{"SolidOperations":[{"discriminator":"Elements.Geometry.Solids.Sweep","Profile":"ceb8f3ff-1830-4ae1-987e-9001715defd7","Curve":{"discriminator":"Elements.Geometry.Line","Start":{"X":-9.22517785935692,"Y":-17.822896102310644,"Z":3.0479999999995204},"End":{"X":-9.22517785935692,"Y":-17.822896102310644,"Z":0.0}},"StartSetback":0.0,"EndSetback":0.0,"ProfileRotation":0.0,"IsVoid":false,"LocalTransform":null}]},"IsElementDefinition":false,"Id":"04435c2c-2ef7-42ae-831a-ae67d80eddff","Name":null,"discriminator":"Elements.Column"},"f8cc29e7-f05e-47df-842c-138b758e3836":{"Perimeter":{"discriminator":"Elements.Geometry.Polygon","Vertices":[{"X":-0.3048,"Y":0.3048000000000002,"Z":0.0},{"X":-0.3048,"Y":-0.3048000000000002,"Z":0.0},{"X":0.3048,"Y":-0.3048000000000002,"Z":0.0},{"X":0.3048,"Y":0.3048000000000002,"Z":0.0}]},"Voids":[],"Id":"f8cc29e7-f05e-47df-842c-138b758e3836","Name":null,"discriminator":"Elements.Geometry.Profile"},"77687129-0023-4b48-9af6-aecfb49a391b":{"Location":{"X":-0.08117785935692036,"Y":-17.822896102310672,"Z":0.0},"Height":3.0479999999995204,"Curve":{"discriminator":"Elements.Geometry.Line","Start":{"X":-0.08117785935692036,"Y":-17.822896102310672,"Z":3.0479999999995204},"End":{"X":-0.08117785935692036,"Y":-17.822896102310672,"Z":0.0}},"StartSetback":0.0,"EndSetback":0.0,"Profile":"f8cc29e7-f05e-47df-842c-138b758e3836","Rotation":0.0,"Transform":{"Matrix":{"Components":[1.0,0.0,0.0,0.0,0.0,1.0,0.0,0.0,0.0,0.0,1.0,0.0]}},"Material":"13bef3c8-64c5-4283-a471-2571239cc14d","Representation":{"SolidOperations":[{"discriminator":"Elements.Geometry.Solids.Sweep","Profile":"f8cc29e7-f05e-47df-842c-138b758e3836","Curve":{"discriminator":"Elements.Geometry.Line","Start":{"X":-0.08117785935692036,"Y":-17.822896102310672,"Z":3.0479999999995204},"End":{"X":-0.08117785935692036,"Y":-17.822896102310672,"Z":0.0}},"StartSetback":0.0,"EndSetback":0.0,"ProfileRotation":0.0,"IsVoid":false,"LocalTransform":null}]},"IsElementDefinition":false,"Id":"77687129-0023-4b48-9af6-aecfb49a391b","Name":null,"discriminator":"Elements.Column"},"c87c1d32-82eb-4ef0-9055-e961bf315fbf":{"Perimeter":{"discriminator":"Elements.Geometry.Polygon","Vertices":[{"X":-0.3048000000000002,"Y":0.3048000000000002,"Z":0.0},{"X":-0.3048000000000002,"Y":-0.3048000000000002,"Z":0.0},{"X":0.3048000000000002,"Y":-0.3048000000000002,"Z":0.0},{"X":0.3048000000000002,"Y":0.3048000000000002,"Z":0.0}]},"Voids":[],"Id":"c87c1d32-82eb-4ef0-9055-e961bf315fbf","Name":null,"discriminator":"Elements.Geometry.Profile"},"622ea955-28f4-4195-9698-1a831c6e789f":{"Location":{"X":8.890598479666037,"Y":-17.822896102310704,"Z":0.0},"Height":3.0479999999995204,"Curve":{"discriminator":"Elements.Geometry.Line","Start":{"X":8.890598479666037,"Y":-17.822896102310704,"Z":3.0479999999995204},"End":{"X":8.890598479666037,"Y":-17.822896102310704,"Z":0.0}},"StartSetback":0.0,"EndSetback":0.0,"Profile":"c87c1d32-82eb-4ef0-9055-e961bf315fbf","Rotation":0.0,"Transform":{"Matrix":{"Components":[1.0,0.0,0.0,0.0,0.0,1.0,0.0,0.0,0.0,0.0,1.0,0.0]}},"Material":"13bef3c8-64c5-4283-a471-2571239cc14d","Representation":{"SolidOperations":[{"discriminator":"Elements.Geometry.Solids.Sweep","Profile":"c87c1d32-82eb-4ef0-9055-e961bf315fbf","Curve":{"discriminator":"Elements.Geometry.Line","Start":{"X":8.890598479666037,"Y":-17.822896102310704,"Z":3.0479999999995204},"End":{"X":8.890598479666037,"Y":-17.822896102310704,"Z":0.0}},"StartSetback":0.0,"EndSetback":0.0,"ProfileRotation":0.0,"IsVoid":false,"LocalTransform":null}]},"IsElementDefinition":false,"Id":"622ea955-28f4-4195-9698-1a831c6e789f","Name":null,"discriminator":"Elements.Column"},"00067080-8b6e-4cb3-a007-7d025b87de42":{"Perimeter":{"discriminator":"Elements.Geometry.Polygon","Vertices":[{"X":-0.3048000000000002,"Y":0.3048000000000002,"Z":0.0},{"X":-0.3048000000000002,"Y":-0.3048000000000002,"Z":0.0},{"X":0.3048000000000002,"Y":-0.3048000000000002,"Z":0.0},{"X":0.3048000000000002,"Y":0.3048000000000002,"Z":0.0}]},"Voids":[],"Id":"00067080-8b6e-4cb3-a007-7d025b87de42","Name":null,"discriminator":"Elements.Geometry.Profile"},"1f6085e2-bd3a-45f3-a157-af0cf2ac3a54":{"Location":{"X":18.257337304361656,"Y":-17.822896102310732,"Z":0.0},"Height":3.0479999999995204,"Curve":{"discriminator":"Elements.Geometry.Line","Start":{"X":18.257337304361656,"Y":-17.822896102310732,"Z":3.0479999999995204},"End":{"X":18.257337304361656,"Y":-17.822896102310732,"Z":0.0}},"StartSetback":0.0,"EndSetback":0.0,"Profile":"00067080-8b6e-4cb3-a007-7d025b87de42","Rotation":0.0,"Transform":{"Matrix":{"Components":[1.0,0.0,0.0,0.0,0.0,1.0,0.0,0.0,0.0,0.0,1.0,0.0]}},"Material":"13bef3c8-64c5-4283-a471-2571239cc14d","Representation":{"SolidOperations":[{"discriminator":"Elements.Geometry.Solids.Sweep","Profile":"00067080-8b6e-4cb3-a007-7d025b87de42","Curve":{"discriminator":"Elements.Geometry.Line","Start":{"X":18.257337304361656,"Y":-17.822896102310732,"Z":3.0479999999995204},"End":{"X":18.257337304361656,"Y":-17.822896102310732,"Z":0.0}},"StartSetback":0.0,"EndSetback":0.0,"ProfileRotation":0.0,"IsVoid":false,"LocalTransform":null}]},"IsElementDefinition":false,"Id":"1f6085e2-bd3a-45f3-a157-af0cf2ac3a54","Name":null,"discriminator":"Elements.Column"},"56bedbee-bd42-46b3-8e26-e3030fb35657":{"Perimeter":{"discriminator":"Elements.Geometry.Polygon","Vertices":[{"X":-0.3048000000000002,"Y":0.3048000000000002,"Z":0.0},{"X":-0.3048000000000002,"Y":-0.3048000000000002,"Z":0.0},{"X":0.3048000000000002,"Y":-0.3048000000000002,"Z":0.0},{"X":0.3048000000000002,"Y":0.3048000000000002,"Z":0.0}]},"Voids":[],"Id":"56bedbee-bd42-46b3-8e26-e3030fb35657","Name":null,"discriminator":"Elements.Geometry.Profile"},"fd84cdf0-3f48-4876-9e89-55e015be5eff":{"Location":{"X":26.3639257991418,"Y":-17.822896102310757,"Z":0.0},"Height":3.0479999999995204,"Curve":{"discriminator":"Elements.Geometry.Line","Start":{"X":26.3639257991418,"Y":-17.822896102310757,"Z":3.0479999999995204},"End":{"X":26.3639257991418,"Y":-17.822896102310757,"Z":0.0}},"StartSetback":0.0,"EndSetback":0.0,"Profile":"56bedbee-bd42-46b3-8e26-e3030fb35657","Rotation":0.0,"Transform":{"Matrix":{"Components":[1.0,0.0,0.0,0.0,0.0,1.0,0.0,0.0,0.0,0.0,1.0,0.0]}},"Material":"13bef3c8-64c5-4283-a471-2571239cc14d","Representation":{"SolidOperations":[{"discriminator":"Elements.Geometry.Solids.Sweep","Profile":"56bedbee-bd42-46b3-8e26-e3030fb35657","Curve":{"discriminator":"Elements.Geometry.Line","Start":{"X":26.3639257991418,"Y":-17.822896102310757,"Z":3.0479999999995204},"End":{"X":26.3639257991418,"Y":-17.822896102310757,"Z":0.0}},"StartSetback":0.0,"EndSetback":0.0,"ProfileRotation":0.0,"IsVoid":false,"LocalTransform":null}]},"IsElementDefinition":false,"Id":"fd84cdf0-3f48-4876-9e89-55e015be5eff","Name":null,"discriminator":"Elements.Column"},"bbac006d-619d-4e79-a11b-53986a692ba3":{"Perimeter":{"discriminator":"Elements.Geometry.Polygon","Vertices":[{"X":-0.3048000000000002,"Y":0.3048000000000002,"Z":0.0},{"X":-0.3048000000000002,"Y":-0.3048000000000002,"Z":0.0},{"X":0.3048000000000002,"Y":-0.3048000000000002,"Z":0.0},{"X":0.3048000000000002,"Y":0.3048000000000002,"Z":0.0}]},"Voids":[],"Id":"bbac006d-619d-4e79-a11b-53986a692ba3","Name":null,"discriminator":"Elements.Geometry.Profile"},"5a854ebb-834a-48b4-af5b-4e1465a0e524":{"Location":{"X":-18.369177859356846,"Y":27.17852805431388,"Z":0.0},"Height":3.0479999999995204,"Curve":{"discriminator":"Elements.Geometry.Line","Start":{"X":-18.369177859356846,"Y":27.17852805431388,"Z":3.0479999999995204},"End":{"X":-18.369177859356846,"Y":27.17852805431388,"Z":0.0}},"StartSetback":0.0,"EndSetback":0.0,"Profile":"bbac006d-619d-4e79-a11b-53986a692ba3","Rotation":0.0,"Transform":{"Matrix":{"Components":[1.0,0.0,0.0,0.0,0.0,1.0,0.0,0.0,0.0,0.0,1.0,0.0]}},"Material":"13bef3c8-64c5-4283-a471-2571239cc14d","Representation":{"SolidOperations":[{"discriminator":"Elements.Geometry.Solids.Sweep","Profile":"bbac006d-619d-4e79-a11b-53986a692ba3","Curve":{"discriminator":"Elements.Geometry.Line","Start":{"X":-18.369177859356846,"Y":27.17852805431388,"Z":3.0479999999995204},"End":{"X":-18.369177859356846,"Y":27.17852805431388,"Z":0.0}},"StartSetback":0.0,"EndSetback":0.0,"ProfileRotation":0.0,"IsVoid":false,"LocalTransform":null}]},"IsElementDefinition":false,"Id":"5a854ebb-834a-48b4-af5b-4e1465a0e524","Name":null,"discriminator":"Elements.Column"},"29c87147-b76e-4dfd-afca-381df96ac567":{"Perimeter":{"discriminator":"Elements.Geometry.Polygon","Vertices":[{"X":-0.3048000000000002,"Y":0.3048000000000002,"Z":0.0},{"X":-0.3048000000000002,"Y":-0.3048000000000002,"Z":0.0},{"X":0.3048000000000002,"Y":-0.3048000000000002,"Z":0.0},{"X":0.3048000000000002,"Y":0.3048000000000002,"Z":0.0}]},"Voids":[],"Id":"29c87147-b76e-4dfd-afca-381df96ac567","Name":null,"discriminator":"Elements.Geometry.Profile"},"9a87f95f-b94c-457d-baaf-b14ad69d4fba":{"Location":{"X":-9.225177859356846,"Y":27.178528054313848,"Z":0.0},"Height":3.0479999999995204,"Curve":{"discriminator":"Elements.Geometry.Line","Start":{"X":-9.225177859356846,"Y":27.178528054313848,"Z":3.0479999999995204},"End":{"X":-9.225177859356846,"Y":27.178528054313848,"Z":0.0}},"StartSetback":0.0,"EndSetback":0.0,"Profile":"29c87147-b76e-4dfd-afca-381df96ac567","Rotation":0.0,"Transform":{"Matrix":{"Components":[1.0,0.0,0.0,0.0,0.0,1.0,0.0,0.0,0.0,0.0,1.0,0.0]}},"Material":"13bef3c8-64c5-4283-a471-2571239cc14d","Representation":{"SolidOperations":[{"discriminator":"Elements.Geometry.Solids.Sweep","Profile":"29c87147-b76e-4dfd-afca-381df96ac567","Curve":{"discriminator":"Elements.Geometry.Line","Start":{"X":-9.225177859356846,"Y":27.178528054313848,"Z":3.0479999999995204},"End":{"X":-9.225177859356846,"Y":27.178528054313848,"Z":0.0}},"StartSetback":0.0,"EndSetback":0.0,"ProfileRotation":0.0,"IsVoid":false,"LocalTransform":null}]},"IsElementDefinition":false,"Id":"9a87f95f-b94c-457d-baaf-b14ad69d4fba","Name":null,"discriminator":"Elements.Column"},"414e9275-7479-43fc-ad7a-4fb7e1d7e9dc":{"Perimeter":{"discriminator":"Elements.Geometry.Polygon","Vertices":[{"X":-0.3048,"Y":0.3048000000000002,"Z":0.0},{"X":-0.3048,"Y":-0.3048000000000002,"Z":0.0},{"X":0.3048,"Y":-0.3048000000000002,"Z":0.0},{"X":0.3048,"Y":0.3048000000000002,"Z":0.0}]},"Voids":[],"Id":"414e9275-7479-43fc-ad7a-4fb7e1d7e9dc","Name":null,"discriminator":"Elements.Geometry.Profile"},"b80ceb9c-aaad-4aa1-aa8e-eb4df6a2bb47":{"Location":{"X":-0.08117785935684456,"Y":27.17852805431382,"Z":0.0},"Height":3.0479999999995204,"Curve":{"discriminator":"Elements.Geometry.Line","Start":{"X":-0.08117785935684456,"Y":27.17852805431382,"Z":3.0479999999995204},"End":{"X":-0.08117785935684456,"Y":27.17852805431382,"Z":0.0}},"StartSetback":0.0,"EndSetback":0.0,"Profile":"414e9275-7479-43fc-ad7a-4fb7e1d7e9dc","Rotation":0.0,"Transform":{"Matrix":{"Components":[1.0,0.0,0.0,0.0,0.0,1.0,0.0,0.0,0.0,0.0,1.0,0.0]}},"Material":"13bef3c8-64c5-4283-a471-2571239cc14d","Representation":{"SolidOperations":[{"discriminator":"Elements.Geometry.Solids.Sweep","Profile":"414e9275-7479-43fc-ad7a-4fb7e1d7e9dc","Curve":{"discriminator":"Elements.Geometry.Line","Start":{"X":-0.08117785935684456,"Y":27.17852805431382,"Z":3.0479999999995204},"End":{"X":-0.08117785935684456,"Y":27.17852805431382,"Z":0.0}},"StartSetback":0.0,"EndSetback":0.0,"ProfileRotation":0.0,"IsVoid":false,"LocalTransform":null}]},"IsElementDefinition":false,"Id":"b80ceb9c-aaad-4aa1-aa8e-eb4df6a2bb47","Name":null,"discriminator":"Elements.Column"},"ddfc25a9-1ec6-4ed9-bf76-584b4a81c2f0":{"Perimeter":{"discriminator":"Elements.Geometry.Polygon","Vertices":[{"X":-0.3048000000000002,"Y":0.3048000000000002,"Z":0.0},{"X":-0.3048000000000002,"Y":-0.3048000000000002,"Z":0.0},{"X":0.3047999999999984,"Y":-0.3048000000000002,"Z":0.0},{"X":0.3047999999999984,"Y":0.3048000000000002,"Z":0.0}]},"Voids":[],"Id":"ddfc25a9-1ec6-4ed9-bf76-584b4a81c2f0","Name":null,"discriminator":"Elements.Geometry.Profile"},"43776d59-beeb-44cc-a23e-57531d0bf43a":{"Location":{"X":8.890598479666114,"Y":27.178528054313787,"Z":0.0},"Height":3.0479999999995204,"Curve":{"discriminator":"Elements.Geometry.Line","Start":{"X":8.890598479666114,"Y":27.178528054313787,"Z":3.0479999999995204},"End":{"X":8.890598479666114,"Y":27.178528054313787,"Z":0.0}},"StartSetback":0.0,"EndSetback":0.0,"Profile":"ddfc25a9-1ec6-4ed9-bf76-584b4a81c2f0","Rotation":0.0,"Transform":{"Matrix":{"Components":[1.0,0.0,0.0,0.0,0.0,1.0,0.0,0.0,0.0,0.0,1.0,0.0]}},"Material":"13bef3c8-64c5-4283-a471-2571239cc14d","Representation":{"SolidOperations":[{"discriminator":"Elements.Geometry.Solids.Sweep","Profile":"ddfc25a9-1ec6-4ed9-bf76-584b4a81c2f0","Curve":{"discriminator":"Elements.Geometry.Line","Start":{"X":8.890598479666114,"Y":27.178528054313787,"Z":3.0479999999995204},"End":{"X":8.890598479666114,"Y":27.178528054313787,"Z":0.0}},"StartSetback":0.0,"EndSetback":0.0,"ProfileRotation":0.0,"IsVoid":false,"LocalTransform":null}]},"IsElementDefinition":false,"Id":"43776d59-beeb-44cc-a23e-57531d0bf43a","Name":null,"discriminator":"Elements.Column"},"f8328b6a-bd11-4df9-b17a-38c4aacd8870":{"Perimeter":{"discriminator":"Elements.Geometry.Polygon","Vertices":[{"X":-0.3048000000000002,"Y":0.3048000000000002,"Z":0.0},{"X":-0.3048000000000002,"Y":-0.3048000000000002,"Z":0.0},{"X":0.3048000000000002,"Y":-0.3048000000000002,"Z":0.0},{"X":0.3048000000000002,"Y":0.3048000000000002,"Z":0.0}]},"Voids":[],"Id":"f8328b6a-bd11-4df9-b17a-38c4aacd8870","Name":null,"discriminator":"Elements.Geometry.Profile"},"a1d22aa9-0c0b-48fd-9876-b6bcf16a0da7":{"Location":{"X":18.25733730436173,"Y":27.17852805431376,"Z":0.0},"Height":3.0479999999995204,"Curve":{"discriminator":"Elements.Geometry.Line","Start":{"X":18.25733730436173,"Y":27.17852805431376,"Z":3.0479999999995204},"End":{"X":18.25733730436173,"Y":27.17852805431376,"Z":0.0}},"StartSetback":0.0,"EndSetback":0.0,"Profile":"f8328b6a-bd11-4df9-b17a-38c4aacd8870","Rotation":0.0,"Transform":{"Matrix":{"Components":[1.0,0.0,0.0,0.0,0.0,1.0,0.0,0.0,0.0,0.0,1.0,0.0]}},"Material":"13bef3c8-64c5-4283-a471-2571239cc14d","Representation":{"SolidOperations":[{"discriminator":"Elements.Geometry.Solids.Sweep","Profile":"f8328b6a-bd11-4df9-b17a-38c4aacd8870","Curve":{"discriminator":"Elements.Geometry.Line","Start":{"X":18.25733730436173,"Y":27.17852805431376,"Z":3.0479999999995204},"End":{"X":18.25733730436173,"Y":27.17852805431376,"Z":0.0}},"StartSetback":0.0,"EndSetback":0.0,"ProfileRotation":0.0,"IsVoid":false,"LocalTransform":null}]},"IsElementDefinition":false,"Id":"a1d22aa9-0c0b-48fd-9876-b6bcf16a0da7","Name":null,"discriminator":"Elements.Column"},"bf4c6b9d-6b2b-43a1-816a-550fc4851bf0":{"Perimeter":{"discriminator":"Elements.Geometry.Polygon","Vertices":[{"X":-0.3048000000000002,"Y":0.30479999999999663,"Z":0.0},{"X":-0.3048000000000002,"Y":-0.3048000000000002,"Z":0.0},{"X":0.3048000000000002,"Y":-0.3048000000000002,"Z":0.0},{"X":0.3048000000000002,"Y":0.30479999999999663,"Z":0.0}]},"Voids":[],"Id":"bf4c6b9d-6b2b-43a1-816a-550fc4851bf0","Name":null,"discriminator":"Elements.Geometry.Profile"},"cdfa53fa-0a69-44c8-9890-615f0a2a3310":{"Location":{"X":-18.36917785935693,"Y":-26.879533195337498,"Z":0.0},"Height":3.0479999999995204,"Curve":{"discriminator":"Elements.Geometry.Line","Start":{"X":-18.36917785935693,"Y":-26.879533195337498,"Z":3.0479999999995204},"End":{"X":-18.36917785935693,"Y":-26.879533195337498,"Z":0.0}},"StartSetback":0.0,"EndSetback":0.0,"Profile":"bf4c6b9d-6b2b-43a1-816a-550fc4851bf0","Rotation":0.0,"Transform":{"Matrix":{"Components":[1.0,0.0,0.0,0.0,0.0,1.0,0.0,0.0,0.0,0.0,1.0,0.0]}},"Material":"13bef3c8-64c5-4283-a471-2571239cc14d","Representation":{"SolidOperations":[{"discriminator":"Elements.Geometry.Solids.Sweep","Profile":"bf4c6b9d-6b2b-43a1-816a-550fc4851bf0","Curve":{"discriminator":"Elements.Geometry.Line","Start":{"X":-18.36917785935693,"Y":-26.879533195337498,"Z":3.0479999999995204},"End":{"X":-18.36917785935693,"Y":-26.879533195337498,"Z":0.0}},"StartSetback":0.0,"EndSetback":0.0,"ProfileRotation":0.0,"IsVoid":false,"LocalTransform":null}]},"IsElementDefinition":false,"Id":"cdfa53fa-0a69-44c8-9890-615f0a2a3310","Name":null,"discriminator":"Elements.Column"},"57433582-0e63-47ce-8524-550f48741ce8":{"Perimeter":{"discriminator":"Elements.Geometry.Polygon","Vertices":[{"X":-0.3048000000000002,"Y":0.3048000000000002,"Z":0.0},{"X":-0.3048000000000002,"Y":-0.3048000000000002,"Z":0.0},{"X":0.3047999999999984,"Y":-0.3048000000000002,"Z":0.0},{"X":0.3047999999999984,"Y":0.3048000000000002,"Z":0.0}]},"Voids":[],"Id":"57433582-0e63-47ce-8524-550f48741ce8","Name":null,"discriminator":"Elements.Geometry.Profile"},"a4d1dc77-85c1-4cf3-baf8-e7d38a999d39":{"Location":{"X":-9.225177859356931,"Y":-26.87953319533753,"Z":0.0},"Height":3.0479999999995204,"Curve":{"discriminator":"Elements.Geometry.Line","Start":{"X":-9.225177859356931,"Y":-26.87953319533753,"Z":3.0479999999995204},"End":{"X":-9.225177859356931,"Y":-26.87953319533753,"Z":0.0}},"StartSetback":0.0,"EndSetback":0.0,"Profile":"57433582-0e63-47ce-8524-550f48741ce8","Rotation":0.0,"Transform":{"Matrix":{"Components":[1.0,0.0,0.0,0.0,0.0,1.0,0.0,0.0,0.0,0.0,1.0,0.0]}},"Material":"13bef3c8-64c5-4283-a471-2571239cc14d","Representation":{"SolidOperations":[{"discriminator":"Elements.Geometry.Solids.Sweep","Profile":"57433582-0e63-47ce-8524-550f48741ce8","Curve":{"discriminator":"Elements.Geometry.Line","Start":{"X":-9.225177859356931,"Y":-26.87953319533753,"Z":3.0479999999995204},"End":{"X":-9.225177859356931,"Y":-26.87953319533753,"Z":0.0}},"StartSetback":0.0,"EndSetback":0.0,"ProfileRotation":0.0,"IsVoid":false,"LocalTransform":null}]},"IsElementDefinition":false,"Id":"a4d1dc77-85c1-4cf3-baf8-e7d38a999d39","Name":null,"discriminator":"Elements.Column"},"41e70ef9-99d2-4a9d-8717-28115dbc3b4a":{"Perimeter":{"discriminator":"Elements.Geometry.Polygon","Vertices":[{"X":-0.30479999999999996,"Y":0.3048000000000002,"Z":0.0},{"X":-0.30479999999999996,"Y":-0.3048000000000002,"Z":0.0},{"X":0.3048,"Y":-0.3048000000000002,"Z":0.0},{"X":0.3048,"Y":0.3048000000000002,"Z":0.0}]},"Voids":[],"Id":"41e70ef9-99d2-4a9d-8717-28115dbc3b4a","Name":null,"discriminator":"Elements.Geometry.Profile"},"86f30b17-546a-4fff-865d-05d073c35837":{"Location":{"X":-0.0811778593569312,"Y":-26.87953319533756,"Z":0.0},"Height":3.0479999999995204,"Curve":{"discriminator":"Elements.Geometry.Line","Start":{"X":-0.0811778593569312,"Y":-26.87953319533756,"Z":3.0479999999995204},"End":{"X":-0.0811778593569312,"Y":-26.87953319533756,"Z":0.0}},"StartSetback":0.0,"EndSetback":0.0,"Profile":"41e70ef9-99d2-4a9d-8717-28115dbc3b4a","Rotation":0.0,"Transform":{"Matrix":{"Components":[1.0,0.0,0.0,0.0,0.0,1.0,0.0,0.0,0.0,0.0,1.0,0.0]}},"Material":"13bef3c8-64c5-4283-a471-2571239cc14d","Representation":{"SolidOperations":[{"discriminator":"Elements.Geometry.Solids.Sweep","Profile":"41e70ef9-99d2-4a9d-8717-28115dbc3b4a","Curve":{"discriminator":"Elements.Geometry.Line","Start":{"X":-0.0811778593569312,"Y":-26.87953319533756,"Z":3.0479999999995204},"End":{"X":-0.0811778593569312,"Y":-26.87953319533756,"Z":0.0}},"StartSetback":0.0,"EndSetback":0.0,"ProfileRotation":0.0,"IsVoid":false,"LocalTransform":null}]},"IsElementDefinition":false,"Id":"86f30b17-546a-4fff-865d-05d073c35837","Name":null,"discriminator":"Elements.Column"},"f954ebd9-3a3a-433a-9f11-ad482f7239c6":{"Perimeter":{"discriminator":"Elements.Geometry.Polygon","Vertices":[{"X":-0.3048000000000002,"Y":0.3048000000000002,"Z":0.0},{"X":-0.3048000000000002,"Y":-0.3048000000000002,"Z":0.0},{"X":0.3048000000000002,"Y":-0.3048000000000002,"Z":0.0},{"X":0.3048000000000002,"Y":0.3048000000000002,"Z":0.0}]},"Voids":[],"Id":"f954ebd9-3a3a-433a-9f11-ad482f7239c6","Name":null,"discriminator":"Elements.Geometry.Profile"},"87fd6825-2ff7-4c4c-808e-63d3f4c96121":{"Location":{"X":8.890598479666027,"Y":-26.87953319533759,"Z":0.0},"Height":3.0479999999995204,"Curve":{"discriminator":"Elements.Geometry.Line","Start":{"X":8.890598479666027,"Y":-26.87953319533759,"Z":3.0479999999995204},"End":{"X":8.890598479666027,"Y":-26.87953319533759,"Z":0.0}},"StartSetback":0.0,"EndSetback":0.0,"Profile":"f954ebd9-3a3a-433a-9f11-ad482f7239c6","Rotation":0.0,"Transform":{"Matrix":{"Components":[1.0,0.0,0.0,0.0,0.0,1.0,0.0,0.0,0.0,0.0,1.0,0.0]}},"Material":"13bef3c8-64c5-4283-a471-2571239cc14d","Representation":{"SolidOperations":[{"discriminator":"Elements.Geometry.Solids.Sweep","Profile":"f954ebd9-3a3a-433a-9f11-ad482f7239c6","Curve":{"discriminator":"Elements.Geometry.Line","Start":{"X":8.890598479666027,"Y":-26.87953319533759,"Z":3.0479999999995204},"End":{"X":8.890598479666027,"Y":-26.87953319533759,"Z":0.0}},"StartSetback":0.0,"EndSetback":0.0,"ProfileRotation":0.0,"IsVoid":false,"LocalTransform":null}]},"IsElementDefinition":false,"Id":"87fd6825-2ff7-4c4c-808e-63d3f4c96121","Name":null,"discriminator":"Elements.Column"},"2701cdb7-cf51-4551-ad16-f50f45ec211f":{"Perimeter":{"discriminator":"Elements.Geometry.Polygon","Vertices":[{"X":-0.3048000000000002,"Y":0.3048000000000002,"Z":0.0},{"X":-0.3048000000000002,"Y":-0.3048000000000002,"Z":0.0},{"X":0.3048000000000002,"Y":-0.3048000000000002,"Z":0.0},{"X":0.3048000000000002,"Y":0.3048000000000002,"Z":0.0}]},"Voids":[],"Id":"2701cdb7-cf51-4551-ad16-f50f45ec211f","Name":null,"discriminator":"Elements.Geometry.Profile"},"ec698d99-64a1-4444-b4f1-52be4c12cb7f":{"Location":{"X":18.257337304361645,"Y":-26.879533195337622,"Z":0.0},"Height":3.0479999999995204,"Curve":{"discriminator":"Elements.Geometry.Line","Start":{"X":18.257337304361645,"Y":-26.879533195337622,"Z":3.0479999999995204},"End":{"X":18.257337304361645,"Y":-26.879533195337622,"Z":0.0}},"StartSetback":0.0,"EndSetback":0.0,"Profile":"2701cdb7-cf51-4551-ad16-f50f45ec211f","Rotation":0.0,"Transform":{"Matrix":{"Components":[1.0,0.0,0.0,0.0,0.0,1.0,0.0,0.0,0.0,0.0,1.0,0.0]}},"Material":"13bef3c8-64c5-4283-a471-2571239cc14d","Representation":{"SolidOperations":[{"discriminator":"Elements.Geometry.Solids.Sweep","Profile":"2701cdb7-cf51-4551-ad16-f50f45ec211f","Curve":{"discriminator":"Elements.Geometry.Line","Start":{"X":18.257337304361645,"Y":-26.879533195337622,"Z":3.0479999999995204},"End":{"X":18.257337304361645,"Y":-26.879533195337622,"Z":0.0}},"StartSetback":0.0,"EndSetback":0.0,"ProfileRotation":0.0,"IsVoid":false,"LocalTransform":null}]},"IsElementDefinition":false,"Id":"ec698d99-64a1-4444-b4f1-52be4c12cb7f","Name":null,"discriminator":"Elements.Column"},"13ad426b-c77a-4b2f-b4fe-162cd1a62578":{"Perimeter":{"discriminator":"Elements.Geometry.Polygon","Vertices":[{"X":-0.29894335346690326,"Y":-0.05946353015051642,"Z":0.0},{"X":-0.28159848150943745,"Y":-0.11664191018488523,"Z":0.0},{"X":-0.2534319378298129,"Y":-0.16933780702437673,"Z":0.0},{"X":-0.21552614690565974,"Y":-0.2155261469056633,"Z":0.0},{"X":-0.16933780702437673,"Y":-0.25343193782981643,"Z":0.0},{"X":-0.11664191018487458,"Y":-0.28159848150944455,"Z":0.0},{"X":-0.05946353015051287,"Y":-0.29894335346690326,"Z":0.0},{"X":0.0,"Y":-0.3048000000000002,"Z":0.0},{"X":0.05946353015051642,"Y":-0.29894335346690326,"Z":0.0},{"X":0.11664191018487813,"Y":-0.28159848150944455,"Z":0.0},{"X":0.16933780702437318,"Y":-0.25343193782981643,"Z":0.0},{"X":0.21552614690565974,"Y":-0.2155261469056633,"Z":0.0},{"X":0.25343193782981643,"Y":-0.16933780702437673,"Z":0.0},{"X":0.28159848150943745,"Y":-0.11664191018488523,"Z":0.0},{"X":0.29894335346690326,"Y":-0.05946353015051642,"Z":0.0},{"X":0.3048000000000002,"Y":0.0,"Z":0.0},{"X":0.29894335346690326,"Y":0.05946353015051287,"Z":0.0},{"X":0.28159848150943745,"Y":0.11664191018488168,"Z":0.0},{"X":0.25343193782981643,"Y":0.16933780702437673,"Z":0.0},{"X":0.21552614690565974,"Y":0.21552614690565974,"Z":0.0},{"X":0.16933780702437318,"Y":0.2534319378298129,"Z":0.0},{"X":0.11664191018487813,"Y":0.281598481509441,"Z":0.0},{"X":0.05946353015051642,"Y":0.2989433534668997,"Z":0.0},{"X":0.0,"Y":0.3048000000000002,"Z":0.0},{"X":-0.05946353015051287,"Y":0.2989433534668997,"Z":0.0},{"X":-0.11664191018488168,"Y":0.28159848150943745,"Z":0.0},{"X":-0.16933780702437673,"Y":0.2534319378298129,"Z":0.0},{"X":-0.21552614690565974,"Y":0.2155261469056562,"Z":0.0},{"X":-0.2534319378298129,"Y":0.16933780702436962,"Z":0.0},{"X":-0.281598481509441,"Y":0.11664191018487458,"Z":0.0},{"X":-0.29894335346690326,"Y":0.05946353015051287,"Z":0.0},{"X":-0.3048000000000002,"Y":0.0,"Z":0.0}]},"Voids":[],"Id":"13ad426b-c77a-4b2f-b4fe-162cd1a62578","Name":null,"discriminator":"Elements.Geometry.Profile"},"df3dbc45-e484-426d-9053-356999d03a30":{"Location":{"X":-26.55699819949511,"Y":-26.574733195337615,"Z":0.0},"Height":3.047999999999523,"Curve":{"discriminator":"Elements.Geometry.Line","Start":{"X":-26.55699819949511,"Y":-26.574733195337615,"Z":3.047999999999523},"End":{"X":-26.55699819949511,"Y":-26.574733195337615,"Z":0.0}},"StartSetback":0.0,"EndSetback":0.0,"Profile":"13ad426b-c77a-4b2f-b4fe-162cd1a62578","Rotation":0.0,"Transform":{"Matrix":{"Components":[1.0,0.0,0.0,0.0,0.0,1.0,0.0,0.0,0.0,0.0,1.0,0.0]}},"Material":"13bef3c8-64c5-4283-a471-2571239cc14d","Representation":{"SolidOperations":[{"discriminator":"Elements.Geometry.Solids.Sweep","Profile":"13ad426b-c77a-4b2f-b4fe-162cd1a62578","Curve":{"discriminator":"Elements.Geometry.Line","Start":{"X":-26.55699819949511,"Y":-26.574733195337615,"Z":3.047999999999523},"End":{"X":-26.55699819949511,"Y":-26.574733195337615,"Z":0.0}},"StartSetback":0.0,"EndSetback":0.0,"ProfileRotation":0.0,"IsVoid":false,"LocalTransform":null}]},"IsElementDefinition":false,"Id":"df3dbc45-e484-426d-9053-356999d03a30","Name":null,"discriminator":"Elements.Column"},"184de7f3-1d95-41e8-983f-4b1fbdbd2f16":{"Perimeter":{"discriminator":"Elements.Geometry.Polygon","Vertices":[{"X":-0.29894335346690326,"Y":-0.05946353015051642,"Z":0.0},{"X":-0.28159848150944455,"Y":-0.11664191018488168,"Z":0.0},{"X":-0.25343193782981643,"Y":-0.16933780702437673,"Z":0.0},{"X":-0.2155261469056633,"Y":-0.2155261469056633,"Z":0.0},{"X":-0.16933780702437673,"Y":-0.25343193782981643,"Z":0.0},{"X":-0.11664191018487813,"Y":-0.28159848150944455,"Z":0.0},{"X":-0.05946353015051642,"Y":-0.29894335346690326,"Z":0.0},{"X":0.0,"Y":-0.3048000000000002,"Z":0.0},{"X":0.05946353015051287,"Y":-0.29894335346690326,"Z":0.0},{"X":0.11664191018487813,"Y":-0.28159848150944455,"Z":0.0},{"X":0.16933780702436962,"Y":-0.25343193782981643,"Z":0.0},{"X":0.2155261469056562,"Y":-0.2155261469056633,"Z":0.0},{"X":0.2534319378298129,"Y":-0.16933780702437673,"Z":0.0},{"X":0.28159848150943745,"Y":-0.11664191018488168,"Z":0.0},{"X":0.29894335346690326,"Y":-0.05946353015051642,"Z":0.0},{"X":0.3048000000000002,"Y":0.0,"Z":0.0},{"X":0.29894335346690326,"Y":0.05946353015051642,"Z":0.0},{"X":0.28159848150943745,"Y":0.11664191018488168,"Z":0.0},{"X":0.2534319378298129,"Y":0.16933780702437673,"Z":0.0},{"X":0.2155261469056562,"Y":0.21552614690565974,"Z":0.0},{"X":0.16933780702436962,"Y":0.2534319378298129,"Z":0.0},{"X":0.11664191018487813,"Y":0.281598481509441,"Z":0.0},{"X":0.05946353015051287,"Y":0.29894335346690326,"Z":0.0},{"X":0.0,"Y":0.3048000000000002,"Z":0.0},{"X":-0.05946353015051642,"Y":0.29894335346690326,"Z":0.0},{"X":-0.11664191018488168,"Y":0.28159848150943745,"Z":0.0},{"X":-0.16933780702437673,"Y":0.2534319378298129,"Z":0.0},{"X":-0.2155261469056633,"Y":0.2155261469056562,"Z":0.0},{"X":-0.25343193782981643,"Y":0.16933780702437318,"Z":0.0},{"X":-0.28159848150944455,"Y":0.11664191018487813,"Z":0.0},{"X":-0.29894335346690326,"Y":0.05946353015051642,"Z":0.0},{"X":-0.3048000000000002,"Y":0.0,"Z":0.0}]},"Voids":[],"Id":"184de7f3-1d95-41e8-983f-4b1fbdbd2f16","Name":null,"discriminator":"Elements.Geometry.Profile"},"934d335b-382e-4a5d-b631-b1d06ec2195d":{"Location":{"X":26.364134115179166,"Y":-26.57473319533779,"Z":0.0},"Height":3.047999999999523,"Curve":{"discriminator":"Elements.Geometry.Line","Start":{"X":26.364134115179166,"Y":-26.57473319533779,"Z":3.047999999999523},"End":{"X":26.364134115179166,"Y":-26.57473319533779,"Z":0.0}},"StartSetback":0.0,"EndSetback":0.0,"Profile":"184de7f3-1d95-41e8-983f-4b1fbdbd2f16","Rotation":0.0,"Transform":{"Matrix":{"Components":[1.0,0.0,0.0,0.0,0.0,1.0,0.0,0.0,0.0,0.0,1.0,0.0]}},"Material":"13bef3c8-64c5-4283-a471-2571239cc14d","Representation":{"SolidOperations":[{"discriminator":"Elements.Geometry.Solids.Sweep","Profile":"184de7f3-1d95-41e8-983f-4b1fbdbd2f16","Curve":{"discriminator":"Elements.Geometry.Line","Start":{"X":26.364134115179166,"Y":-26.57473319533779,"Z":3.047999999999523},"End":{"X":26.364134115179166,"Y":-26.57473319533779,"Z":0.0}},"StartSetback":0.0,"EndSetback":0.0,"ProfileRotation":0.0,"IsVoid":false,"LocalTransform":null}]},"IsElementDefinition":false,"Id":"934d335b-382e-4a5d-b631-b1d06ec2195d","Name":null,"discriminator":"Elements.Column"},"5a7ac6bc-4db9-48ba-83f2-de4a02ec2af0":{"Perimeter":{"discriminator":"Elements.Geometry.Polygon","Vertices":[{"X":-0.29894335346690326,"Y":-0.05946353015051642,"Z":0.0},{"X":-0.28159848150943745,"Y":-0.11664191018488168,"Z":0.0},{"X":-0.25343193782981643,"Y":-0.16933780702437673,"Z":0.0},{"X":-0.2155261469056633,"Y":-0.2155261469056633,"Z":0.0},{"X":-0.16933780702437673,"Y":-0.25343193782981643,"Z":0.0},{"X":-0.11664191018487813,"Y":-0.281598481509441,"Z":0.0},{"X":-0.05946353015051642,"Y":-0.29894335346690326,"Z":0.0},{"X":0.0,"Y":-0.3048000000000002,"Z":0.0},{"X":0.05946353015051642,"Y":-0.29894335346690326,"Z":0.0},{"X":0.11664191018487813,"Y":-0.281598481509441,"Z":0.0},{"X":0.16933780702437318,"Y":-0.25343193782981643,"Z":0.0},{"X":0.2155261469056562,"Y":-0.2155261469056633,"Z":0.0},{"X":0.2534319378298129,"Y":-0.16933780702437673,"Z":0.0},{"X":0.28159848150943745,"Y":-0.11664191018488168,"Z":0.0},{"X":0.29894335346690326,"Y":-0.05946353015051642,"Z":0.0},{"X":0.3048000000000002,"Y":0.0,"Z":0.0},{"X":0.29894335346690326,"Y":0.05946353015051642,"Z":0.0},{"X":0.28159848150943745,"Y":0.11664191018488168,"Z":0.0},{"X":0.2534319378298129,"Y":0.16933780702437673,"Z":0.0},{"X":0.2155261469056562,"Y":0.21552614690565974,"Z":0.0},{"X":0.16933780702437318,"Y":0.2534319378298129,"Z":0.0},{"X":0.11664191018487813,"Y":0.281598481509441,"Z":0.0},{"X":0.05946353015051642,"Y":0.29894335346690326,"Z":0.0},{"X":0.0,"Y":0.3048000000000002,"Z":0.0},{"X":-0.05946353015051642,"Y":0.29894335346690326,"Z":0.0},{"X":-0.11664191018488168,"Y":0.28159848150943745,"Z":0.0},{"X":-0.16933780702437673,"Y":0.2534319378298129,"Z":0.0},{"X":-0.2155261469056633,"Y":0.2155261469056562,"Z":0.0},{"X":-0.25343193782981643,"Y":0.16933780702437318,"Z":0.0},{"X":-0.28159848150944455,"Y":0.11664191018487813,"Z":0.0},{"X":-0.29894335346690326,"Y":0.05946353015051642,"Z":0.0},{"X":-0.3048000000000002,"Y":0.0,"Z":0.0}]},"Voids":[],"Id":"5a7ac6bc-4db9-48ba-83f2-de4a02ec2af0","Name":null,"discriminator":"Elements.Geometry.Profile"},"bf190e09-266e-4ae8-b514-db9d39e320d2":{"Location":{"X":-26.55699819949502,"Y":26.588784762594283,"Z":0.0},"Height":3.047999999999523,"Curve":{"discriminator":"Elements.Geometry.Line","Start":{"X":-26.55699819949502,"Y":26.588784762594283,"Z":3.047999999999523},"End":{"X":-26.55699819949502,"Y":26.588784762594283,"Z":0.0}},"StartSetback":0.0,"EndSetback":0.0,"Profile":"5a7ac6bc-4db9-48ba-83f2-de4a02ec2af0","Rotation":0.0,"Transform":{"Matrix":{"Components":[1.0,0.0,0.0,0.0,0.0,1.0,0.0,0.0,0.0,0.0,1.0,0.0]}},"Material":"13bef3c8-64c5-4283-a471-2571239cc14d","Representation":{"SolidOperations":[{"discriminator":"Elements.Geometry.Solids.Sweep","Profile":"5a7ac6bc-4db9-48ba-83f2-de4a02ec2af0","Curve":{"discriminator":"Elements.Geometry.Line","Start":{"X":-26.55699819949502,"Y":26.588784762594283,"Z":3.047999999999523},"End":{"X":-26.55699819949502,"Y":26.588784762594283,"Z":0.0}},"StartSetback":0.0,"EndSetback":0.0,"ProfileRotation":0.0,"IsVoid":false,"LocalTransform":null}]},"IsElementDefinition":false,"Id":"bf190e09-266e-4ae8-b514-db9d39e320d2","Name":null,"discriminator":"Elements.Column"},"2bc3ca7b-2d46-4884-b51f-28020283929e":{"Perimeter":{"discriminator":"Elements.Geometry.Polygon","Vertices":[{"X":-0.29894335346690326,"Y":-0.05946353015051642,"Z":0.0},{"X":-0.281598481509441,"Y":-0.11664191018488168,"Z":0.0},{"X":-0.2534319378298129,"Y":-0.16933780702437673,"Z":0.0},{"X":-0.21552614690565974,"Y":-0.21552614690565974,"Z":0.0},{"X":-0.16933780702437673,"Y":-0.2534319378298129,"Z":0.0},{"X":-0.11664191018487813,"Y":-0.281598481509441,"Z":0.0},{"X":-0.05946353015051642,"Y":-0.29894335346690326,"Z":0.0},{"X":0.0,"Y":-0.3048000000000002,"Z":0.0},{"X":0.05946353015051642,"Y":-0.29894335346690326,"Z":0.0},{"X":0.11664191018487813,"Y":-0.281598481509441,"Z":0.0},{"X":0.16933780702437318,"Y":-0.2534319378298129,"Z":0.0},{"X":0.2155261469056562,"Y":-0.21552614690565974,"Z":0.0},{"X":0.25343193782981643,"Y":-0.16933780702437673,"Z":0.0},{"X":0.28159848150943745,"Y":-0.11664191018488168,"Z":0.0},{"X":0.29894335346690326,"Y":-0.05946353015051642,"Z":0.0},{"X":0.3048000000000002,"Y":0.0,"Z":0.0},{"X":0.29894335346690326,"Y":0.05946353015051642,"Z":0.0},{"X":0.28159848150943745,"Y":0.11664191018488168,"Z":0.0},{"X":0.25343193782981643,"Y":0.16933780702437673,"Z":0.0},{"X":0.2155261469056562,"Y":0.2155261469056633,"Z":0.0},{"X":0.16933780702437318,"Y":0.25343193782981643,"Z":0.0},{"X":0.11664191018487813,"Y":0.28159848150944455,"Z":0.0},{"X":0.05946353015051642,"Y":0.29894335346690326,"Z":0.0},{"X":0.0,"Y":0.3048000000000002,"Z":0.0},{"X":-0.05946353015051642,"Y":0.29894335346690326,"Z":0.0},{"X":-0.11664191018488168,"Y":0.28159848150943745,"Z":0.0},{"X":-0.16933780702437673,"Y":0.25343193782981643,"Z":0.0},{"X":-0.21552614690565974,"Y":0.2155261469056562,"Z":0.0},{"X":-0.2534319378298129,"Y":0.16933780702437318,"Z":0.0},{"X":-0.281598481509441,"Y":0.11664191018487813,"Z":0.0},{"X":-0.29894335346690326,"Y":0.05946353015051642,"Z":0.0},{"X":-0.3048000000000002,"Y":0.0,"Z":0.0}]},"Voids":[],"Id":"2bc3ca7b-2d46-4884-b51f-28020283929e","Name":null,"discriminator":"Elements.Geometry.Profile"},"07c81127-6e24-4fc9-acee-ec28029073ec":{"Location":{"X":26.36413411517925,"Y":26.58878476259411,"Z":0.0},"Height":3.047999999999523,"Curve":{"discriminator":"Elements.Geometry.Line","Start":{"X":26.36413411517925,"Y":26.58878476259411,"Z":3.047999999999523},"End":{"X":26.36413411517925,"Y":26.58878476259411,"Z":0.0}},"StartSetback":0.0,"EndSetback":0.0,"Profile":"2bc3ca7b-2d46-4884-b51f-28020283929e","Rotation":0.0,"Transform":{"Matrix":{"Components":[1.0,0.0,0.0,0.0,0.0,1.0,0.0,0.0,0.0,0.0,1.0,0.0]}},"Material":"13bef3c8-64c5-4283-a471-2571239cc14d","Representation":{"SolidOperations":[{"discriminator":"Elements.Geometry.Solids.Sweep","Profile":"2bc3ca7b-2d46-4884-b51f-28020283929e","Curve":{"discriminator":"Elements.Geometry.Line","Start":{"X":26.36413411517925,"Y":26.58878476259411,"Z":3.047999999999523},"End":{"X":26.36413411517925,"Y":26.58878476259411,"Z":0.0}},"StartSetback":0.0,"EndSetback":0.0,"ProfileRotation":0.0,"IsVoid":false,"LocalTransform":null}]},"IsElementDefinition":false,"Id":"07c81127-6e24-4fc9-acee-ec28029073ec","Name":null,"discriminator":"Elements.Column"},"f0f47e15-9b24-43de-982a-b22cc0017a26":{"Perimeter":{"discriminator":"Elements.Geometry.Polygon","Vertices":[{"X":26.954684115179166,"Y":27.503184762594284,"Z":0.0},{"X":-27.420598199495107,"Y":27.503184762594284,"Z":0.0},{"X":-27.420598199495107,"Y":-27.184333195337615,"Z":0.0},{"X":-4.187654659951718,"Y":-27.184333195337615,"Z":0.0},{"X":-4.187654659951718,"Y":-26.949635967866357,"Z":0.0},{"X":-0.5881707034447937,"Y":-26.949635967866374,"Z":0.0},{"X":-0.5881707034447937,"Y":-27.184333195337615,"Z":0.0},{"X":26.954684115179166,"Y":-27.184333195337615,"Z":0.0}]},"Voids":[],"Id":"f0f47e15-9b24-43de-982a-b22cc0017a26","Name":null,"discriminator":"Elements.Geometry.Profile"},"e7492160-3d9c-4fde-83a9-618abd381169":{"Color":{"Red":0.5,"Green":0.5,"Blue":0.5,"Alpha":1.0},"SpecularFactor":0.0,"GlossinessFactor":0.0,"Unlit":false,"DoubleSided":false,"RepeatTexture":true,"InterpolateTexture":true,"Id":"e7492160-3d9c-4fde-83a9-618abd381169","Name":"concrete","discriminator":"Elements.Material"},"9eb1c837-97be-4025-ad6f-cf135a417ae6":{"Thickness":0.3048,"Profile":"f0f47e15-9b24-43de-982a-b22cc0017a26","Openings":[],"Transform":{"Matrix":{"Components":[1.0,0.0,0.0,0.0,0.0,1.0,0.0,0.0,0.0,0.0,1.0,-0.3048]}},"Material":"e7492160-3d9c-4fde-83a9-618abd381169","Representation":{"SolidOperations":[{"discriminator":"Elements.Geometry.Solids.Extrude","Profile":"f0f47e15-9b24-43de-982a-b22cc0017a26","Height":0.3048,"Direction":{"X":0.0,"Y":0.0,"Z":1.0},"IsVoid":false,"LocalTransform":null}]},"IsElementDefinition":false,"Id":"9eb1c837-97be-4025-ad6f-cf135a417ae6","Name":null,"discriminator":"Elements.Floor"},"fd82f672-e54b-4b9e-aba5-4ecfce0596c3":{"Perimeter":{"discriminator":"Elements.Geometry.Polygon","Vertices":[{"X":-11.29039039924108,"Y":6.2374307401043225,"Z":0.0},{"X":-11.290390399241089,"Y":0.4782095139960238,"Z":0.0},{"X":-11.29039039924109,"Y":-0.13139048600397624,"Z":0.0},{"X":-11.29039039924109,"Y":-0.19861499577750658,"Z":0.0},{"X":-11.29039039924109,"Y":-0.40181499577750585,"Z":0.0},{"X":-11.29039039924109,"Y":-0.40181499577750585,"Z":3.047999999999523},{"X":-11.29039039924109,"Y":-0.19861499577750658,"Z":3.047999999999523},{"X":-11.29039039924109,"Y":-0.13139048600397732,"Z":3.047999999999523},{"X":-11.290390399241089,"Y":0.4782095139960227,"Z":3.047999999999523},{"X":-11.29039039924108,"Y":6.2374307401043225,"Z":3.047999999999523},{"X":-11.29039039924108,"Y":6.440630740104322,"Z":3.047999999999523},{"X":-11.29039039924108,"Y":6.440630740104322,"Z":0.0}]},"Voids":[],"Id":"fd82f672-e54b-4b9e-aba5-4ecfce0596c3","Name":null,"discriminator":"Elements.Geometry.Profile"},"2218db29-142c-42e9-b4b1-974e6f45b15b":{"Profile":"fd82f672-e54b-4b9e-aba5-4ecfce0596c3","Thickness":0.2032,"Centerline":{"discriminator":"Elements.Geometry.Line","Start":{"X":-11.391990399241081,"Y":6.339030740104279,"Z":0.0},"End":{"X":-11.391990399241092,"Y":-0.3002149957775062,"Z":0.0}},"Transform":{"Matrix":{"Components":[1.0,0.0,0.0,0.0,0.0,1.0,0.0,0.0,0.0,0.0,1.0,0.0]}},"Material":"e7492160-3d9c-4fde-83a9-618abd381169","Representation":{"SolidOperations":[{"discriminator":"Elements.Geometry.Solids.Extrude","Profile":"fd82f672-e54b-4b9e-aba5-4ecfce0596c3","Height":0.2032,"Direction":{"X":-1.0,"Y":0.0,"Z":0.0},"IsVoid":false,"LocalTransform":null}]},"IsElementDefinition":false,"Id":"2218db29-142c-42e9-b4b1-974e6f45b15b","Name":"Wall by Profile","discriminator":"Elements.WallByProfile"},"48394778-70f0-493d-bda4-646eba14d5f1":{"Perimeter":{"discriminator":"Elements.Geometry.Polygon","Vertices":[{"X":-8.442007127347411,"Y":-0.19861499577750624,"Z":0.0},{"X":-8.23880712734741,"Y":-0.19861499577750624,"Z":0.0},{"X":-6.159590399241092,"Y":-0.19861499577750624,"Z":0.0},{"X":-6.159590399241092,"Y":-0.19861499577750624,"Z":3.047999999999523},{"X":-8.23880712734741,"Y":-0.19861499577750624,"Z":3.047999999999523},{"X":-8.442007127347411,"Y":-0.19861499577750624,"Z":3.047999999999523},{"X":-11.29039039924109,"Y":-0.19861499577750624,"Z":3.047999999999523},{"X":-11.29039039924109,"Y":-0.19861499577750624,"Z":0.0}]},"Voids":[],"Id":"48394778-70f0-493d-bda4-646eba14d5f1","Name":null,"discriminator":"Elements.Geometry.Profile"},"1f5d316f-e95c-4f06-aec5-bbdb47997701":{"Profile":"48394778-70f0-493d-bda4-646eba14d5f1","Thickness":0.2032,"Centerline":{"discriminator":"Elements.Geometry.Line","Start":{"X":-11.391990399241092,"Y":-0.3002149957775062,"Z":0.0},"End":{"X":-6.057990399241091,"Y":-0.3002149957775062,"Z":0.0}},"Transform":{"Matrix":{"Components":[1.0,0.0,0.0,0.0,0.0,1.0,0.0,0.0,0.0,0.0,1.0,0.0]}},"Material":"e7492160-3d9c-4fde-83a9-618abd381169","Representation":{"SolidOperations":[{"discriminator":"Elements.Geometry.Solids.Extrude","Profile":"48394778-70f0-493d-bda4-646eba14d5f1","Height":0.2032,"Direction":{"X":0.0,"Y":-1.0,"Z":0.0},"IsVoid":false,"LocalTransform":null}]},"IsElementDefinition":false,"Id":"1f5d316f-e95c-4f06-aec5-bbdb47997701","Name":"Wall by Profile","discriminator":"Elements.WallByProfile"},"917ad4a3-492f-4855-b7de-2260b1feec8e":{"Perimeter":{"discriminator":"Elements.Geometry.Polygon","Vertices":[{"X":-5.956390399241091,"Y":0.07180951399600595,"Z":0.0},{"X":-5.956390399241097,"Y":-3.639835416458404,"Z":0.0},{"X":-5.956390399241097,"Y":-3.843035416458404,"Z":0.0},{"X":-5.956390399241097,"Y":-3.843035416458404,"Z":3.047999999999523},{"X":-5.956390399241097,"Y":-3.639835416458404,"Z":3.047999999999523},{"X":-5.956390399241091,"Y":0.07180951399600637,"Z":3.047999999999523},{"X":-5.956390399241091,"Y":0.2750095139960063,"Z":3.047999999999523},{"X":-5.956390399241091,"Y":0.27500951399600604,"Z":0.0}]},"Voids":[],"Id":"917ad4a3-492f-4855-b7de-2260b1feec8e","Name":null,"discriminator":"Elements.Geometry.Profile"},"6142b4d4-d81c-47db-983a-38b364b6cc89":{"Profile":"917ad4a3-492f-4855-b7de-2260b1feec8e","Thickness":0.2032,"Centerline":{"discriminator":"Elements.Geometry.Line","Start":{"X":-6.05799039924109,"Y":0.1734095139960067,"Z":0.0},"End":{"X":-6.057990399241097,"Y":-3.741435416458404,"Z":0.0}},"Transform":{"Matrix":{"Components":[1.0,0.0,0.0,0.0,0.0,1.0,0.0,0.0,0.0,0.0,1.0,0.0]}},"Material":"e7492160-3d9c-4fde-83a9-618abd381169","Representation":{"SolidOperations":[{"discriminator":"Elements.Geometry.Solids.Extrude","Profile":"917ad4a3-492f-4855-b7de-2260b1feec8e","Height":0.2032,"Direction":{"X":-1.0,"Y":1.7757011958817803E-15,"Z":0.0},"IsVoid":false,"LocalTransform":null}]},"IsElementDefinition":false,"Id":"6142b4d4-d81c-47db-983a-38b364b6cc89","Name":"Wall by Profile","discriminator":"Elements.WallByProfile"},"eecc8a11-bc8d-47ea-ab3b-986409afe682":{"Perimeter":{"discriminator":"Elements.Geometry.Polygon","Vertices":[{"X":1.5577527933489679,"Y":-3.639835416458428,"Z":0.0},{"X":1.7609527933489693,"Y":-3.6398354164584292,"Z":0.0},{"X":7.428412673774001,"Y":-3.639835416458447,"Z":0.0},{"X":7.631612673774002,"Y":-3.639835416458448,"Z":0.0},{"X":7.631612673774002,"Y":-3.639835416458448,"Z":3.047999999999523},{"X":7.4284126737740035,"Y":-3.639835416458447,"Z":3.047999999999523},{"X":1.7609527933489704,"Y":-3.6398354164584292,"Z":3.047999999999523},{"X":1.557752793348969,"Y":-3.639835416458428,"Z":3.047999999999523},{"X":-5.956390399241097,"Y":-3.639835416458404,"Z":3.047999999999523},{"X":-5.956390399241095,"Y":-3.639835416458404,"Z":0.0}]},"Voids":[],"Id":"eecc8a11-bc8d-47ea-ab3b-986409afe682","Name":null,"discriminator":"Elements.Geometry.Profile"},"a34c1872-34e5-485c-8c88-300b956b7b15":{"Profile":"eecc8a11-bc8d-47ea-ab3b-986409afe682","Thickness":0.2032,"Centerline":{"discriminator":"Elements.Geometry.Line","Start":{"X":-6.057990399241097,"Y":-3.741435416458404,"Z":0.0},"End":{"X":7.530012673774001,"Y":-3.741435416458448,"Z":0.0}},"Transform":{"Matrix":{"Components":[1.0,0.0,0.0,0.0,0.0,1.0,0.0,0.0,0.0,0.0,1.0,0.0]}},"Material":"e7492160-3d9c-4fde-83a9-618abd381169","Representation":{"SolidOperations":[{"discriminator":"Elements.Geometry.Solids.Extrude","Profile":"eecc8a11-bc8d-47ea-ab3b-986409afe682","Height":0.2032,"Direction":{"X":-2.1854783949313932E-15,"Y":-1.0,"Z":0.0},"IsVoid":false,"LocalTransform":null}]},"IsElementDefinition":false,"Id":"a34c1872-34e5-485c-8c88-300b956b7b15","Name":"Wall by Profile","discriminator":"Elements.WallByProfile"},"65a96491-0aab-492a-8f43-017a34f9299a":{"Perimeter":{"discriminator":"Elements.Geometry.Polygon","Vertices":[{"X":7.428412673774016,"Y":5.148111363381128,"Z":0.0},{"X":7.428412673774016,"Y":5.351311363381129,"Z":0.0},{"X":7.428412673774016,"Y":5.351311363381129,"Z":3.047999999999523},{"X":7.428412673774016,"Y":5.148111363381128,"Z":3.047999999999523},{"X":7.428412673774002,"Y":-3.639835416458447,"Z":3.047999999999523},{"X":7.428412673774002,"Y":-3.639835416458447,"Z":0.0}]},"Voids":[],"Id":"65a96491-0aab-492a-8f43-017a34f9299a","Name":null,"discriminator":"Elements.Geometry.Profile"},"573dfb1c-5658-482e-a6ae-c71ab50f0bf8":{"Profile":"65a96491-0aab-492a-8f43-017a34f9299a","Thickness":0.2032,"Centerline":{"discriminator":"Elements.Geometry.Line","Start":{"X":7.530012673774001,"Y":-3.741435416458448,"Z":0.0},"End":{"X":7.530012673774015,"Y":5.249711363381127,"Z":0.0}},"Transform":{"Matrix":{"Components":[1.0,0.0,0.0,0.0,0.0,1.0,0.0,0.0,0.0,0.0,1.0,0.0]}},"Material":"e7492160-3d9c-4fde-83a9-618abd381169","Representation":{"SolidOperations":[{"discriminator":"Elements.Geometry.Solids.Extrude","Profile":"65a96491-0aab-492a-8f43-017a34f9299a","Height":0.2032,"Direction":{"X":1.0,"Y":0.0,"Z":0.0},"IsVoid":false,"LocalTransform":null}]},"IsElementDefinition":false,"Id":"573dfb1c-5658-482e-a6ae-c71ab50f0bf8","Name":"Wall by Profile","discriminator":"Elements.WallByProfile"},"48b2ac5b-94b1-4ab7-a415-c84fff26104c":{"Perimeter":{"discriminator":"Elements.Geometry.Polygon","Vertices":[{"X":1.7609527933489821,"Y":5.1481113633811475,"Z":0.0},{"X":1.7609527933489832,"Y":5.1481113633811475,"Z":3.047999999999523},{"X":7.428412673774016,"Y":5.148111363381128,"Z":3.047999999999523},{"X":7.428412673774016,"Y":5.148111363381128,"Z":0.0}]},"Voids":[],"Id":"48b2ac5b-94b1-4ab7-a415-c84fff26104c","Name":null,"discriminator":"Elements.Geometry.Profile"},"96c2d00b-0958-4331-8676-19551905cdf8":{"Profile":"48b2ac5b-94b1-4ab7-a415-c84fff26104c","Thickness":0.2032,"Centerline":{"discriminator":"Elements.Geometry.Line","Start":{"X":7.530012673774015,"Y":5.249711363381127,"Z":0.0},"End":{"X":1.6593527933489827,"Y":5.249711363381147,"Z":0.0}},"Transform":{"Matrix":{"Components":[1.0,0.0,0.0,0.0,0.0,1.0,0.0,0.0,0.0,0.0,1.0,0.0]}},"Material":"e7492160-3d9c-4fde-83a9-618abd381169","Representation":{"SolidOperations":[{"discriminator":"Elements.Geometry.Solids.Extrude","Profile":"48b2ac5b-94b1-4ab7-a415-c84fff26104c","Height":0.2032,"Direction":{"X":4.370956789862844E-15,"Y":1.0,"Z":0.0},"IsVoid":false,"LocalTransform":null}]},"IsElementDefinition":false,"Id":"96c2d00b-0958-4331-8676-19551905cdf8","Name":"Wall by Profile","discriminator":"Elements.WallByProfile"},"3d9b4a3b-4786-4ea0-a7c0-8914c4c4dd4a":{"Perimeter":{"discriminator":"Elements.Geometry.Polygon","Vertices":[{"X":1.5577527933489805,"Y":3.9102538001086193,"Z":0.0},{"X":1.5577527933489808,"Y":4.113453800108619,"Z":0.0},{"X":1.5577527933489843,"Y":6.23743074010428,"Z":0.0},{"X":1.5577527933489845,"Y":6.440630740104281,"Z":0.0},{"X":1.5577527933489845,"Y":6.440630740104281,"Z":3.047999999999523},{"X":1.5577527933489843,"Y":6.23743074010428,"Z":3.047999999999523},{"X":1.5577527933489808,"Y":4.11345380010862,"Z":3.047999999999523},{"X":1.5577527933489805,"Y":3.91025380010862,"Z":3.047999999999523},{"X":1.557752793348968,"Y":-3.6398354164584283,"Z":3.047999999999523},{"X":1.557752793348968,"Y":-3.639835416458426,"Z":0.0}]},"Voids":[],"Id":"3d9b4a3b-4786-4ea0-a7c0-8914c4c4dd4a","Name":null,"discriminator":"Elements.Geometry.Profile"},"aad1a818-b6ac-47f5-ab35-62f5f0edb267":{"Profile":"3d9b4a3b-4786-4ea0-a7c0-8914c4c4dd4a","Thickness":0.2032,"Centerline":{"discriminator":"Elements.Geometry.Line","Start":{"X":1.659352793348968,"Y":-3.741435416458429,"Z":0.0},"End":{"X":1.6593527933489844,"Y":6.339030740104279,"Z":0.0}},"Transform":{"Matrix":{"Components":[1.0,0.0,0.0,0.0,0.0,1.0,0.0,0.0,0.0,0.0,1.0,0.0]}},"Material":"e7492160-3d9c-4fde-83a9-618abd381169","Representation":{"SolidOperations":[{"discriminator":"Elements.Geometry.Solids.Extrude","Profile":"3d9b4a3b-4786-4ea0-a7c0-8914c4c4dd4a","Height":0.2032,"Direction":{"X":1.0,"Y":0.0,"Z":-1.997779514690534E-30},"IsVoid":false,"LocalTransform":null}]},"IsElementDefinition":false,"Id":"aad1a818-b6ac-47f5-ab35-62f5f0edb267","Name":"Wall by Profile","discriminator":"Elements.WallByProfile"},"2d3930d9-034f-4f95-ad3a-e7a14d0bad88":{"Perimeter":{"discriminator":"Elements.Geometry.Polygon","Vertices":[{"X":-5.642530717075103,"Y":6.237430740104304,"Z":0.0},{"X":-5.845730717075102,"Y":6.237430740104304,"Z":0.0},{"X":-8.2388071273474,"Y":6.237430740104313,"Z":0.0},{"X":-8.442007127347399,"Y":6.237430740104313,"Z":0.0},{"X":-11.29039039924108,"Y":6.2374307401043225,"Z":0.0},{"X":-11.29039039924108,"Y":6.2374307401043225,"Z":3.047999999999523},{"X":-8.442007127347399,"Y":6.237430740104313,"Z":3.047999999999523},{"X":-8.2388071273474,"Y":6.237430740104313,"Z":3.047999999999523},{"X":-5.845730717075102,"Y":6.237430740104304,"Z":3.047999999999523},{"X":-5.642530717075103,"Y":6.237430740104304,"Z":3.047999999999523},{"X":1.5577527933489843,"Y":6.23743074010428,"Z":3.047999999999523},{"X":1.5577527933489852,"Y":6.23743074010428,"Z":0.0}]},"Voids":[],"Id":"2d3930d9-034f-4f95-ad3a-e7a14d0bad88","Name":null,"discriminator":"Elements.Geometry.Profile"},"3498d7d6-95de-427c-9cf8-1ab8628a6703":{"Profile":"2d3930d9-034f-4f95-ad3a-e7a14d0bad88","Thickness":0.2032,"Centerline":{"discriminator":"Elements.Geometry.Line","Start":{"X":1.6593527933489844,"Y":6.339030740104279,"Z":0.0},"End":{"X":-11.391990399241081,"Y":6.339030740104322,"Z":0.0}},"Transform":{"Matrix":{"Components":[1.0,0.0,0.0,0.0,0.0,1.0,0.0,0.0,0.0,0.0,1.0,0.0]}},"Material":"e7492160-3d9c-4fde-83a9-618abd381169","Representation":{"SolidOperations":[{"discriminator":"Elements.Geometry.Solids.Extrude","Profile":"2d3930d9-034f-4f95-ad3a-e7a14d0bad88","Height":0.2032,"Direction":{"X":0.0,"Y":1.0,"Z":0.0},"IsVoid":false,"LocalTransform":null}]},"IsElementDefinition":false,"Id":"3498d7d6-95de-427c-9cf8-1ab8628a6703","Name":"Wall by Profile","discriminator":"Elements.WallByProfile"},"d17598cf-d84f-4dba-93cb-d32b6c54f5ba":{"Perimeter":{"discriminator":"Elements.Geometry.Polygon","Vertices":[{"X":9.419538667392539,"Y":7.3544783780336935,"Z":0.0},{"X":9.419538667392546,"Y":11.008886165896522,"Z":0.0},{"X":9.419538667392546,"Y":11.313686165896522,"Z":0.0},{"X":9.419538667392551,"Y":14.38144294542629,"Z":0.0},{"X":9.419538667392551,"Y":14.58464294542629,"Z":0.0},{"X":9.419538667392551,"Y":14.58464294542629,"Z":3.047999999999523},{"X":9.419538667392551,"Y":14.38144294542629,"Z":3.047999999999523},{"X":9.419538667392546,"Y":11.313686165896522,"Z":3.047999999999523},{"X":9.419538667392546,"Y":11.008886165896522,"Z":3.047999999999523},{"X":9.419538667392539,"Y":7.354478378033694,"Z":3.047999999999523},{"X":9.419538667392539,"Y":7.151278378033695,"Z":3.047999999999523},{"X":9.419538667392539,"Y":7.151278378033695,"Z":0.0}]},"Voids":[],"Id":"d17598cf-d84f-4dba-93cb-d32b6c54f5ba","Name":null,"discriminator":"Elements.Geometry.Profile"},"45f6ac87-f382-4014-94ff-f4f36ecb28a0":{"Profile":"d17598cf-d84f-4dba-93cb-d32b6c54f5ba","Thickness":0.2032,"Centerline":{"discriminator":"Elements.Geometry.Line","Start":{"X":9.521138667392538,"Y":7.252878378033695,"Z":0.0},"End":{"X":9.52113866739255,"Y":14.483042945426291,"Z":0.0}},"Transform":{"Matrix":{"Components":[1.0,0.0,0.0,0.0,0.0,1.0,0.0,0.0,0.0,0.0,1.0,0.0]}},"Material":"e7492160-3d9c-4fde-83a9-618abd381169","Representation":{"SolidOperations":[{"discriminator":"Elements.Geometry.Solids.Extrude","Profile":"d17598cf-d84f-4dba-93cb-d32b6c54f5ba","Height":0.2032,"Direction":{"X":1.0,"Y":0.0,"Z":1.4394722976853462E-30},"IsVoid":false,"LocalTransform":null}]},"IsElementDefinition":false,"Id":"45f6ac87-f382-4014-94ff-f4f36ecb28a0","Name":"Wall by Profile","discriminator":"Elements.WallByProfile"},"4b0ae127-7d35-4e1f-aff0-b20d5f665471":{"Perimeter":{"discriminator":"Elements.Geometry.Polygon","Vertices":[{"X":6.717212673774045,"Y":14.381442945426299,"Z":0.0},{"X":6.514012673774046,"Y":14.381442945426299,"Z":0.0},{"X":4.15264751160431,"Y":14.381442945426308,"Z":0.0},{"X":3.949447511604311,"Y":14.381442945426308,"Z":0.0},{"X":1.7609527933489986,"Y":14.381442945426317,"Z":0.0},{"X":1.5577527933489992,"Y":14.381442945426317,"Z":0.0},{"X":-1.102279733524407,"Y":14.381442945426326,"Z":0.0},{"X":-1.3054797335244106,"Y":14.381442945426326,"Z":0.0},{"X":-3.8644063962672,"Y":14.381442945426334,"Z":0.0},{"X":-4.067606396267202,"Y":14.381442945426334,"Z":0.0},{"X":-6.193693642635031,"Y":14.38144294542634,"Z":0.0},{"X":-6.396893642635031,"Y":14.381442945426343,"Z":0.0},{"X":-8.878706783491882,"Y":14.381442945426349,"Z":0.0},{"X":-9.081906783491881,"Y":14.381442945426352,"Z":0.0},{"X":-11.103661332607453,"Y":14.381442945426357,"Z":0.0},{"X":-11.30686133260745,"Y":14.381442945426357,"Z":0.0},{"X":-11.30686133260745,"Y":14.381442945426357,"Z":3.047999999999523},{"X":-11.103661332607453,"Y":14.381442945426357,"Z":3.047999999999523},{"X":-9.081906783491881,"Y":14.381442945426352,"Z":3.047999999999523},{"X":-8.878706783491882,"Y":14.381442945426349,"Z":3.0479999999995235},{"X":-6.396893642635031,"Y":14.381442945426343,"Z":3.0479999999995235},{"X":-6.193693642635034,"Y":14.38144294542634,"Z":3.0479999999995235},{"X":-4.0676063962672,"Y":14.381442945426334,"Z":3.0479999999995235},{"X":-3.8644063962672,"Y":14.381442945426334,"Z":3.0479999999995235},{"X":-1.3054797335244106,"Y":14.381442945426326,"Z":3.0479999999995235},{"X":-1.102279733524407,"Y":14.381442945426326,"Z":3.0479999999995235},{"X":1.557752793348997,"Y":14.381442945426317,"Z":3.0479999999995235},{"X":1.7609527933489986,"Y":14.381442945426317,"Z":3.0479999999995235},{"X":3.949447511604311,"Y":14.381442945426308,"Z":3.0479999999995235},{"X":4.15264751160431,"Y":14.381442945426308,"Z":3.0479999999995235},{"X":6.514012673774046,"Y":14.381442945426299,"Z":3.0479999999995235},{"X":6.717212673774045,"Y":14.381442945426299,"Z":3.0479999999995235},{"X":9.419538667392551,"Y":14.38144294542629,"Z":3.047999999999523},{"X":9.419538667392551,"Y":14.38144294542629,"Z":0.0}]},"Voids":[],"Id":"4b0ae127-7d35-4e1f-aff0-b20d5f665471","Name":null,"discriminator":"Elements.Geometry.Profile"},"1d5460db-505d-45d5-9a21-34b2e07cba16":{"Profile":"4b0ae127-7d35-4e1f-aff0-b20d5f665471","Thickness":0.2032,"Centerline":{"discriminator":"Elements.Geometry.Line","Start":{"X":9.52113866739255,"Y":14.483042945426291,"Z":0.0},"End":{"X":-11.205261332607451,"Y":14.483042945426359,"Z":0.0}},"Transform":{"Matrix":{"Components":[1.0,0.0,0.0,0.0,0.0,1.0,0.0,0.0,0.0,0.0,1.0,0.0]}},"Material":"e7492160-3d9c-4fde-83a9-618abd381169","Representation":{"SolidOperations":[{"discriminator":"Elements.Geometry.Solids.Extrude","Profile":"4b0ae127-7d35-4e1f-aff0-b20d5f665471","Height":0.2032,"Direction":{"X":0.0,"Y":1.0,"Z":-8.184632972313747E-30},"IsVoid":false,"LocalTransform":null}]},"IsElementDefinition":false,"Id":"1d5460db-505d-45d5-9a21-34b2e07cba16","Name":"Wall by Profile","discriminator":"Elements.WallByProfile"},"9f912eb0-c7a4-4e5c-9880-b7d438ca6985":{"Perimeter":{"discriminator":"Elements.Geometry.Polygon","Vertices":[{"X":-11.103661332607459,"Y":8.73337238999121,"Z":0.0},{"X":-11.103661332607459,"Y":8.53017238999121,"Z":0.0},{"X":-11.103661332607459,"Y":8.53017238999121,"Z":3.047999999999523},{"X":-11.103661332607459,"Y":8.73337238999121,"Z":3.047999999999523},{"X":-11.10366133260745,"Y":14.381442945426357,"Z":3.047999999999523},{"X":-11.10366133260745,"Y":14.381442945426357,"Z":0.0}]},"Voids":[],"Id":"9f912eb0-c7a4-4e5c-9880-b7d438ca6985","Name":null,"discriminator":"Elements.Geometry.Profile"},"04c1e293-f044-40cd-94a0-271a36f93df9":{"Profile":"9f912eb0-c7a4-4e5c-9880-b7d438ca6985","Thickness":0.2032,"Centerline":{"discriminator":"Elements.Geometry.Line","Start":{"X":-11.205261332607451,"Y":14.483042945426359,"Z":0.0},"End":{"X":-11.20526133260746,"Y":8.63177238999121,"Z":0.0}},"Transform":{"Matrix":{"Components":[1.0,0.0,0.0,0.0,0.0,1.0,0.0,0.0,0.0,0.0,1.0,0.0]}},"Material":"e7492160-3d9c-4fde-83a9-618abd381169","Representation":{"SolidOperations":[{"discriminator":"Elements.Geometry.Solids.Extrude","Profile":"9f912eb0-c7a4-4e5c-9880-b7d438ca6985","Height":0.2032,"Direction":{"X":-1.0,"Y":0.0,"Z":1.1706906986240869E-30},"IsVoid":false,"LocalTransform":null}]},"IsElementDefinition":false,"Id":"04c1e293-f044-40cd-94a0-271a36f93df9","Name":"Wall by Profile","discriminator":"Elements.WallByProfile"},"9dfb8ba6-d497-4731-8aa3-6a0fdc33d8ff":{"Perimeter":{"discriminator":"Elements.Geometry.Polygon","Vertices":[{"X":-9.081906783491894,"Y":8.733372389991203,"Z":0.0},{"X":-8.878706783491893,"Y":8.733372389991203,"Z":0.0},{"X":-6.396893642635033,"Y":8.733372389991194,"Z":0.0},{"X":-6.396893642635033,"Y":8.733372389991194,"Z":3.047999999999523},{"X":-8.878706783491893,"Y":8.733372389991203,"Z":3.047999999999523},{"X":-9.081906783491894,"Y":8.733372389991203,"Z":3.0479999999995226},{"X":-11.103661332607459,"Y":8.73337238999121,"Z":3.047999999999523},{"X":-11.103661332607459,"Y":8.73337238999121,"Z":0.0}]},"Voids":[],"Id":"9dfb8ba6-d497-4731-8aa3-6a0fdc33d8ff","Name":null,"discriminator":"Elements.Geometry.Profile"},"dccf36c2-51df-455b-b99a-2f7c4c742565":{"Profile":"9dfb8ba6-d497-4731-8aa3-6a0fdc33d8ff","Thickness":0.2032,"Centerline":{"discriminator":"Elements.Geometry.Line","Start":{"X":-11.20526133260746,"Y":8.63177238999121,"Z":0.0},"End":{"X":-6.295293642635032,"Y":8.631772389991195,"Z":0.0}},"Transform":{"Matrix":{"Components":[1.0,0.0,0.0,0.0,0.0,1.0,0.0,0.0,0.0,0.0,1.0,0.0]}},"Material":"e7492160-3d9c-4fde-83a9-618abd381169","Representation":{"SolidOperations":[{"discriminator":"Elements.Geometry.Solids.Extrude","Profile":"9dfb8ba6-d497-4731-8aa3-6a0fdc33d8ff","Height":0.2032,"Direction":{"X":0.0,"Y":-1.0,"Z":0.0},"IsVoid":false,"LocalTransform":null}]},"IsElementDefinition":false,"Id":"dccf36c2-51df-455b-b99a-2f7c4c742565","Name":"Wall by Profile","discriminator":"Elements.WallByProfile"},"6bc730d9-19bc-4680-90a2-198227cfca98":{"Perimeter":{"discriminator":"Elements.Geometry.Polygon","Vertices":[{"X":-6.193693642635033,"Y":8.444881234202972,"Z":0.0},{"X":-6.193693642635033,"Y":8.241681234202971,"Z":0.0},{"X":-6.193693642635033,"Y":8.241681234202971,"Z":3.047999999999523},{"X":-6.193693642635033,"Y":8.444881234202972,"Z":3.047999999999523},{"X":-6.193693642635031,"Y":14.38144294542634,"Z":3.047999999999523},{"X":-6.193693642635031,"Y":14.381442945426343,"Z":0.0}]},"Voids":[],"Id":"6bc730d9-19bc-4680-90a2-198227cfca98","Name":null,"discriminator":"Elements.Geometry.Profile"},"f501c077-ae01-4578-8a3c-08b948b1396f":{"Profile":"6bc730d9-19bc-4680-90a2-198227cfca98","Thickness":0.2032,"Centerline":{"discriminator":"Elements.Geometry.Line","Start":{"X":-6.295293642635031,"Y":14.483042945426343,"Z":0.0},"End":{"X":-6.295293642635032,"Y":8.343281234202973,"Z":0.0}},"Transform":{"Matrix":{"Components":[1.0,0.0,0.0,0.0,0.0,1.0,0.0,0.0,0.0,0.0,1.0,0.0]}},"Material":"e7492160-3d9c-4fde-83a9-618abd381169","Representation":{"SolidOperations":[{"discriminator":"Elements.Geometry.Solids.Extrude","Profile":"6bc730d9-19bc-4680-90a2-198227cfca98","Height":0.2032,"Direction":{"X":-1.0,"Y":0.0,"Z":0.0},"IsVoid":false,"LocalTransform":null}]},"IsElementDefinition":false,"Id":"f501c077-ae01-4578-8a3c-08b948b1396f","Name":"Wall by Profile","discriminator":"Elements.WallByProfile"},"3ce70cd3-a074-4f99-bf48-7ce7509f124b":{"Perimeter":{"discriminator":"Elements.Geometry.Polygon","Vertices":[{"X":-4.067606396267208,"Y":8.444881234202965,"Z":0.0},{"X":-3.8644063962672095,"Y":8.444881234202965,"Z":0.0},{"X":-1.3054797335244182,"Y":8.444881234202956,"Z":0.0},{"X":-1.1022797335244188,"Y":8.444881234202954,"Z":0.0},{"X":1.5577527933489883,"Y":8.444881234202947,"Z":0.0},{"X":1.7609527933489888,"Y":8.444881234202947,"Z":0.0},{"X":3.9494475116043035,"Y":8.444881234202938,"Z":0.0},{"X":3.9494475116043035,"Y":8.444881234202938,"Z":3.047999999999523},{"X":1.7609527933489888,"Y":8.444881234202947,"Z":3.047999999999523},{"X":1.5577527933489905,"Y":8.444881234202947,"Z":3.047999999999523},{"X":-1.1022797335244188,"Y":8.444881234202954,"Z":3.047999999999523},{"X":-1.3054797335244182,"Y":8.444881234202956,"Z":3.047999999999523},{"X":-3.8644063962672095,"Y":8.444881234202965,"Z":3.047999999999523},{"X":-4.06760639626721,"Y":8.444881234202965,"Z":3.047999999999523},{"X":-6.193693642635033,"Y":8.444881234202972,"Z":3.047999999999523},{"X":-6.193693642635033,"Y":8.444881234202972,"Z":0.0}]},"Voids":[],"Id":"3ce70cd3-a074-4f99-bf48-7ce7509f124b","Name":null,"discriminator":"Elements.Geometry.Profile"},"3e4c48a6-10d5-4041-92f8-4d0a99252bea":{"Profile":"3ce70cd3-a074-4f99-bf48-7ce7509f124b","Thickness":0.2032,"Centerline":{"discriminator":"Elements.Geometry.Line","Start":{"X":-6.295293642635032,"Y":8.343281234202973,"Z":0.0},"End":{"X":4.0510475116043025,"Y":8.343281234202939,"Z":0.0}},"Transform":{"Matrix":{"Components":[1.0,0.0,0.0,0.0,0.0,1.0,0.0,0.0,0.0,0.0,1.0,0.0]}},"Material":"e7492160-3d9c-4fde-83a9-618abd381169","Representation":{"SolidOperations":[{"discriminator":"Elements.Geometry.Solids.Extrude","Profile":"3ce70cd3-a074-4f99-bf48-7ce7509f124b","Height":0.2032,"Direction":{"X":0.0,"Y":-1.0,"Z":4.0999290642963874E-30},"IsVoid":false,"LocalTransform":null}]},"IsElementDefinition":false,"Id":"3e4c48a6-10d5-4041-92f8-4d0a99252bea","Name":"Wall by Profile","discriminator":"Elements.WallByProfile"},"06ad05bc-e7bb-43f4-ad02-97ff874ac998":{"Perimeter":{"discriminator":"Elements.Geometry.Polygon","Vertices":[{"X":4.1526475116043065,"Y":11.313686165896538,"Z":0.0},{"X":4.1526475116043065,"Y":11.00888616589654,"Z":0.0},{"X":4.152647511604301,"Y":7.354478378033712,"Z":0.0},{"X":4.152647511604301,"Y":7.1512783780337115,"Z":0.0},{"X":4.152647511604301,"Y":7.1512783780337115,"Z":3.047999999999523},{"X":4.152647511604301,"Y":7.354478378033712,"Z":3.047999999999523},{"X":4.1526475116043065,"Y":11.00888616589654,"Z":3.0479999999995235},{"X":4.1526475116043065,"Y":11.313686165896538,"Z":3.047999999999523},{"X":4.152647511604311,"Y":14.381442945426308,"Z":3.047999999999523},{"X":4.152647511604311,"Y":14.381442945426308,"Z":0.0}]},"Voids":[],"Id":"06ad05bc-e7bb-43f4-ad02-97ff874ac998","Name":null,"discriminator":"Elements.Geometry.Profile"},"f4118625-a59d-4ab7-9f15-3fea317c6894":{"Profile":"06ad05bc-e7bb-43f4-ad02-97ff874ac998","Thickness":0.2032,"Centerline":{"discriminator":"Elements.Geometry.Line","Start":{"X":4.0510475116043105,"Y":14.483042945426309,"Z":0.0},"End":{"X":4.051047511604301,"Y":7.252878378033712,"Z":0.0}},"Transform":{"Matrix":{"Components":[1.0,0.0,0.0,0.0,0.0,1.0,0.0,0.0,0.0,0.0,1.0,0.0]}},"Material":"e7492160-3d9c-4fde-83a9-618abd381169","Representation":{"SolidOperations":[{"discriminator":"Elements.Geometry.Solids.Extrude","Profile":"06ad05bc-e7bb-43f4-ad02-97ff874ac998","Height":0.2032,"Direction":{"X":-1.0,"Y":0.0,"Z":0.0},"IsVoid":false,"LocalTransform":null}]},"IsElementDefinition":false,"Id":"f4118625-a59d-4ab7-9f15-3fea317c6894","Name":"Wall by Profile","discriminator":"Elements.WallByProfile"},"63e19552-d36d-45ec-afea-c19fead8f3f1":{"Perimeter":{"discriminator":"Elements.Geometry.Polygon","Vertices":[{"X":9.419538667392539,"Y":7.354478378033694,"Z":0.0},{"X":9.419538667392539,"Y":7.354478378033694,"Z":3.047999999999523},{"X":4.152647511604301,"Y":7.354478378033712,"Z":3.047999999999523},{"X":4.152647511604301,"Y":7.354478378033712,"Z":0.0}]},"Voids":[],"Id":"63e19552-d36d-45ec-afea-c19fead8f3f1","Name":null,"discriminator":"Elements.Geometry.Profile"},"46324f87-3894-438b-85fe-244d99712eab":{"Profile":"63e19552-d36d-45ec-afea-c19fead8f3f1","Thickness":0.2032,"Centerline":{"discriminator":"Elements.Geometry.Line","Start":{"X":4.051047511604301,"Y":7.252878378033712,"Z":0.0},"End":{"X":9.521138667392538,"Y":7.252878378033695,"Z":0.0}},"Transform":{"Matrix":{"Components":[1.0,0.0,0.0,0.0,0.0,1.0,0.0,0.0,0.0,0.0,1.0,0.0]}},"Material":"e7492160-3d9c-4fde-83a9-618abd381169","Representation":{"SolidOperations":[{"discriminator":"Elements.Geometry.Solids.Extrude","Profile":"63e19552-d36d-45ec-afea-c19fead8f3f1","Height":0.2032,"Direction":{"X":0.0,"Y":-1.0,"Z":0.0},"IsVoid":false,"LocalTransform":null}]},"IsElementDefinition":false,"Id":"46324f87-3894-438b-85fe-244d99712eab","Name":"Wall by Profile","discriminator":"Elements.WallByProfile"},"a087fb87-000a-4361-abf3-189f92c75124":{"Perimeter":{"discriminator":"Elements.Geometry.Polygon","Vertices":[{"X":-8.23880712734741,"Y":-0.19861499577750658,"Z":0.0},{"X":-8.23880712734741,"Y":-0.19861499577750658,"Z":3.047999999999523},{"X":-8.2388071273474,"Y":6.237430740104313,"Z":3.047999999999523},{"X":-8.2388071273474,"Y":6.237430740104313,"Z":0.0}]},"Voids":[],"Id":"a087fb87-000a-4361-abf3-189f92c75124","Name":null,"discriminator":"Elements.Geometry.Profile"},"da43c927-6471-47c0-9e72-38ca9f44c596":{"Profile":"a087fb87-000a-4361-abf3-189f92c75124","Thickness":0.2032,"Centerline":{"discriminator":"Elements.Geometry.Line","Start":{"X":-8.3404071273474,"Y":6.339030740104312,"Z":0.0},"End":{"X":-8.34040712734741,"Y":-0.3002149957775062,"Z":0.0}},"Transform":{"Matrix":{"Components":[1.0,0.0,0.0,0.0,0.0,1.0,0.0,0.0,0.0,0.0,1.0,0.0]}},"Material":"e7492160-3d9c-4fde-83a9-618abd381169","Representation":{"SolidOperations":[{"discriminator":"Elements.Geometry.Solids.Extrude","Profile":"a087fb87-000a-4361-abf3-189f92c75124","Height":0.2032,"Direction":{"X":-1.0,"Y":1.6391087961985664E-15,"Z":0.0},"IsVoid":false,"LocalTransform":null}]},"IsElementDefinition":false,"Id":"da43c927-6471-47c0-9e72-38ca9f44c596","Name":"Wall by Profile","discriminator":"Elements.WallByProfile"},"d5810b98-2a86-49b0-9b45-b4b64f23611a":{"Perimeter":{"discriminator":"Elements.Geometry.Polygon","Vertices":[{"X":6.51401267377404,"Y":11.31368616589653,"Z":0.0},{"X":6.71721267377404,"Y":11.31368616589653,"Z":0.0},{"X":9.419538667392548,"Y":11.313686165896522,"Z":0.0},{"X":9.419538667392544,"Y":11.313686165896522,"Z":3.047999999999523},{"X":6.717212673774039,"Y":11.31368616589653,"Z":3.0479999999995226},{"X":6.51401267377404,"Y":11.31368616589653,"Z":3.047999999999523},{"X":4.1526475116043065,"Y":11.313686165896538,"Z":3.047999999999523},{"X":4.1526475116043065,"Y":11.313686165896538,"Z":0.0}]},"Voids":[],"Id":"d5810b98-2a86-49b0-9b45-b4b64f23611a","Name":null,"discriminator":"Elements.Geometry.Profile"},"6e21ae29-d351-49d5-a0f2-07c8a5a20c8a":{"Profile":"d5810b98-2a86-49b0-9b45-b4b64f23611a","Thickness":0.3048,"Centerline":{"discriminator":"Elements.Geometry.Line","Start":{"X":4.051047511604305,"Y":11.16128616589654,"Z":0.0},"End":{"X":9.521138667392545,"Y":11.161286165896522,"Z":0.0}},"Transform":{"Matrix":{"Components":[1.0,0.0,0.0,0.0,0.0,1.0,0.0,0.0,0.0,0.0,1.0,0.0]}},"Material":"e7492160-3d9c-4fde-83a9-618abd381169","Representation":{"SolidOperations":[{"discriminator":"Elements.Geometry.Solids.Extrude","Profile":"d5810b98-2a86-49b0-9b45-b4b64f23611a","Height":0.3048,"Direction":{"X":-5.8279423864837576E-15,"Y":-1.0,"Z":0.0},"IsVoid":false,"LocalTransform":null}]},"IsElementDefinition":false,"Id":"6e21ae29-d351-49d5-a0f2-07c8a5a20c8a","Name":"Wall by Profile","discriminator":"Elements.WallByProfile"},"6182e639-5183-42e1-a0e7-38e0337e5879":{"Perimeter":{"discriminator":"Elements.Geometry.Polygon","Vertices":[{"X":-8.878706783491893,"Y":8.733372389991203,"Z":0.0},{"X":-8.878706783491893,"Y":8.733372389991203,"Z":3.047999999999523},{"X":-8.878706783491882,"Y":14.381442945426349,"Z":3.047999999999523},{"X":-8.878706783491882,"Y":14.381442945426352,"Z":0.0}]},"Voids":[],"Id":"6182e639-5183-42e1-a0e7-38e0337e5879","Name":null,"discriminator":"Elements.Geometry.Profile"},"d2dfeed4-e145-4e9e-894c-e4e44aa31e65":{"Profile":"6182e639-5183-42e1-a0e7-38e0337e5879","Thickness":0.2032,"Centerline":{"discriminator":"Elements.Geometry.Line","Start":{"X":-8.980306783491882,"Y":14.483042945426352,"Z":0.0},"End":{"X":-8.980306783491892,"Y":8.631772389991204,"Z":0.0}},"Transform":{"Matrix":{"Components":[1.0,0.0,0.0,0.0,0.0,1.0,0.0,0.0,0.0,0.0,1.0,0.0]}},"Material":"e7492160-3d9c-4fde-83a9-618abd381169","Representation":{"SolidOperations":[{"discriminator":"Elements.Geometry.Solids.Extrude","Profile":"6182e639-5183-42e1-a0e7-38e0337e5879","Height":0.2032,"Direction":{"X":-1.0,"Y":0.0,"Z":0.0},"IsVoid":false,"LocalTransform":null}]},"IsElementDefinition":false,"Id":"d2dfeed4-e145-4e9e-894c-e4e44aa31e65","Name":"Wall by Profile","discriminator":"Elements.WallByProfile"},"bf3dc8a8-94bc-4667-b781-864d2798a811":{"Perimeter":{"discriminator":"Elements.Geometry.Polygon","Vertices":[{"X":-3.8644063962672095,"Y":8.444881234202965,"Z":0.0},{"X":-3.8644063962672095,"Y":8.444881234202965,"Z":3.047999999999523},{"X":-3.8644063962671997,"Y":14.381442945426334,"Z":3.047999999999523},{"X":-3.8644063962671997,"Y":14.381442945426334,"Z":0.0}]},"Voids":[],"Id":"bf3dc8a8-94bc-4667-b781-864d2798a811","Name":null,"discriminator":"Elements.Geometry.Profile"},"82bdd225-6566-46b6-b05f-955d8a142b20":{"Profile":"bf3dc8a8-94bc-4667-b781-864d2798a811","Thickness":0.2032,"Centerline":{"discriminator":"Elements.Geometry.Line","Start":{"X":-3.9660063962672,"Y":14.483042945426336,"Z":0.0},"End":{"X":-3.96600639626721,"Y":8.343281234202966,"Z":0.0}},"Transform":{"Matrix":{"Components":[1.0,0.0,0.0,0.0,0.0,1.0,0.0,0.0,0.0,0.0,1.0,0.0]}},"Material":"e7492160-3d9c-4fde-83a9-618abd381169","Representation":{"SolidOperations":[{"discriminator":"Elements.Geometry.Solids.Extrude","Profile":"bf3dc8a8-94bc-4667-b781-864d2798a811","Height":0.2032,"Direction":{"X":-1.0,"Y":0.0,"Z":0.0},"IsVoid":false,"LocalTransform":null}]},"IsElementDefinition":false,"Id":"82bdd225-6566-46b6-b05f-955d8a142b20","Name":"Wall by Profile","discriminator":"Elements.WallByProfile"},"e345b29c-bfe1-4e7a-9549-aadd6b0bc0d9":{"Perimeter":{"discriminator":"Elements.Geometry.Polygon","Vertices":[{"X":-1.1022797335244183,"Y":8.444881234202954,"Z":0.0},{"X":-1.1022797335244183,"Y":8.444881234202954,"Z":3.047999999999523},{"X":-1.1022797335244088,"Y":14.381442945426326,"Z":3.047999999999523},{"X":-1.1022797335244088,"Y":14.381442945426326,"Z":0.0}]},"Voids":[],"Id":"e345b29c-bfe1-4e7a-9549-aadd6b0bc0d9","Name":null,"discriminator":"Elements.Geometry.Profile"},"41ebaf37-b0cb-42e4-8f84-8519a9307206":{"Profile":"e345b29c-bfe1-4e7a-9549-aadd6b0bc0d9","Thickness":0.2032,"Centerline":{"discriminator":"Elements.Geometry.Line","Start":{"X":-1.2038797335244087,"Y":14.483042945426327,"Z":0.0},"End":{"X":-1.2038797335244187,"Y":8.343281234202957,"Z":0.0}},"Transform":{"Matrix":{"Components":[1.0,0.0,0.0,0.0,0.0,1.0,0.0,0.0,0.0,0.0,1.0,0.0]}},"Material":"e7492160-3d9c-4fde-83a9-618abd381169","Representation":{"SolidOperations":[{"discriminator":"Elements.Geometry.Solids.Extrude","Profile":"e345b29c-bfe1-4e7a-9549-aadd6b0bc0d9","Height":0.2032,"Direction":{"X":-1.0,"Y":0.0,"Z":0.0},"IsVoid":false,"LocalTransform":null}]},"IsElementDefinition":false,"Id":"41ebaf37-b0cb-42e4-8f84-8519a9307206","Name":"Wall by Profile","discriminator":"Elements.WallByProfile"},"96f7f6e3-4a5f-49b0-8891-4fe0a5ce1e3e":{"Perimeter":{"discriminator":"Elements.Geometry.Polygon","Vertices":[{"X":1.760952793348989,"Y":8.444881234202947,"Z":0.0},{"X":1.760952793348989,"Y":8.444881234202947,"Z":3.047999999999523},{"X":1.7609527933489986,"Y":14.381442945426317,"Z":3.047999999999523},{"X":1.7609527933489986,"Y":14.381442945426317,"Z":0.0}]},"Voids":[],"Id":"96f7f6e3-4a5f-49b0-8891-4fe0a5ce1e3e","Name":null,"discriminator":"Elements.Geometry.Profile"},"b0400f6a-0227-4e3c-ba18-1c40a0f94fb2":{"Profile":"96f7f6e3-4a5f-49b0-8891-4fe0a5ce1e3e","Thickness":0.2032,"Centerline":{"discriminator":"Elements.Geometry.Line","Start":{"X":1.6593527933489989,"Y":14.483042945426318,"Z":0.0},"End":{"X":1.6593527933489889,"Y":8.343281234202948,"Z":0.0}},"Transform":{"Matrix":{"Components":[1.0,0.0,0.0,0.0,0.0,1.0,0.0,0.0,0.0,0.0,1.0,0.0]}},"Material":"e7492160-3d9c-4fde-83a9-618abd381169","Representation":{"SolidOperations":[{"discriminator":"Elements.Geometry.Solids.Extrude","Profile":"96f7f6e3-4a5f-49b0-8891-4fe0a5ce1e3e","Height":0.2032,"Direction":{"X":-1.0,"Y":0.0,"Z":0.0},"IsVoid":false,"LocalTransform":null}]},"IsElementDefinition":false,"Id":"b0400f6a-0227-4e3c-ba18-1c40a0f94fb2","Name":"Wall by Profile","discriminator":"Elements.WallByProfile"},"b602a1ce-a2c1-4e5e-9b3c-c1390b39cbf3":{"Perimeter":{"discriminator":"Elements.Geometry.Polygon","Vertices":[{"X":6.71721267377404,"Y":11.31368616589653,"Z":0.0},{"X":6.71721267377404,"Y":11.31368616589653,"Z":3.047999999999523},{"X":6.717212673774045,"Y":14.381442945426299,"Z":3.047999999999523},{"X":6.717212673774045,"Y":14.381442945426299,"Z":0.0}]},"Voids":[],"Id":"b602a1ce-a2c1-4e5e-9b3c-c1390b39cbf3","Name":null,"discriminator":"Elements.Geometry.Profile"},"23fd6025-441d-46a0-bc5d-48c31c8dd7eb":{"Profile":"b602a1ce-a2c1-4e5e-9b3c-c1390b39cbf3","Thickness":0.2032,"Centerline":{"discriminator":"Elements.Geometry.Line","Start":{"X":6.615612673774046,"Y":14.4830429454263,"Z":0.0},"End":{"X":6.615612673774041,"Y":11.16128616589653,"Z":0.0}},"Transform":{"Matrix":{"Components":[1.0,0.0,0.0,0.0,0.0,1.0,0.0,0.0,0.0,0.0,1.0,0.0]}},"Material":"e7492160-3d9c-4fde-83a9-618abd381169","Representation":{"SolidOperations":[{"discriminator":"Elements.Geometry.Solids.Extrude","Profile":"b602a1ce-a2c1-4e5e-9b3c-c1390b39cbf3","Height":0.2032,"Direction":{"X":-1.0,"Y":0.0,"Z":0.0},"IsVoid":false,"LocalTransform":null}]},"IsElementDefinition":false,"Id":"23fd6025-441d-46a0-bc5d-48c31c8dd7eb","Name":"Wall by Profile","discriminator":"Elements.WallByProfile"},"f6da8ad3-f987-4e0e-9ea8-15792b6fcdad":{"Perimeter":{"discriminator":"Elements.Geometry.Polygon","Vertices":[{"X":-3.8644063962672166,"Y":3.910253800108636,"Z":0.0},{"X":-4.067606396267216,"Y":3.910253800108637,"Z":0.0},{"X":-4.067606396267216,"Y":3.910253800108637,"Z":3.047999999999523},{"X":-3.8644063962672153,"Y":3.910253800108636,"Z":3.047999999999523},{"X":1.5577527933489805,"Y":3.910253800108619,"Z":3.047999999999523},{"X":1.5577527933489808,"Y":3.910253800108619,"Z":0.0}]},"Voids":[],"Id":"f6da8ad3-f987-4e0e-9ea8-15792b6fcdad","Name":null,"discriminator":"Elements.Geometry.Profile"},"d4e13e83-0e0b-4a78-a39c-44238cff4d1b":{"Profile":"f6da8ad3-f987-4e0e-9ea8-15792b6fcdad","Thickness":0.2032,"Centerline":{"discriminator":"Elements.Geometry.Line","Start":{"X":1.6593527933489818,"Y":4.011853800108618,"Z":0.0},"End":{"X":-3.966006396267216,"Y":4.011853800108637,"Z":0.0}},"Transform":{"Matrix":{"Components":[1.0,0.0,0.0,0.0,0.0,1.0,0.0,0.0,0.0,0.0,1.0,0.0]}},"Material":"e7492160-3d9c-4fde-83a9-618abd381169","Representation":{"SolidOperations":[{"discriminator":"Elements.Geometry.Solids.Extrude","Profile":"f6da8ad3-f987-4e0e-9ea8-15792b6fcdad","Height":0.2032,"Direction":{"X":4.370956789862805E-15,"Y":1.0,"Z":-2.2535985408596512E-30},"IsVoid":false,"LocalTransform":null}]},"IsElementDefinition":false,"Id":"d4e13e83-0e0b-4a78-a39c-44238cff4d1b","Name":"Wall by Profile","discriminator":"Elements.WallByProfile"},"559554be-7680-4aab-8464-32531f80d1b2":{"Perimeter":{"discriminator":"Elements.Geometry.Polygon","Vertices":[{"X":-3.864406396267217,"Y":3.2536558136769704,"Z":0.0},{"X":-3.864406396267217,"Y":3.2536558136769704,"Z":3.047999999999523},{"X":-3.864406396267216,"Y":3.910253800108636,"Z":3.047999999999523},{"X":-3.864406396267216,"Y":3.910253800108636,"Z":0.0}]},"Voids":[],"Id":"559554be-7680-4aab-8464-32531f80d1b2","Name":null,"discriminator":"Elements.Geometry.Profile"},"a5637b44-3000-4c47-bf1d-0cb023d027cd":{"Profile":"559554be-7680-4aab-8464-32531f80d1b2","Thickness":0.2032,"Centerline":{"discriminator":"Elements.Geometry.Line","Start":{"X":-3.966006396267216,"Y":4.011853800108637,"Z":0.0},"End":{"X":-3.9660063962672174,"Y":3.3552558136769712,"Z":0.0}},"Transform":{"Matrix":{"Components":[1.0,0.0,0.0,0.0,0.0,1.0,0.0,0.0,0.0,0.0,1.0,0.0]}},"Material":"e7492160-3d9c-4fde-83a9-618abd381169","Representation":{"SolidOperations":[{"discriminator":"Elements.Geometry.Solids.Extrude","Profile":"559554be-7680-4aab-8464-32531f80d1b2","Height":0.2032,"Direction":{"X":-1.0,"Y":0.0,"Z":-2.359275222844358E-31},"IsVoid":false,"LocalTransform":null}]},"IsElementDefinition":false,"Id":"a5637b44-3000-4c47-bf1d-0cb023d027cd","Name":"Wall by Profile","discriminator":"Elements.WallByProfile"},"013929fd-5f1d-407c-bd40-4339a24f9862":{"Perimeter":{"discriminator":"Elements.Geometry.Polygon","Vertices":[{"X":-5.642530717075107,"Y":3.2536558136769766,"Z":0.0},{"X":-5.642530717075107,"Y":3.2536558136769766,"Z":3.047999999999523},{"X":-4.067606396267217,"Y":3.2536558136769718,"Z":3.047999999999523},{"X":-4.067606396267217,"Y":3.2536558136769718,"Z":0.0}]},"Voids":[],"Id":"013929fd-5f1d-407c-bd40-4339a24f9862","Name":null,"discriminator":"Elements.Geometry.Profile"},"8eee0885-df47-444b-8ad9-7a89c7c08c25":{"Profile":"013929fd-5f1d-407c-bd40-4339a24f9862","Thickness":0.2032,"Centerline":{"discriminator":"Elements.Geometry.Line","Start":{"X":-3.9660063962672174,"Y":3.3552558136769712,"Z":0.0},"End":{"X":-5.744130717075108,"Y":3.3552558136769774,"Z":0.0}},"Transform":{"Matrix":{"Components":[1.0,0.0,0.0,0.0,0.0,1.0,0.0,0.0,0.0,0.0,1.0,0.0]}},"Material":"e7492160-3d9c-4fde-83a9-618abd381169","Representation":{"SolidOperations":[{"discriminator":"Elements.Geometry.Solids.Extrude","Profile":"013929fd-5f1d-407c-bd40-4339a24f9862","Height":0.2032,"Direction":{"X":0.0,"Y":1.0,"Z":-8.046503138649743E-31},"IsVoid":false,"LocalTransform":null}]},"IsElementDefinition":false,"Id":"8eee0885-df47-444b-8ad9-7a89c7c08c25","Name":"Wall by Profile","discriminator":"Elements.WallByProfile"},"292ae6ad-4094-4675-80ff-0b708ff9df95":{"Perimeter":{"discriminator":"Elements.Geometry.Polygon","Vertices":[{"X":-5.845730717075103,"Y":6.237430740104304,"Z":0.0},{"X":-5.845730717075103,"Y":6.237430740104305,"Z":3.047999999999523},{"X":-5.845730717075111,"Y":1.5443312574364552,"Z":3.047999999999523},{"X":-5.845730717075111,"Y":1.5443312574364556,"Z":0.0}]},"Voids":[],"Id":"292ae6ad-4094-4675-80ff-0b708ff9df95","Name":null,"discriminator":"Elements.Geometry.Profile"},"ff6dc675-472d-4df1-bc15-917d5ffd84a9":{"Profile":"292ae6ad-4094-4675-80ff-0b708ff9df95","Thickness":0.2032,"Centerline":{"discriminator":"Elements.Geometry.Line","Start":{"X":-5.7441307170751115,"Y":1.645931257436455,"Z":0.0},"End":{"X":-5.7441307170751035,"Y":6.339030740104303,"Z":0.0}},"Transform":{"Matrix":{"Components":[1.0,0.0,0.0,0.0,0.0,1.0,0.0,0.0,0.0,0.0,1.0,0.0]}},"Material":"e7492160-3d9c-4fde-83a9-618abd381169","Representation":{"SolidOperations":[{"discriminator":"Elements.Geometry.Solids.Extrude","Profile":"292ae6ad-4094-4675-80ff-0b708ff9df95","Height":0.2032,"Direction":{"X":1.0,"Y":0.0,"Z":9.46328642884695E-31},"IsVoid":false,"LocalTransform":null}]},"IsElementDefinition":false,"Id":"ff6dc675-472d-4df1-bc15-917d5ffd84a9","Name":"Wall by Profile","discriminator":"Elements.WallByProfile"},"f215bdf1-c06e-4823-b709-66f5bbf7cd1b":{"Perimeter":{"discriminator":"Elements.Geometry.Polygon","Vertices":[{"X":-3.86440639626722,"Y":1.7475312574364492,"Z":0.0},{"X":-3.8644063962672197,"Y":1.7475312574364492,"Z":3.047999999999523},{"X":-5.642530717075109,"Y":1.7475312574364548,"Z":3.047999999999523},{"X":-5.642530717075109,"Y":1.7475312574364548,"Z":0.0}]},"Voids":[],"Id":"f215bdf1-c06e-4823-b709-66f5bbf7cd1b","Name":null,"discriminator":"Elements.Geometry.Profile"},"e40a0bca-d762-47ee-9d4d-8a1a4986dbeb":{"Profile":"f215bdf1-c06e-4823-b709-66f5bbf7cd1b","Thickness":0.2032,"Centerline":{"discriminator":"Elements.Geometry.Line","Start":{"X":-5.7441307170751115,"Y":1.645931257436455,"Z":0.0},"End":{"X":-3.9660063962672205,"Y":1.6459312574364495,"Z":0.0}},"Transform":{"Matrix":{"Components":[1.0,0.0,0.0,0.0,0.0,1.0,0.0,0.0,0.0,0.0,1.0,0.0]}},"Material":"e7492160-3d9c-4fde-83a9-618abd381169","Representation":{"SolidOperations":[{"discriminator":"Elements.Geometry.Solids.Extrude","Profile":"f215bdf1-c06e-4823-b709-66f5bbf7cd1b","Height":0.2032,"Direction":{"X":-4.370956789862825E-15,"Y":-1.0,"Z":8.046503138649746E-31},"IsVoid":false,"LocalTransform":null}]},"IsElementDefinition":false,"Id":"e40a0bca-d762-47ee-9d4d-8a1a4986dbeb","Name":"Wall by Profile","discriminator":"Elements.WallByProfile"},"78d6524e-92a0-4d96-a45d-a36c09b8e00d":{"Perimeter":{"discriminator":"Elements.Geometry.Polygon","Vertices":[{"X":-3.864406396267225,"Y":-1.5294519339144936,"Z":0.0},{"X":-3.864406396267225,"Y":-1.5294519339144936,"Z":3.047999999999523},{"X":-3.86440639626722,"Y":1.544331257436449,"Z":3.047999999999523},{"X":-3.86440639626722,"Y":1.5443312574364487,"Z":0.0}]},"Voids":[],"Id":"78d6524e-92a0-4d96-a45d-a36c09b8e00d","Name":null,"discriminator":"Elements.Geometry.Profile"},"4d9559e1-9dc7-4a1c-b21e-bcbc612400ce":{"Profile":"78d6524e-92a0-4d96-a45d-a36c09b8e00d","Thickness":0.2032,"Centerline":{"discriminator":"Elements.Geometry.Line","Start":{"X":-3.9660063962672205,"Y":1.6459312574364495,"Z":0.0},"End":{"X":-3.9660063962672254,"Y":-1.5294519339144934,"Z":0.0}},"Transform":{"Matrix":{"Components":[1.0,0.0,0.0,0.0,0.0,1.0,0.0,0.0,0.0,0.0,1.0,0.0]}},"Material":"e7492160-3d9c-4fde-83a9-618abd381169","Representation":{"SolidOperations":[{"discriminator":"Elements.Geometry.Solids.Extrude","Profile":"78d6524e-92a0-4d96-a45d-a36c09b8e00d","Height":0.2032,"Direction":{"X":-1.0,"Y":2.1854783949314027E-15,"Z":0.0},"IsVoid":false,"LocalTransform":null}]},"IsElementDefinition":false,"Id":"4d9559e1-9dc7-4a1c-b21e-bcbc612400ce","Name":"Wall by Profile","discriminator":"Elements.WallByProfile"},"93d25a82-470b-40d1-b21d-6632ad490539":{"Perimeter":{"discriminator":"Elements.Geometry.Polygon","Vertices":[{"X":-4.067606396267222,"Y":0.27500951399600027,"Z":0.0},{"X":-4.067606396267222,"Y":0.27500951399600027,"Z":3.047999999999523},{"X":-5.956390399241091,"Y":0.27500951399600637,"Z":3.047999999999523},{"X":-5.956390399241091,"Y":0.27500951399600637,"Z":0.0}]},"Voids":[],"Id":"93d25a82-470b-40d1-b21d-6632ad490539","Name":null,"discriminator":"Elements.Geometry.Profile"},"4135f92a-92f9-4018-88a1-d76a503e80b7":{"Profile":"93d25a82-470b-40d1-b21d-6632ad490539","Thickness":0.2032,"Centerline":{"discriminator":"Elements.Geometry.Line","Start":{"X":-6.05799039924109,"Y":0.1734095139960067,"Z":0.0},"End":{"X":-3.9660063962672227,"Y":0.17340951399599994,"Z":0.0}},"Transform":{"Matrix":{"Components":[1.0,0.0,0.0,0.0,0.0,1.0,0.0,0.0,0.0,0.0,1.0,0.0]}},"Material":"e7492160-3d9c-4fde-83a9-618abd381169","Representation":{"SolidOperations":[{"discriminator":"Elements.Geometry.Solids.Extrude","Profile":"93d25a82-470b-40d1-b21d-6632ad490539","Height":0.2032,"Direction":{"X":0.0,"Y":-1.0,"Z":9.14568219138942E-31},"IsVoid":false,"LocalTransform":null}]},"IsElementDefinition":false,"Id":"4135f92a-92f9-4018-88a1-d76a503e80b7","Name":"Wall by Profile","discriminator":"Elements.WallByProfile"}}}
->>>>>>> 1b8bf529
+{
+    "Transform": {
+        "Matrix": {
+            "Components": [
+                1.0,
+                0.0,
+                0.0,
+                0.0,
+                0.0,
+                1.0,
+                0.0,
+                0.0,
+                0.0,
+                0.0,
+                1.0,
+                0.0
+            ]
+        }
+    },
+    "Elements": {
+        "77e347eb-183a-4d73-b4d6-c273220cb437": {
+            "Perimeter": {
+                "discriminator": "Elements.Geometry.Polygon",
+                "Vertices": [
+                    {
+                        "X": -0.3048000000000002,
+                        "Y": 0.3048000000000002,
+                        "Z": 0.0
+                    },
+                    {
+                        "X": -0.3048000000000002,
+                        "Y": -0.3048000000000002,
+                        "Z": 0.0
+                    },
+                    {
+                        "X": 0.3048000000000002,
+                        "Y": -0.3048000000000002,
+                        "Z": 0.0
+                    },
+                    {
+                        "X": 0.3048000000000002,
+                        "Y": 0.3048000000000002,
+                        "Z": 0.0
+                    }
+                ]
+            },
+            "Voids": [],
+            "Id": "77e347eb-183a-4d73-b4d6-c273220cb437",
+            "Name": null,
+            "discriminator": "Elements.Geometry.Profile"
+        },
+        "13bef3c8-64c5-4283-a471-2571239cc14d": {
+            "Color": {
+                "Red": 0.6000000238418579,
+                "Green": 0.5,
+                "Blue": 0.5,
+                "Alpha": 1.0
+            },
+            "SpecularFactor": 0.10000000149011612,
+            "GlossinessFactor": 0.4000000059604645,
+            "Unlit": false,
+            "DoubleSided": false,
+            "RepeatTexture": true,
+            "InterpolateTexture": true,
+            "Id": "13bef3c8-64c5-4283-a471-2571239cc14d",
+            "Name": "steel",
+            "discriminator": "Elements.Material"
+        },
+        "277bcde5-1dd8-4357-a2c1-04b469377b05": {
+            "Location": {
+                "X": -18.36917785935686,
+                "Y": 18.186928054313878,
+                "Z": 0.0
+            },
+            "Height": 3.0479999999995204,
+            "Curve": {
+                "discriminator": "Elements.Geometry.Line",
+                "Start": {
+                    "X": -18.36917785935686,
+                    "Y": 18.186928054313878,
+                    "Z": 3.0479999999995204
+                },
+                "End": {
+                    "X": -18.36917785935686,
+                    "Y": 18.186928054313878,
+                    "Z": 0.0
+                }
+            },
+            "StartSetback": 0.0,
+            "EndSetback": 0.0,
+            "Profile": "77e347eb-183a-4d73-b4d6-c273220cb437",
+            "Rotation": 0.0,
+            "Transform": {
+                "Matrix": {
+                    "Components": [
+                        1.0,
+                        0.0,
+                        0.0,
+                        0.0,
+                        0.0,
+                        1.0,
+                        0.0,
+                        0.0,
+                        0.0,
+                        0.0,
+                        1.0,
+                        0.0
+                    ]
+                }
+            },
+            "Material": "13bef3c8-64c5-4283-a471-2571239cc14d",
+            "Representation": {
+                "SolidOperations": [
+                    {
+                        "discriminator": "Elements.Geometry.Solids.Sweep",
+                        "Profile": "77e347eb-183a-4d73-b4d6-c273220cb437",
+                        "Curve": {
+                            "discriminator": "Elements.Geometry.Line",
+                            "Start": {
+                                "X": -18.36917785935686,
+                                "Y": 18.186928054313878,
+                                "Z": 3.0479999999995204
+                            },
+                            "End": {
+                                "X": -18.36917785935686,
+                                "Y": 18.186928054313878,
+                                "Z": 0.0
+                            }
+                        },
+                        "StartSetback": 0.0,
+                        "EndSetback": 0.0,
+                        "ProfileRotation": 0.0,
+                        "IsVoid": false,
+                        "LocalTransform": null
+                    }
+                ]
+            },
+            "IsElementDefinition": false,
+            "Id": "277bcde5-1dd8-4357-a2c1-04b469377b05",
+            "Name": null,
+            "discriminator": "Elements.Column"
+        },
+        "773754a4-7b9c-4023-aea9-f755be7f1d3f": {
+            "Perimeter": {
+                "discriminator": "Elements.Geometry.Polygon",
+                "Vertices": [
+                    {
+                        "X": -0.3048000000000002,
+                        "Y": 0.3048000000000002,
+                        "Z": 0.0
+                    },
+                    {
+                        "X": -0.3048000000000002,
+                        "Y": -0.3048000000000002,
+                        "Z": 0.0
+                    },
+                    {
+                        "X": 0.3048000000000002,
+                        "Y": -0.3048000000000002,
+                        "Z": 0.0
+                    },
+                    {
+                        "X": 0.3048000000000002,
+                        "Y": 0.3048000000000002,
+                        "Z": 0.0
+                    }
+                ]
+            },
+            "Voids": [],
+            "Id": "773754a4-7b9c-4023-aea9-f755be7f1d3f",
+            "Name": null,
+            "discriminator": "Elements.Geometry.Profile"
+        },
+        "2aedb17e-1da3-48e1-aeac-f45909cb15ed": {
+            "Location": {
+                "X": -27.04939200390017,
+                "Y": 18.186928054313906,
+                "Z": 0.0
+            },
+            "Height": 3.0479999999995204,
+            "Curve": {
+                "discriminator": "Elements.Geometry.Line",
+                "Start": {
+                    "X": -27.04939200390017,
+                    "Y": 18.186928054313906,
+                    "Z": 3.0479999999995204
+                },
+                "End": {
+                    "X": -27.04939200390017,
+                    "Y": 18.186928054313906,
+                    "Z": 0.0
+                }
+            },
+            "StartSetback": 0.0,
+            "EndSetback": 0.0,
+            "Profile": "773754a4-7b9c-4023-aea9-f755be7f1d3f",
+            "Rotation": 0.0,
+            "Transform": {
+                "Matrix": {
+                    "Components": [
+                        1.0,
+                        0.0,
+                        0.0,
+                        0.0,
+                        0.0,
+                        1.0,
+                        0.0,
+                        0.0,
+                        0.0,
+                        0.0,
+                        1.0,
+                        0.0
+                    ]
+                }
+            },
+            "Material": "13bef3c8-64c5-4283-a471-2571239cc14d",
+            "Representation": {
+                "SolidOperations": [
+                    {
+                        "discriminator": "Elements.Geometry.Solids.Sweep",
+                        "Profile": "773754a4-7b9c-4023-aea9-f755be7f1d3f",
+                        "Curve": {
+                            "discriminator": "Elements.Geometry.Line",
+                            "Start": {
+                                "X": -27.04939200390017,
+                                "Y": 18.186928054313906,
+                                "Z": 3.0479999999995204
+                            },
+                            "End": {
+                                "X": -27.04939200390017,
+                                "Y": 18.186928054313906,
+                                "Z": 0.0
+                            }
+                        },
+                        "StartSetback": 0.0,
+                        "EndSetback": 0.0,
+                        "ProfileRotation": 0.0,
+                        "IsVoid": false,
+                        "LocalTransform": null
+                    }
+                ]
+            },
+            "IsElementDefinition": false,
+            "Id": "2aedb17e-1da3-48e1-aeac-f45909cb15ed",
+            "Name": null,
+            "discriminator": "Elements.Column"
+        },
+        "12f9f082-6068-4f72-92bc-ce866a2268fe": {
+            "Perimeter": {
+                "discriminator": "Elements.Geometry.Polygon",
+                "Vertices": [
+                    {
+                        "X": -0.3048000000000002,
+                        "Y": 0.3048000000000002,
+                        "Z": 0.0
+                    },
+                    {
+                        "X": -0.3048000000000002,
+                        "Y": -0.3048000000000002,
+                        "Z": 0.0
+                    },
+                    {
+                        "X": 0.3048000000000002,
+                        "Y": -0.3048000000000002,
+                        "Z": 0.0
+                    },
+                    {
+                        "X": 0.3048000000000002,
+                        "Y": 0.3048000000000002,
+                        "Z": 0.0
+                    }
+                ]
+            },
+            "Voids": [],
+            "Id": "12f9f082-6068-4f72-92bc-ce866a2268fe",
+            "Name": null,
+            "discriminator": "Elements.Geometry.Profile"
+        },
+        "bbaa7c77-2902-4277-a429-38a59b44c151": {
+            "Location": {
+                "X": -9.22517785935686,
+                "Y": 18.186928054313846,
+                "Z": 0.0
+            },
+            "Height": 3.0479999999995204,
+            "Curve": {
+                "discriminator": "Elements.Geometry.Line",
+                "Start": {
+                    "X": -9.22517785935686,
+                    "Y": 18.186928054313846,
+                    "Z": 3.0479999999995204
+                },
+                "End": {
+                    "X": -9.22517785935686,
+                    "Y": 18.186928054313846,
+                    "Z": 0.0
+                }
+            },
+            "StartSetback": 0.0,
+            "EndSetback": 0.0,
+            "Profile": "12f9f082-6068-4f72-92bc-ce866a2268fe",
+            "Rotation": 0.0,
+            "Transform": {
+                "Matrix": {
+                    "Components": [
+                        1.0,
+                        0.0,
+                        0.0,
+                        0.0,
+                        0.0,
+                        1.0,
+                        0.0,
+                        0.0,
+                        0.0,
+                        0.0,
+                        1.0,
+                        0.0
+                    ]
+                }
+            },
+            "Material": "13bef3c8-64c5-4283-a471-2571239cc14d",
+            "Representation": {
+                "SolidOperations": [
+                    {
+                        "discriminator": "Elements.Geometry.Solids.Sweep",
+                        "Profile": "12f9f082-6068-4f72-92bc-ce866a2268fe",
+                        "Curve": {
+                            "discriminator": "Elements.Geometry.Line",
+                            "Start": {
+                                "X": -9.22517785935686,
+                                "Y": 18.186928054313846,
+                                "Z": 3.0479999999995204
+                            },
+                            "End": {
+                                "X": -9.22517785935686,
+                                "Y": 18.186928054313846,
+                                "Z": 0.0
+                            }
+                        },
+                        "StartSetback": 0.0,
+                        "EndSetback": 0.0,
+                        "ProfileRotation": 0.0,
+                        "IsVoid": false,
+                        "LocalTransform": null
+                    }
+                ]
+            },
+            "IsElementDefinition": false,
+            "Id": "bbaa7c77-2902-4277-a429-38a59b44c151",
+            "Name": null,
+            "discriminator": "Elements.Column"
+        },
+        "f38f76d7-8295-4aa6-920d-0d88ea7cd2fb": {
+            "Perimeter": {
+                "discriminator": "Elements.Geometry.Polygon",
+                "Vertices": [
+                    {
+                        "X": -0.3048,
+                        "Y": 0.3048000000000002,
+                        "Z": 0.0
+                    },
+                    {
+                        "X": -0.3048,
+                        "Y": -0.3048000000000002,
+                        "Z": 0.0
+                    },
+                    {
+                        "X": 0.3048,
+                        "Y": -0.3048000000000002,
+                        "Z": 0.0
+                    },
+                    {
+                        "X": 0.3048,
+                        "Y": 0.3048000000000002,
+                        "Z": 0.0
+                    }
+                ]
+            },
+            "Voids": [],
+            "Id": "f38f76d7-8295-4aa6-920d-0d88ea7cd2fb",
+            "Name": null,
+            "discriminator": "Elements.Geometry.Profile"
+        },
+        "57bc85ac-57d5-44c2-a28c-cda20b82d7b0": {
+            "Location": {
+                "X": -0.08117785935685973,
+                "Y": 18.186928054313817,
+                "Z": 0.0
+            },
+            "Height": 3.0479999999995204,
+            "Curve": {
+                "discriminator": "Elements.Geometry.Line",
+                "Start": {
+                    "X": -0.08117785935685973,
+                    "Y": 18.186928054313817,
+                    "Z": 3.0479999999995204
+                },
+                "End": {
+                    "X": -0.08117785935685973,
+                    "Y": 18.186928054313817,
+                    "Z": 0.0
+                }
+            },
+            "StartSetback": 0.0,
+            "EndSetback": 0.0,
+            "Profile": "f38f76d7-8295-4aa6-920d-0d88ea7cd2fb",
+            "Rotation": 0.0,
+            "Transform": {
+                "Matrix": {
+                    "Components": [
+                        1.0,
+                        0.0,
+                        0.0,
+                        0.0,
+                        0.0,
+                        1.0,
+                        0.0,
+                        0.0,
+                        0.0,
+                        0.0,
+                        1.0,
+                        0.0
+                    ]
+                }
+            },
+            "Material": "13bef3c8-64c5-4283-a471-2571239cc14d",
+            "Representation": {
+                "SolidOperations": [
+                    {
+                        "discriminator": "Elements.Geometry.Solids.Sweep",
+                        "Profile": "f38f76d7-8295-4aa6-920d-0d88ea7cd2fb",
+                        "Curve": {
+                            "discriminator": "Elements.Geometry.Line",
+                            "Start": {
+                                "X": -0.08117785935685973,
+                                "Y": 18.186928054313817,
+                                "Z": 3.0479999999995204
+                            },
+                            "End": {
+                                "X": -0.08117785935685973,
+                                "Y": 18.186928054313817,
+                                "Z": 0.0
+                            }
+                        },
+                        "StartSetback": 0.0,
+                        "EndSetback": 0.0,
+                        "ProfileRotation": 0.0,
+                        "IsVoid": false,
+                        "LocalTransform": null
+                    }
+                ]
+            },
+            "IsElementDefinition": false,
+            "Id": "57bc85ac-57d5-44c2-a28c-cda20b82d7b0",
+            "Name": null,
+            "discriminator": "Elements.Column"
+        },
+        "5023954e-1a7f-4e77-9973-35c931a26094": {
+            "Perimeter": {
+                "discriminator": "Elements.Geometry.Polygon",
+                "Vertices": [
+                    {
+                        "X": -0.3048000000000002,
+                        "Y": 0.3048000000000002,
+                        "Z": 0.0
+                    },
+                    {
+                        "X": -0.3048000000000002,
+                        "Y": -0.3048000000000002,
+                        "Z": 0.0
+                    },
+                    {
+                        "X": 0.3048000000000002,
+                        "Y": -0.3048000000000002,
+                        "Z": 0.0
+                    },
+                    {
+                        "X": 0.3048000000000002,
+                        "Y": 0.3048000000000002,
+                        "Z": 0.0
+                    }
+                ]
+            },
+            "Voids": [],
+            "Id": "5023954e-1a7f-4e77-9973-35c931a26094",
+            "Name": null,
+            "discriminator": "Elements.Geometry.Profile"
+        },
+        "1da9f1ed-51e8-45b2-8d7c-e0c873f04d77": {
+            "Location": {
+                "X": 8.890598479666098,
+                "Y": 18.186928054313785,
+                "Z": 0.0
+            },
+            "Height": 3.0479999999995204,
+            "Curve": {
+                "discriminator": "Elements.Geometry.Line",
+                "Start": {
+                    "X": 8.890598479666098,
+                    "Y": 18.186928054313785,
+                    "Z": 3.0479999999995204
+                },
+                "End": {
+                    "X": 8.890598479666098,
+                    "Y": 18.186928054313785,
+                    "Z": 0.0
+                }
+            },
+            "StartSetback": 0.0,
+            "EndSetback": 0.0,
+            "Profile": "5023954e-1a7f-4e77-9973-35c931a26094",
+            "Rotation": 0.0,
+            "Transform": {
+                "Matrix": {
+                    "Components": [
+                        1.0,
+                        0.0,
+                        0.0,
+                        0.0,
+                        0.0,
+                        1.0,
+                        0.0,
+                        0.0,
+                        0.0,
+                        0.0,
+                        1.0,
+                        0.0
+                    ]
+                }
+            },
+            "Material": "13bef3c8-64c5-4283-a471-2571239cc14d",
+            "Representation": {
+                "SolidOperations": [
+                    {
+                        "discriminator": "Elements.Geometry.Solids.Sweep",
+                        "Profile": "5023954e-1a7f-4e77-9973-35c931a26094",
+                        "Curve": {
+                            "discriminator": "Elements.Geometry.Line",
+                            "Start": {
+                                "X": 8.890598479666098,
+                                "Y": 18.186928054313785,
+                                "Z": 3.0479999999995204
+                            },
+                            "End": {
+                                "X": 8.890598479666098,
+                                "Y": 18.186928054313785,
+                                "Z": 0.0
+                            }
+                        },
+                        "StartSetback": 0.0,
+                        "EndSetback": 0.0,
+                        "ProfileRotation": 0.0,
+                        "IsVoid": false,
+                        "LocalTransform": null
+                    }
+                ]
+            },
+            "IsElementDefinition": false,
+            "Id": "1da9f1ed-51e8-45b2-8d7c-e0c873f04d77",
+            "Name": null,
+            "discriminator": "Elements.Column"
+        },
+        "f66ef134-c880-40a9-a523-cbeb3e5e0972": {
+            "Perimeter": {
+                "discriminator": "Elements.Geometry.Polygon",
+                "Vertices": [
+                    {
+                        "X": -0.3048000000000002,
+                        "Y": 0.30479999999999663,
+                        "Z": 0.0
+                    },
+                    {
+                        "X": -0.3048000000000002,
+                        "Y": -0.3048000000000002,
+                        "Z": 0.0
+                    },
+                    {
+                        "X": 0.3048000000000002,
+                        "Y": -0.3048000000000002,
+                        "Z": 0.0
+                    },
+                    {
+                        "X": 0.3048000000000002,
+                        "Y": 0.30479999999999663,
+                        "Z": 0.0
+                    }
+                ]
+            },
+            "Voids": [],
+            "Id": "f66ef134-c880-40a9-a523-cbeb3e5e0972",
+            "Name": null,
+            "discriminator": "Elements.Geometry.Profile"
+        },
+        "fa27b1c1-cd6a-45f3-936a-d84eda311fad": {
+            "Location": {
+                "X": 18.257337304361716,
+                "Y": 18.186928054313757,
+                "Z": 0.0
+            },
+            "Height": 3.0479999999995204,
+            "Curve": {
+                "discriminator": "Elements.Geometry.Line",
+                "Start": {
+                    "X": 18.257337304361716,
+                    "Y": 18.186928054313757,
+                    "Z": 3.0479999999995204
+                },
+                "End": {
+                    "X": 18.257337304361716,
+                    "Y": 18.186928054313757,
+                    "Z": 0.0
+                }
+            },
+            "StartSetback": 0.0,
+            "EndSetback": 0.0,
+            "Profile": "f66ef134-c880-40a9-a523-cbeb3e5e0972",
+            "Rotation": 0.0,
+            "Transform": {
+                "Matrix": {
+                    "Components": [
+                        1.0,
+                        0.0,
+                        0.0,
+                        0.0,
+                        0.0,
+                        1.0,
+                        0.0,
+                        0.0,
+                        0.0,
+                        0.0,
+                        1.0,
+                        0.0
+                    ]
+                }
+            },
+            "Material": "13bef3c8-64c5-4283-a471-2571239cc14d",
+            "Representation": {
+                "SolidOperations": [
+                    {
+                        "discriminator": "Elements.Geometry.Solids.Sweep",
+                        "Profile": "f66ef134-c880-40a9-a523-cbeb3e5e0972",
+                        "Curve": {
+                            "discriminator": "Elements.Geometry.Line",
+                            "Start": {
+                                "X": 18.257337304361716,
+                                "Y": 18.186928054313757,
+                                "Z": 3.0479999999995204
+                            },
+                            "End": {
+                                "X": 18.257337304361716,
+                                "Y": 18.186928054313757,
+                                "Z": 0.0
+                            }
+                        },
+                        "StartSetback": 0.0,
+                        "EndSetback": 0.0,
+                        "ProfileRotation": 0.0,
+                        "IsVoid": false,
+                        "LocalTransform": null
+                    }
+                ]
+            },
+            "IsElementDefinition": false,
+            "Id": "fa27b1c1-cd6a-45f3-936a-d84eda311fad",
+            "Name": null,
+            "discriminator": "Elements.Column"
+        },
+        "ed5c3579-3103-45e7-a889-27602dae069b": {
+            "Perimeter": {
+                "discriminator": "Elements.Geometry.Polygon",
+                "Vertices": [
+                    {
+                        "X": -0.3048000000000002,
+                        "Y": 0.3048000000000002,
+                        "Z": 0.0
+                    },
+                    {
+                        "X": -0.3048000000000002,
+                        "Y": -0.3048000000000002,
+                        "Z": 0.0
+                    },
+                    {
+                        "X": 0.3048000000000002,
+                        "Y": -0.3048000000000002,
+                        "Z": 0.0
+                    },
+                    {
+                        "X": 0.3048000000000002,
+                        "Y": 0.3048000000000002,
+                        "Z": 0.0
+                    }
+                ]
+            },
+            "Voids": [],
+            "Id": "ed5c3579-3103-45e7-a889-27602dae069b",
+            "Name": null,
+            "discriminator": "Elements.Geometry.Profile"
+        },
+        "aa01d6d0-0cab-4dab-895d-7b3317ac188f": {
+            "Location": {
+                "X": 26.363925799141864,
+                "Y": 18.186928054313732,
+                "Z": 0.0
+            },
+            "Height": 3.0479999999995204,
+            "Curve": {
+                "discriminator": "Elements.Geometry.Line",
+                "Start": {
+                    "X": 26.363925799141864,
+                    "Y": 18.186928054313732,
+                    "Z": 3.0479999999995204
+                },
+                "End": {
+                    "X": 26.363925799141864,
+                    "Y": 18.186928054313732,
+                    "Z": 0.0
+                }
+            },
+            "StartSetback": 0.0,
+            "EndSetback": 0.0,
+            "Profile": "ed5c3579-3103-45e7-a889-27602dae069b",
+            "Rotation": 0.0,
+            "Transform": {
+                "Matrix": {
+                    "Components": [
+                        1.0,
+                        0.0,
+                        0.0,
+                        0.0,
+                        0.0,
+                        1.0,
+                        0.0,
+                        0.0,
+                        0.0,
+                        0.0,
+                        1.0,
+                        0.0
+                    ]
+                }
+            },
+            "Material": "13bef3c8-64c5-4283-a471-2571239cc14d",
+            "Representation": {
+                "SolidOperations": [
+                    {
+                        "discriminator": "Elements.Geometry.Solids.Sweep",
+                        "Profile": "ed5c3579-3103-45e7-a889-27602dae069b",
+                        "Curve": {
+                            "discriminator": "Elements.Geometry.Line",
+                            "Start": {
+                                "X": 26.363925799141864,
+                                "Y": 18.186928054313732,
+                                "Z": 3.0479999999995204
+                            },
+                            "End": {
+                                "X": 26.363925799141864,
+                                "Y": 18.186928054313732,
+                                "Z": 0.0
+                            }
+                        },
+                        "StartSetback": 0.0,
+                        "EndSetback": 0.0,
+                        "ProfileRotation": 0.0,
+                        "IsVoid": false,
+                        "LocalTransform": null
+                    }
+                ]
+            },
+            "IsElementDefinition": false,
+            "Id": "aa01d6d0-0cab-4dab-895d-7b3317ac188f",
+            "Name": null,
+            "discriminator": "Elements.Column"
+        },
+        "6ac19a57-a00a-4b66-815a-0f3f264ccc71": {
+            "Perimeter": {
+                "discriminator": "Elements.Geometry.Polygon",
+                "Vertices": [
+                    {
+                        "X": -0.3048000000000002,
+                        "Y": 0.3048000000000002,
+                        "Z": 0.0
+                    },
+                    {
+                        "X": -0.3048000000000002,
+                        "Y": -0.3047999999999984,
+                        "Z": 0.0
+                    },
+                    {
+                        "X": 0.30479999999999663,
+                        "Y": -0.3047999999999984,
+                        "Z": 0.0
+                    },
+                    {
+                        "X": 0.30479999999999663,
+                        "Y": 0.3048000000000002,
+                        "Z": 0.0
+                    }
+                ]
+            },
+            "Voids": [],
+            "Id": "6ac19a57-a00a-4b66-815a-0f3f264ccc71",
+            "Name": null,
+            "discriminator": "Elements.Geometry.Profile"
+        },
+        "e1270c8f-b92c-4fbc-a522-b51f4d542309": {
+            "Location": {
+                "X": -18.369177859356874,
+                "Y": 9.172095800046662,
+                "Z": 0.0
+            },
+            "Height": 3.0479999999995204,
+            "Curve": {
+                "discriminator": "Elements.Geometry.Line",
+                "Start": {
+                    "X": -18.369177859356874,
+                    "Y": 9.172095800046662,
+                    "Z": 3.0479999999995204
+                },
+                "End": {
+                    "X": -18.369177859356874,
+                    "Y": 9.172095800046662,
+                    "Z": 0.0
+                }
+            },
+            "StartSetback": 0.0,
+            "EndSetback": 0.0,
+            "Profile": "6ac19a57-a00a-4b66-815a-0f3f264ccc71",
+            "Rotation": 0.0,
+            "Transform": {
+                "Matrix": {
+                    "Components": [
+                        1.0,
+                        0.0,
+                        0.0,
+                        0.0,
+                        0.0,
+                        1.0,
+                        0.0,
+                        0.0,
+                        0.0,
+                        0.0,
+                        1.0,
+                        0.0
+                    ]
+                }
+            },
+            "Material": "13bef3c8-64c5-4283-a471-2571239cc14d",
+            "Representation": {
+                "SolidOperations": [
+                    {
+                        "discriminator": "Elements.Geometry.Solids.Sweep",
+                        "Profile": "6ac19a57-a00a-4b66-815a-0f3f264ccc71",
+                        "Curve": {
+                            "discriminator": "Elements.Geometry.Line",
+                            "Start": {
+                                "X": -18.369177859356874,
+                                "Y": 9.172095800046662,
+                                "Z": 3.0479999999995204
+                            },
+                            "End": {
+                                "X": -18.369177859356874,
+                                "Y": 9.172095800046662,
+                                "Z": 0.0
+                            }
+                        },
+                        "StartSetback": 0.0,
+                        "EndSetback": 0.0,
+                        "ProfileRotation": 0.0,
+                        "IsVoid": false,
+                        "LocalTransform": null
+                    }
+                ]
+            },
+            "IsElementDefinition": false,
+            "Id": "e1270c8f-b92c-4fbc-a522-b51f4d542309",
+            "Name": null,
+            "discriminator": "Elements.Column"
+        },
+        "5352dd8f-2444-4429-9718-bc2a13c35d2e": {
+            "Perimeter": {
+                "discriminator": "Elements.Geometry.Polygon",
+                "Vertices": [
+                    {
+                        "X": -0.3048000000000002,
+                        "Y": 0.3048000000000002,
+                        "Z": 0.0
+                    },
+                    {
+                        "X": -0.3048000000000002,
+                        "Y": -0.3048000000000002,
+                        "Z": 0.0
+                    },
+                    {
+                        "X": 0.3048000000000002,
+                        "Y": -0.3048000000000002,
+                        "Z": 0.0
+                    },
+                    {
+                        "X": 0.3048000000000002,
+                        "Y": 0.3048000000000002,
+                        "Z": 0.0
+                    }
+                ]
+            },
+            "Voids": [],
+            "Id": "5352dd8f-2444-4429-9718-bc2a13c35d2e",
+            "Name": null,
+            "discriminator": "Elements.Geometry.Profile"
+        },
+        "5c9ba1c9-4b53-4def-b3e0-756eab8d0330": {
+            "Location": {
+                "X": -27.049392003900188,
+                "Y": 9.17209580004669,
+                "Z": 0.0
+            },
+            "Height": 3.0479999999995204,
+            "Curve": {
+                "discriminator": "Elements.Geometry.Line",
+                "Start": {
+                    "X": -27.049392003900188,
+                    "Y": 9.17209580004669,
+                    "Z": 3.0479999999995204
+                },
+                "End": {
+                    "X": -27.049392003900188,
+                    "Y": 9.17209580004669,
+                    "Z": 0.0
+                }
+            },
+            "StartSetback": 0.0,
+            "EndSetback": 0.0,
+            "Profile": "5352dd8f-2444-4429-9718-bc2a13c35d2e",
+            "Rotation": 0.0,
+            "Transform": {
+                "Matrix": {
+                    "Components": [
+                        1.0,
+                        0.0,
+                        0.0,
+                        0.0,
+                        0.0,
+                        1.0,
+                        0.0,
+                        0.0,
+                        0.0,
+                        0.0,
+                        1.0,
+                        0.0
+                    ]
+                }
+            },
+            "Material": "13bef3c8-64c5-4283-a471-2571239cc14d",
+            "Representation": {
+                "SolidOperations": [
+                    {
+                        "discriminator": "Elements.Geometry.Solids.Sweep",
+                        "Profile": "5352dd8f-2444-4429-9718-bc2a13c35d2e",
+                        "Curve": {
+                            "discriminator": "Elements.Geometry.Line",
+                            "Start": {
+                                "X": -27.049392003900188,
+                                "Y": 9.17209580004669,
+                                "Z": 3.0479999999995204
+                            },
+                            "End": {
+                                "X": -27.049392003900188,
+                                "Y": 9.17209580004669,
+                                "Z": 0.0
+                            }
+                        },
+                        "StartSetback": 0.0,
+                        "EndSetback": 0.0,
+                        "ProfileRotation": 0.0,
+                        "IsVoid": false,
+                        "LocalTransform": null
+                    }
+                ]
+            },
+            "IsElementDefinition": false,
+            "Id": "5c9ba1c9-4b53-4def-b3e0-756eab8d0330",
+            "Name": null,
+            "discriminator": "Elements.Column"
+        },
+        "498f702e-070c-4c25-a8b6-6aa1463a135c": {
+            "Perimeter": {
+                "discriminator": "Elements.Geometry.Polygon",
+                "Vertices": [
+                    {
+                        "X": 0.14327107586498222,
+                        "Y": -0.3047999999999984,
+                        "Z": 0.0
+                    },
+                    {
+                        "X": 0.14327107586498578,
+                        "Y": 0.3048000000000002,
+                        "Z": 0.0
+                    },
+                    {
+                        "X": -0.3048000000000002,
+                        "Y": 0.3048000000000002,
+                        "Z": 0.0
+                    },
+                    {
+                        "X": -0.3048000000000002,
+                        "Y": -0.3047999999999984,
+                        "Z": 0.0
+                    }
+                ]
+            },
+            "Voids": [],
+            "Id": "498f702e-070c-4c25-a8b6-6aa1463a135c",
+            "Name": null,
+            "discriminator": "Elements.Geometry.Profile"
+        },
+        "2cc24204-3084-4dad-8fb2-f57cf9893502": {
+            "Location": {
+                "X": -9.225177859356876,
+                "Y": 9.172095800046632,
+                "Z": 0.0
+            },
+            "Height": 3.0479999999995204,
+            "Curve": {
+                "discriminator": "Elements.Geometry.Line",
+                "Start": {
+                    "X": -9.225177859356876,
+                    "Y": 9.172095800046632,
+                    "Z": 3.0479999999995204
+                },
+                "End": {
+                    "X": -9.225177859356876,
+                    "Y": 9.172095800046632,
+                    "Z": 0.0
+                }
+            },
+            "StartSetback": 0.0,
+            "EndSetback": 0.0,
+            "Profile": "498f702e-070c-4c25-a8b6-6aa1463a135c",
+            "Rotation": 0.0,
+            "Transform": {
+                "Matrix": {
+                    "Components": [
+                        1.0,
+                        0.0,
+                        0.0,
+                        0.0,
+                        0.0,
+                        1.0,
+                        0.0,
+                        0.0,
+                        0.0,
+                        0.0,
+                        1.0,
+                        0.0
+                    ]
+                }
+            },
+            "Material": "13bef3c8-64c5-4283-a471-2571239cc14d",
+            "Representation": {
+                "SolidOperations": [
+                    {
+                        "discriminator": "Elements.Geometry.Solids.Sweep",
+                        "Profile": "498f702e-070c-4c25-a8b6-6aa1463a135c",
+                        "Curve": {
+                            "discriminator": "Elements.Geometry.Line",
+                            "Start": {
+                                "X": -9.225177859356876,
+                                "Y": 9.172095800046632,
+                                "Z": 3.0479999999995204
+                            },
+                            "End": {
+                                "X": -9.225177859356876,
+                                "Y": 9.172095800046632,
+                                "Z": 0.0
+                            }
+                        },
+                        "StartSetback": 0.0,
+                        "EndSetback": 0.0,
+                        "ProfileRotation": 0.0,
+                        "IsVoid": false,
+                        "LocalTransform": null
+                    }
+                ]
+            },
+            "IsElementDefinition": false,
+            "Id": "2cc24204-3084-4dad-8fb2-f57cf9893502",
+            "Name": null,
+            "discriminator": "Elements.Column"
+        },
+        "19f5c34d-b4ca-4ce4-a9ce-f328666d967b": {
+            "Perimeter": {
+                "discriminator": "Elements.Geometry.Polygon",
+                "Vertices": [
+                    {
+                        "X": -0.3048000000000002,
+                        "Y": 0.3048000000000002,
+                        "Z": 0.0
+                    },
+                    {
+                        "X": -0.3048000000000002,
+                        "Y": -0.3048000000000002,
+                        "Z": 0.0
+                    },
+                    {
+                        "X": 0.3048000000000002,
+                        "Y": -0.3048000000000002,
+                        "Z": 0.0
+                    },
+                    {
+                        "X": 0.3048000000000002,
+                        "Y": 0.3048000000000002,
+                        "Z": 0.0
+                    }
+                ]
+            },
+            "Voids": [],
+            "Id": "19f5c34d-b4ca-4ce4-a9ce-f328666d967b",
+            "Name": null,
+            "discriminator": "Elements.Geometry.Profile"
+        },
+        "dff61965-d561-4108-92c5-61722927db58": {
+            "Location": {
+                "X": 18.2573373043617,
+                "Y": 9.172095800046542,
+                "Z": 0.0
+            },
+            "Height": 3.0479999999995204,
+            "Curve": {
+                "discriminator": "Elements.Geometry.Line",
+                "Start": {
+                    "X": 18.2573373043617,
+                    "Y": 9.172095800046542,
+                    "Z": 3.0479999999995204
+                },
+                "End": {
+                    "X": 18.2573373043617,
+                    "Y": 9.172095800046542,
+                    "Z": 0.0
+                }
+            },
+            "StartSetback": 0.0,
+            "EndSetback": 0.0,
+            "Profile": "19f5c34d-b4ca-4ce4-a9ce-f328666d967b",
+            "Rotation": 0.0,
+            "Transform": {
+                "Matrix": {
+                    "Components": [
+                        1.0,
+                        0.0,
+                        0.0,
+                        0.0,
+                        0.0,
+                        1.0,
+                        0.0,
+                        0.0,
+                        0.0,
+                        0.0,
+                        1.0,
+                        0.0
+                    ]
+                }
+            },
+            "Material": "13bef3c8-64c5-4283-a471-2571239cc14d",
+            "Representation": {
+                "SolidOperations": [
+                    {
+                        "discriminator": "Elements.Geometry.Solids.Sweep",
+                        "Profile": "19f5c34d-b4ca-4ce4-a9ce-f328666d967b",
+                        "Curve": {
+                            "discriminator": "Elements.Geometry.Line",
+                            "Start": {
+                                "X": 18.2573373043617,
+                                "Y": 9.172095800046542,
+                                "Z": 3.0479999999995204
+                            },
+                            "End": {
+                                "X": 18.2573373043617,
+                                "Y": 9.172095800046542,
+                                "Z": 0.0
+                            }
+                        },
+                        "StartSetback": 0.0,
+                        "EndSetback": 0.0,
+                        "ProfileRotation": 0.0,
+                        "IsVoid": false,
+                        "LocalTransform": null
+                    }
+                ]
+            },
+            "IsElementDefinition": false,
+            "Id": "dff61965-d561-4108-92c5-61722927db58",
+            "Name": null,
+            "discriminator": "Elements.Column"
+        },
+        "c2f13bdb-9598-40b6-911f-8011c2fe2589": {
+            "Perimeter": {
+                "discriminator": "Elements.Geometry.Polygon",
+                "Vertices": [
+                    {
+                        "X": -0.3048000000000002,
+                        "Y": 0.3048000000000002,
+                        "Z": 0.0
+                    },
+                    {
+                        "X": -0.3048000000000002,
+                        "Y": -0.3048000000000002,
+                        "Z": 0.0
+                    },
+                    {
+                        "X": 0.3048000000000002,
+                        "Y": -0.3048000000000002,
+                        "Z": 0.0
+                    },
+                    {
+                        "X": 0.3048000000000002,
+                        "Y": 0.3048000000000002,
+                        "Z": 0.0
+                    }
+                ]
+            },
+            "Voids": [],
+            "Id": "c2f13bdb-9598-40b6-911f-8011c2fe2589",
+            "Name": null,
+            "discriminator": "Elements.Geometry.Profile"
+        },
+        "c394e6a9-2f1b-4dfc-ad4b-d55fc21716c3": {
+            "Location": {
+                "X": 26.36392579914185,
+                "Y": 9.172095800046518,
+                "Z": 0.0
+            },
+            "Height": 3.0479999999995204,
+            "Curve": {
+                "discriminator": "Elements.Geometry.Line",
+                "Start": {
+                    "X": 26.36392579914185,
+                    "Y": 9.172095800046518,
+                    "Z": 3.0479999999995204
+                },
+                "End": {
+                    "X": 26.36392579914185,
+                    "Y": 9.172095800046518,
+                    "Z": 0.0
+                }
+            },
+            "StartSetback": 0.0,
+            "EndSetback": 0.0,
+            "Profile": "c2f13bdb-9598-40b6-911f-8011c2fe2589",
+            "Rotation": 0.0,
+            "Transform": {
+                "Matrix": {
+                    "Components": [
+                        1.0,
+                        0.0,
+                        0.0,
+                        0.0,
+                        0.0,
+                        1.0,
+                        0.0,
+                        0.0,
+                        0.0,
+                        0.0,
+                        1.0,
+                        0.0
+                    ]
+                }
+            },
+            "Material": "13bef3c8-64c5-4283-a471-2571239cc14d",
+            "Representation": {
+                "SolidOperations": [
+                    {
+                        "discriminator": "Elements.Geometry.Solids.Sweep",
+                        "Profile": "c2f13bdb-9598-40b6-911f-8011c2fe2589",
+                        "Curve": {
+                            "discriminator": "Elements.Geometry.Line",
+                            "Start": {
+                                "X": 26.36392579914185,
+                                "Y": 9.172095800046518,
+                                "Z": 3.0479999999995204
+                            },
+                            "End": {
+                                "X": 26.36392579914185,
+                                "Y": 9.172095800046518,
+                                "Z": 0.0
+                            }
+                        },
+                        "StartSetback": 0.0,
+                        "EndSetback": 0.0,
+                        "ProfileRotation": 0.0,
+                        "IsVoid": false,
+                        "LocalTransform": null
+                    }
+                ]
+            },
+            "IsElementDefinition": false,
+            "Id": "c394e6a9-2f1b-4dfc-ad4b-d55fc21716c3",
+            "Name": null,
+            "discriminator": "Elements.Column"
+        },
+        "5eec109b-37c9-47f3-8234-4c2f434d10a4": {
+            "Perimeter": {
+                "discriminator": "Elements.Geometry.Polygon",
+                "Vertices": [
+                    {
+                        "X": -0.3048000000000002,
+                        "Y": 0.30480000000000007,
+                        "Z": 0.0
+                    },
+                    {
+                        "X": -0.3048000000000002,
+                        "Y": -0.3048,
+                        "Z": 0.0
+                    },
+                    {
+                        "X": 0.3048000000000002,
+                        "Y": -0.3048,
+                        "Z": 0.0
+                    },
+                    {
+                        "X": 0.3048000000000002,
+                        "Y": 0.30480000000000007,
+                        "Z": 0.0
+                    }
+                ]
+            },
+            "Voids": [],
+            "Id": "5eec109b-37c9-47f3-8234-4c2f434d10a4",
+            "Name": null,
+            "discriminator": "Elements.Geometry.Profile"
+        },
+        "8b1b80fd-75b2-4ebd-bd15-e76cd89f4141": {
+            "Location": {
+                "X": -18.369177859356892,
+                "Y": 0.1734095139960465,
+                "Z": 0.0
+            },
+            "Height": 3.0479999999995204,
+            "Curve": {
+                "discriminator": "Elements.Geometry.Line",
+                "Start": {
+                    "X": -18.369177859356892,
+                    "Y": 0.1734095139960465,
+                    "Z": 3.0479999999995204
+                },
+                "End": {
+                    "X": -18.369177859356892,
+                    "Y": 0.1734095139960465,
+                    "Z": 0.0
+                }
+            },
+            "StartSetback": 0.0,
+            "EndSetback": 0.0,
+            "Profile": "5eec109b-37c9-47f3-8234-4c2f434d10a4",
+            "Rotation": 0.0,
+            "Transform": {
+                "Matrix": {
+                    "Components": [
+                        1.0,
+                        0.0,
+                        0.0,
+                        0.0,
+                        0.0,
+                        1.0,
+                        0.0,
+                        0.0,
+                        0.0,
+                        0.0,
+                        1.0,
+                        0.0
+                    ]
+                }
+            },
+            "Material": "13bef3c8-64c5-4283-a471-2571239cc14d",
+            "Representation": {
+                "SolidOperations": [
+                    {
+                        "discriminator": "Elements.Geometry.Solids.Sweep",
+                        "Profile": "5eec109b-37c9-47f3-8234-4c2f434d10a4",
+                        "Curve": {
+                            "discriminator": "Elements.Geometry.Line",
+                            "Start": {
+                                "X": -18.369177859356892,
+                                "Y": 0.1734095139960465,
+                                "Z": 3.0479999999995204
+                            },
+                            "End": {
+                                "X": -18.369177859356892,
+                                "Y": 0.1734095139960465,
+                                "Z": 0.0
+                            }
+                        },
+                        "StartSetback": 0.0,
+                        "EndSetback": 0.0,
+                        "ProfileRotation": 0.0,
+                        "IsVoid": false,
+                        "LocalTransform": null
+                    }
+                ]
+            },
+            "IsElementDefinition": false,
+            "Id": "8b1b80fd-75b2-4ebd-bd15-e76cd89f4141",
+            "Name": null,
+            "discriminator": "Elements.Column"
+        },
+        "d53dfcd1-973f-496b-b15e-56fe1f3fddce": {
+            "Perimeter": {
+                "discriminator": "Elements.Geometry.Polygon",
+                "Vertices": [
+                    {
+                        "X": -0.3048000000000002,
+                        "Y": 0.30480000000000007,
+                        "Z": 0.0
+                    },
+                    {
+                        "X": -0.3048000000000002,
+                        "Y": -0.3048,
+                        "Z": 0.0
+                    },
+                    {
+                        "X": 0.3048000000000002,
+                        "Y": -0.3048,
+                        "Z": 0.0
+                    },
+                    {
+                        "X": 0.3048000000000002,
+                        "Y": 0.30480000000000007,
+                        "Z": 0.0
+                    }
+                ]
+            },
+            "Voids": [],
+            "Id": "d53dfcd1-973f-496b-b15e-56fe1f3fddce",
+            "Name": null,
+            "discriminator": "Elements.Geometry.Profile"
+        },
+        "1809449f-cdf8-4386-b857-46ca2939b682": {
+            "Location": {
+                "X": -27.049392003900202,
+                "Y": 0.17340951399607465,
+                "Z": 0.0
+            },
+            "Height": 3.0479999999995204,
+            "Curve": {
+                "discriminator": "Elements.Geometry.Line",
+                "Start": {
+                    "X": -27.049392003900202,
+                    "Y": 0.17340951399607465,
+                    "Z": 3.0479999999995204
+                },
+                "End": {
+                    "X": -27.049392003900202,
+                    "Y": 0.17340951399607465,
+                    "Z": 0.0
+                }
+            },
+            "StartSetback": 0.0,
+            "EndSetback": 0.0,
+            "Profile": "d53dfcd1-973f-496b-b15e-56fe1f3fddce",
+            "Rotation": 0.0,
+            "Transform": {
+                "Matrix": {
+                    "Components": [
+                        1.0,
+                        0.0,
+                        0.0,
+                        0.0,
+                        0.0,
+                        1.0,
+                        0.0,
+                        0.0,
+                        0.0,
+                        0.0,
+                        1.0,
+                        0.0
+                    ]
+                }
+            },
+            "Material": "13bef3c8-64c5-4283-a471-2571239cc14d",
+            "Representation": {
+                "SolidOperations": [
+                    {
+                        "discriminator": "Elements.Geometry.Solids.Sweep",
+                        "Profile": "d53dfcd1-973f-496b-b15e-56fe1f3fddce",
+                        "Curve": {
+                            "discriminator": "Elements.Geometry.Line",
+                            "Start": {
+                                "X": -27.049392003900202,
+                                "Y": 0.17340951399607465,
+                                "Z": 3.0479999999995204
+                            },
+                            "End": {
+                                "X": -27.049392003900202,
+                                "Y": 0.17340951399607465,
+                                "Z": 0.0
+                            }
+                        },
+                        "StartSetback": 0.0,
+                        "EndSetback": 0.0,
+                        "ProfileRotation": 0.0,
+                        "IsVoid": false,
+                        "LocalTransform": null
+                    }
+                ]
+            },
+            "IsElementDefinition": false,
+            "Id": "1809449f-cdf8-4386-b857-46ca2939b682",
+            "Name": null,
+            "discriminator": "Elements.Column"
+        },
+        "316eb8c6-a40a-41cc-8d11-742f3f0a1ebc": {
+            "Perimeter": {
+                "discriminator": "Elements.Geometry.Polygon",
+                "Vertices": [
+                    {
+                        "X": -0.10160000000000124,
+                        "Y": -0.3048,
+                        "Z": 0.0
+                    },
+                    {
+                        "X": -0.10160000000000124,
+                        "Y": 0.3048,
+                        "Z": 0.0
+                    },
+                    {
+                        "X": -0.3048000000000002,
+                        "Y": 0.3048,
+                        "Z": 0.0
+                    },
+                    {
+                        "X": -0.3048000000000002,
+                        "Y": -0.3048,
+                        "Z": 0.0
+                    }
+                ]
+            },
+            "Voids": [],
+            "Id": "316eb8c6-a40a-41cc-8d11-742f3f0a1ebc",
+            "Name": null,
+            "discriminator": "Elements.Geometry.Profile"
+        },
+        "62743f1b-b010-4299-8278-49903874d354": {
+            "Location": {
+                "X": -11.39199039924109,
+                "Y": 0.17340951399602317,
+                "Z": 0.0
+            },
+            "Height": 3.0479999999995204,
+            "Curve": {
+                "discriminator": "Elements.Geometry.Line",
+                "Start": {
+                    "X": -11.39199039924109,
+                    "Y": 0.17340951399602317,
+                    "Z": 3.0479999999995204
+                },
+                "End": {
+                    "X": -11.39199039924109,
+                    "Y": 0.17340951399602317,
+                    "Z": 0.0
+                }
+            },
+            "StartSetback": 0.0,
+            "EndSetback": 0.0,
+            "Profile": "316eb8c6-a40a-41cc-8d11-742f3f0a1ebc",
+            "Rotation": 0.0,
+            "Transform": {
+                "Matrix": {
+                    "Components": [
+                        1.0,
+                        0.0,
+                        0.0,
+                        0.0,
+                        0.0,
+                        1.0,
+                        0.0,
+                        0.0,
+                        0.0,
+                        0.0,
+                        1.0,
+                        0.0
+                    ]
+                }
+            },
+            "Material": "13bef3c8-64c5-4283-a471-2571239cc14d",
+            "Representation": {
+                "SolidOperations": [
+                    {
+                        "discriminator": "Elements.Geometry.Solids.Sweep",
+                        "Profile": "316eb8c6-a40a-41cc-8d11-742f3f0a1ebc",
+                        "Curve": {
+                            "discriminator": "Elements.Geometry.Line",
+                            "Start": {
+                                "X": -11.39199039924109,
+                                "Y": 0.17340951399602317,
+                                "Z": 3.0479999999995204
+                            },
+                            "End": {
+                                "X": -11.39199039924109,
+                                "Y": 0.17340951399602317,
+                                "Z": 0.0
+                            }
+                        },
+                        "StartSetback": 0.0,
+                        "EndSetback": 0.0,
+                        "ProfileRotation": 0.0,
+                        "IsVoid": false,
+                        "LocalTransform": null
+                    }
+                ]
+            },
+            "IsElementDefinition": false,
+            "Id": "62743f1b-b010-4299-8278-49903874d354",
+            "Name": null,
+            "discriminator": "Elements.Column"
+        },
+        "f9ec2533-0ec4-4b15-a7b2-1fef3c68c6f5": {
+            "Perimeter": {
+                "discriminator": "Elements.Geometry.Polygon",
+                "Vertices": [
+                    {
+                        "X": -0.3047999999999999,
+                        "Y": 0.3048,
+                        "Z": 0.0
+                    },
+                    {
+                        "X": -0.3047999999999999,
+                        "Y": -0.30480000000000007,
+                        "Z": 0.0
+                    },
+                    {
+                        "X": 0.30480000000000007,
+                        "Y": -0.30480000000000007,
+                        "Z": 0.0
+                    },
+                    {
+                        "X": 0.30480000000000007,
+                        "Y": 0.3048,
+                        "Z": 0.0
+                    }
+                ]
+            },
+            "Voids": [],
+            "Id": "f9ec2533-0ec4-4b15-a7b2-1fef3c68c6f5",
+            "Name": null,
+            "discriminator": "Elements.Geometry.Profile"
+        },
+        "d4486490-6973-4d4e-a425-925a96b2546d": {
+            "Location": {
+                "X": 0.6548576202753799,
+                "Y": 0.37062962636410685,
+                "Z": 0.0
+            },
+            "Height": 3.0479999999995204,
+            "Curve": {
+                "discriminator": "Elements.Geometry.Line",
+                "Start": {
+                    "X": 0.6548576202753799,
+                    "Y": 0.37062962636410685,
+                    "Z": 3.0479999999995204
+                },
+                "End": {
+                    "X": 0.6548576202753799,
+                    "Y": 0.37062962636410685,
+                    "Z": 0.0
+                }
+            },
+            "StartSetback": 0.0,
+            "EndSetback": 0.0,
+            "Profile": "f9ec2533-0ec4-4b15-a7b2-1fef3c68c6f5",
+            "Rotation": 0.0,
+            "Transform": {
+                "Matrix": {
+                    "Components": [
+                        1.0,
+                        0.0,
+                        0.0,
+                        0.0,
+                        0.0,
+                        1.0,
+                        0.0,
+                        0.0,
+                        0.0,
+                        0.0,
+                        1.0,
+                        0.0
+                    ]
+                }
+            },
+            "Material": "13bef3c8-64c5-4283-a471-2571239cc14d",
+            "Representation": {
+                "SolidOperations": [
+                    {
+                        "discriminator": "Elements.Geometry.Solids.Sweep",
+                        "Profile": "f9ec2533-0ec4-4b15-a7b2-1fef3c68c6f5",
+                        "Curve": {
+                            "discriminator": "Elements.Geometry.Line",
+                            "Start": {
+                                "X": 0.6548576202753799,
+                                "Y": 0.37062962636410685,
+                                "Z": 3.0479999999995204
+                            },
+                            "End": {
+                                "X": 0.6548576202753799,
+                                "Y": 0.37062962636410685,
+                                "Z": 0.0
+                            }
+                        },
+                        "StartSetback": 0.0,
+                        "EndSetback": 0.0,
+                        "ProfileRotation": 0.0,
+                        "IsVoid": false,
+                        "LocalTransform": null
+                    }
+                ]
+            },
+            "IsElementDefinition": false,
+            "Id": "d4486490-6973-4d4e-a425-925a96b2546d",
+            "Name": null,
+            "discriminator": "Elements.Column"
+        },
+        "3cb38843-fcd6-4470-97d9-c21fa7fabcb8": {
+            "Perimeter": {
+                "discriminator": "Elements.Geometry.Polygon",
+                "Vertices": [
+                    {
+                        "X": -0.3048000000000002,
+                        "Y": 0.3048,
+                        "Z": 0.0
+                    },
+                    {
+                        "X": -0.3048000000000002,
+                        "Y": -0.3048,
+                        "Z": 0.0
+                    },
+                    {
+                        "X": 0.3048000000000002,
+                        "Y": -0.3048,
+                        "Z": 0.0
+                    },
+                    {
+                        "X": 0.3048000000000002,
+                        "Y": 0.3048,
+                        "Z": 0.0
+                    }
+                ]
+            },
+            "Voids": [],
+            "Id": "3cb38843-fcd6-4470-97d9-c21fa7fabcb8",
+            "Name": null,
+            "discriminator": "Elements.Geometry.Profile"
+        },
+        "0a4ba72d-b525-464c-876a-0a4597f04611": {
+            "Location": {
+                "X": 8.890598479666068,
+                "Y": 0.17340951399595556,
+                "Z": 0.0
+            },
+            "Height": 3.0479999999995204,
+            "Curve": {
+                "discriminator": "Elements.Geometry.Line",
+                "Start": {
+                    "X": 8.890598479666068,
+                    "Y": 0.17340951399595556,
+                    "Z": 3.0479999999995204
+                },
+                "End": {
+                    "X": 8.890598479666068,
+                    "Y": 0.17340951399595556,
+                    "Z": 0.0
+                }
+            },
+            "StartSetback": 0.0,
+            "EndSetback": 0.0,
+            "Profile": "3cb38843-fcd6-4470-97d9-c21fa7fabcb8",
+            "Rotation": 0.0,
+            "Transform": {
+                "Matrix": {
+                    "Components": [
+                        1.0,
+                        0.0,
+                        0.0,
+                        0.0,
+                        0.0,
+                        1.0,
+                        0.0,
+                        0.0,
+                        0.0,
+                        0.0,
+                        1.0,
+                        0.0
+                    ]
+                }
+            },
+            "Material": "13bef3c8-64c5-4283-a471-2571239cc14d",
+            "Representation": {
+                "SolidOperations": [
+                    {
+                        "discriminator": "Elements.Geometry.Solids.Sweep",
+                        "Profile": "3cb38843-fcd6-4470-97d9-c21fa7fabcb8",
+                        "Curve": {
+                            "discriminator": "Elements.Geometry.Line",
+                            "Start": {
+                                "X": 8.890598479666068,
+                                "Y": 0.17340951399595556,
+                                "Z": 3.0479999999995204
+                            },
+                            "End": {
+                                "X": 8.890598479666068,
+                                "Y": 0.17340951399595556,
+                                "Z": 0.0
+                            }
+                        },
+                        "StartSetback": 0.0,
+                        "EndSetback": 0.0,
+                        "ProfileRotation": 0.0,
+                        "IsVoid": false,
+                        "LocalTransform": null
+                    }
+                ]
+            },
+            "IsElementDefinition": false,
+            "Id": "0a4ba72d-b525-464c-876a-0a4597f04611",
+            "Name": null,
+            "discriminator": "Elements.Column"
+        },
+        "c90c2c1a-65de-4dc7-bad0-b931f1ee8124": {
+            "Perimeter": {
+                "discriminator": "Elements.Geometry.Polygon",
+                "Vertices": [
+                    {
+                        "X": -0.3048000000000002,
+                        "Y": 0.30480000000000007,
+                        "Z": 0.0
+                    },
+                    {
+                        "X": -0.3048000000000002,
+                        "Y": -0.3048,
+                        "Z": 0.0
+                    },
+                    {
+                        "X": 0.30479999999999663,
+                        "Y": -0.3048,
+                        "Z": 0.0
+                    },
+                    {
+                        "X": 0.30479999999999663,
+                        "Y": 0.30480000000000007,
+                        "Z": 0.0
+                    }
+                ]
+            },
+            "Voids": [],
+            "Id": "c90c2c1a-65de-4dc7-bad0-b931f1ee8124",
+            "Name": null,
+            "discriminator": "Elements.Geometry.Profile"
+        },
+        "10c43b2d-3b3e-4b63-9f84-6e099626744b": {
+            "Location": {
+                "X": 18.257337304361688,
+                "Y": 0.17340951399592522,
+                "Z": 0.0
+            },
+            "Height": 3.0479999999995204,
+            "Curve": {
+                "discriminator": "Elements.Geometry.Line",
+                "Start": {
+                    "X": 18.257337304361688,
+                    "Y": 0.17340951399592522,
+                    "Z": 3.0479999999995204
+                },
+                "End": {
+                    "X": 18.257337304361688,
+                    "Y": 0.17340951399592522,
+                    "Z": 0.0
+                }
+            },
+            "StartSetback": 0.0,
+            "EndSetback": 0.0,
+            "Profile": "c90c2c1a-65de-4dc7-bad0-b931f1ee8124",
+            "Rotation": 0.0,
+            "Transform": {
+                "Matrix": {
+                    "Components": [
+                        1.0,
+                        0.0,
+                        0.0,
+                        0.0,
+                        0.0,
+                        1.0,
+                        0.0,
+                        0.0,
+                        0.0,
+                        0.0,
+                        1.0,
+                        0.0
+                    ]
+                }
+            },
+            "Material": "13bef3c8-64c5-4283-a471-2571239cc14d",
+            "Representation": {
+                "SolidOperations": [
+                    {
+                        "discriminator": "Elements.Geometry.Solids.Sweep",
+                        "Profile": "c90c2c1a-65de-4dc7-bad0-b931f1ee8124",
+                        "Curve": {
+                            "discriminator": "Elements.Geometry.Line",
+                            "Start": {
+                                "X": 18.257337304361688,
+                                "Y": 0.17340951399592522,
+                                "Z": 3.0479999999995204
+                            },
+                            "End": {
+                                "X": 18.257337304361688,
+                                "Y": 0.17340951399592522,
+                                "Z": 0.0
+                            }
+                        },
+                        "StartSetback": 0.0,
+                        "EndSetback": 0.0,
+                        "ProfileRotation": 0.0,
+                        "IsVoid": false,
+                        "LocalTransform": null
+                    }
+                ]
+            },
+            "IsElementDefinition": false,
+            "Id": "10c43b2d-3b3e-4b63-9f84-6e099626744b",
+            "Name": null,
+            "discriminator": "Elements.Column"
+        },
+        "42eef6bb-2f54-4fbd-a1f3-ae64890b17b6": {
+            "Perimeter": {
+                "discriminator": "Elements.Geometry.Polygon",
+                "Vertices": [
+                    {
+                        "X": -0.3048000000000002,
+                        "Y": 0.30480000000000007,
+                        "Z": 0.0
+                    },
+                    {
+                        "X": -0.3048000000000002,
+                        "Y": -0.3048,
+                        "Z": 0.0
+                    },
+                    {
+                        "X": 0.3048000000000002,
+                        "Y": -0.3048,
+                        "Z": 0.0
+                    },
+                    {
+                        "X": 0.3048000000000002,
+                        "Y": 0.30480000000000007,
+                        "Z": 0.0
+                    }
+                ]
+            },
+            "Voids": [],
+            "Id": "42eef6bb-2f54-4fbd-a1f3-ae64890b17b6",
+            "Name": null,
+            "discriminator": "Elements.Geometry.Profile"
+        },
+        "a404c05c-c64b-4369-ac1e-8c874d6aeb9a": {
+            "Location": {
+                "X": 26.363925799141832,
+                "Y": 0.1734095139959014,
+                "Z": 0.0
+            },
+            "Height": 3.0479999999995204,
+            "Curve": {
+                "discriminator": "Elements.Geometry.Line",
+                "Start": {
+                    "X": 26.363925799141832,
+                    "Y": 0.1734095139959014,
+                    "Z": 3.0479999999995204
+                },
+                "End": {
+                    "X": 26.363925799141832,
+                    "Y": 0.1734095139959014,
+                    "Z": 0.0
+                }
+            },
+            "StartSetback": 0.0,
+            "EndSetback": 0.0,
+            "Profile": "42eef6bb-2f54-4fbd-a1f3-ae64890b17b6",
+            "Rotation": 0.0,
+            "Transform": {
+                "Matrix": {
+                    "Components": [
+                        1.0,
+                        0.0,
+                        0.0,
+                        0.0,
+                        0.0,
+                        1.0,
+                        0.0,
+                        0.0,
+                        0.0,
+                        0.0,
+                        1.0,
+                        0.0
+                    ]
+                }
+            },
+            "Material": "13bef3c8-64c5-4283-a471-2571239cc14d",
+            "Representation": {
+                "SolidOperations": [
+                    {
+                        "discriminator": "Elements.Geometry.Solids.Sweep",
+                        "Profile": "42eef6bb-2f54-4fbd-a1f3-ae64890b17b6",
+                        "Curve": {
+                            "discriminator": "Elements.Geometry.Line",
+                            "Start": {
+                                "X": 26.363925799141832,
+                                "Y": 0.1734095139959014,
+                                "Z": 3.0479999999995204
+                            },
+                            "End": {
+                                "X": 26.363925799141832,
+                                "Y": 0.1734095139959014,
+                                "Z": 0.0
+                            }
+                        },
+                        "StartSetback": 0.0,
+                        "EndSetback": 0.0,
+                        "ProfileRotation": 0.0,
+                        "IsVoid": false,
+                        "LocalTransform": null
+                    }
+                ]
+            },
+            "IsElementDefinition": false,
+            "Id": "a404c05c-c64b-4369-ac1e-8c874d6aeb9a",
+            "Name": null,
+            "discriminator": "Elements.Column"
+        },
+        "4f691897-d2cd-4e17-b939-3cb9773903ba": {
+            "Perimeter": {
+                "discriminator": "Elements.Geometry.Polygon",
+                "Vertices": [
+                    {
+                        "X": -0.3048000000000002,
+                        "Y": 0.3047999999999984,
+                        "Z": 0.0
+                    },
+                    {
+                        "X": -0.3048000000000002,
+                        "Y": -0.3048000000000002,
+                        "Z": 0.0
+                    },
+                    {
+                        "X": 0.3048000000000002,
+                        "Y": -0.3048000000000002,
+                        "Z": 0.0
+                    },
+                    {
+                        "X": 0.3048000000000002,
+                        "Y": 0.3047999999999984,
+                        "Z": 0.0
+                    }
+                ]
+            },
+            "Voids": [],
+            "Id": "4f691897-d2cd-4e17-b939-3cb9773903ba",
+            "Name": null,
+            "discriminator": "Elements.Geometry.Profile"
+        },
+        "53e80570-221a-457a-8f90-6d6e02c49db0": {
+            "Location": {
+                "X": -18.369177859356906,
+                "Y": -8.820971180529998,
+                "Z": 0.0
+            },
+            "Height": 3.0479999999995204,
+            "Curve": {
+                "discriminator": "Elements.Geometry.Line",
+                "Start": {
+                    "X": -18.369177859356906,
+                    "Y": -8.820971180529998,
+                    "Z": 3.0479999999995204
+                },
+                "End": {
+                    "X": -18.369177859356906,
+                    "Y": -8.820971180529998,
+                    "Z": 0.0
+                }
+            },
+            "StartSetback": 0.0,
+            "EndSetback": 0.0,
+            "Profile": "4f691897-d2cd-4e17-b939-3cb9773903ba",
+            "Rotation": 0.0,
+            "Transform": {
+                "Matrix": {
+                    "Components": [
+                        1.0,
+                        0.0,
+                        0.0,
+                        0.0,
+                        0.0,
+                        1.0,
+                        0.0,
+                        0.0,
+                        0.0,
+                        0.0,
+                        1.0,
+                        0.0
+                    ]
+                }
+            },
+            "Material": "13bef3c8-64c5-4283-a471-2571239cc14d",
+            "Representation": {
+                "SolidOperations": [
+                    {
+                        "discriminator": "Elements.Geometry.Solids.Sweep",
+                        "Profile": "4f691897-d2cd-4e17-b939-3cb9773903ba",
+                        "Curve": {
+                            "discriminator": "Elements.Geometry.Line",
+                            "Start": {
+                                "X": -18.369177859356906,
+                                "Y": -8.820971180529998,
+                                "Z": 3.0479999999995204
+                            },
+                            "End": {
+                                "X": -18.369177859356906,
+                                "Y": -8.820971180529998,
+                                "Z": 0.0
+                            }
+                        },
+                        "StartSetback": 0.0,
+                        "EndSetback": 0.0,
+                        "ProfileRotation": 0.0,
+                        "IsVoid": false,
+                        "LocalTransform": null
+                    }
+                ]
+            },
+            "IsElementDefinition": false,
+            "Id": "53e80570-221a-457a-8f90-6d6e02c49db0",
+            "Name": null,
+            "discriminator": "Elements.Column"
+        },
+        "3a4ac6bb-8d1d-4f71-9592-4f8afe5659cc": {
+            "Perimeter": {
+                "discriminator": "Elements.Geometry.Polygon",
+                "Vertices": [
+                    {
+                        "X": -0.3048000000000002,
+                        "Y": 0.3048000000000002,
+                        "Z": 0.0
+                    },
+                    {
+                        "X": -0.3048000000000002,
+                        "Y": -0.3048000000000002,
+                        "Z": 0.0
+                    },
+                    {
+                        "X": 0.3048000000000002,
+                        "Y": -0.3048000000000002,
+                        "Z": 0.0
+                    },
+                    {
+                        "X": 0.3048000000000002,
+                        "Y": 0.3048000000000002,
+                        "Z": 0.0
+                    }
+                ]
+            },
+            "Voids": [],
+            "Id": "3a4ac6bb-8d1d-4f71-9592-4f8afe5659cc",
+            "Name": null,
+            "discriminator": "Elements.Geometry.Profile"
+        },
+        "554aa773-628d-4a9d-a873-161a2a9a1580": {
+            "Location": {
+                "X": -27.04939200390022,
+                "Y": -8.820971180529972,
+                "Z": 0.0
+            },
+            "Height": 3.0479999999995204,
+            "Curve": {
+                "discriminator": "Elements.Geometry.Line",
+                "Start": {
+                    "X": -27.04939200390022,
+                    "Y": -8.820971180529972,
+                    "Z": 3.0479999999995204
+                },
+                "End": {
+                    "X": -27.04939200390022,
+                    "Y": -8.820971180529972,
+                    "Z": 0.0
+                }
+            },
+            "StartSetback": 0.0,
+            "EndSetback": 0.0,
+            "Profile": "3a4ac6bb-8d1d-4f71-9592-4f8afe5659cc",
+            "Rotation": 0.0,
+            "Transform": {
+                "Matrix": {
+                    "Components": [
+                        1.0,
+                        0.0,
+                        0.0,
+                        0.0,
+                        0.0,
+                        1.0,
+                        0.0,
+                        0.0,
+                        0.0,
+                        0.0,
+                        1.0,
+                        0.0
+                    ]
+                }
+            },
+            "Material": "13bef3c8-64c5-4283-a471-2571239cc14d",
+            "Representation": {
+                "SolidOperations": [
+                    {
+                        "discriminator": "Elements.Geometry.Solids.Sweep",
+                        "Profile": "3a4ac6bb-8d1d-4f71-9592-4f8afe5659cc",
+                        "Curve": {
+                            "discriminator": "Elements.Geometry.Line",
+                            "Start": {
+                                "X": -27.04939200390022,
+                                "Y": -8.820971180529972,
+                                "Z": 3.0479999999995204
+                            },
+                            "End": {
+                                "X": -27.04939200390022,
+                                "Y": -8.820971180529972,
+                                "Z": 0.0
+                            }
+                        },
+                        "StartSetback": 0.0,
+                        "EndSetback": 0.0,
+                        "ProfileRotation": 0.0,
+                        "IsVoid": false,
+                        "LocalTransform": null
+                    }
+                ]
+            },
+            "IsElementDefinition": false,
+            "Id": "554aa773-628d-4a9d-a873-161a2a9a1580",
+            "Name": null,
+            "discriminator": "Elements.Column"
+        },
+        "d097ef0b-cb04-4a63-a10c-18a4c9ab04f6": {
+            "Perimeter": {
+                "discriminator": "Elements.Geometry.Polygon",
+                "Vertices": [
+                    {
+                        "X": -0.3048000000000002,
+                        "Y": 0.3048000000000002,
+                        "Z": 0.0
+                    },
+                    {
+                        "X": -0.3048000000000002,
+                        "Y": -0.3047999999999984,
+                        "Z": 0.0
+                    },
+                    {
+                        "X": 0.3048000000000002,
+                        "Y": -0.3047999999999984,
+                        "Z": 0.0
+                    },
+                    {
+                        "X": 0.3048000000000002,
+                        "Y": 0.3048000000000002,
+                        "Z": 0.0
+                    }
+                ]
+            },
+            "Voids": [],
+            "Id": "d097ef0b-cb04-4a63-a10c-18a4c9ab04f6",
+            "Name": null,
+            "discriminator": "Elements.Geometry.Profile"
+        },
+        "806b90b8-2144-4cfd-81ed-10a37dfd6976": {
+            "Location": {
+                "X": -9.225177859356906,
+                "Y": -8.82097118053003,
+                "Z": 0.0
+            },
+            "Height": 3.0479999999995204,
+            "Curve": {
+                "discriminator": "Elements.Geometry.Line",
+                "Start": {
+                    "X": -9.225177859356906,
+                    "Y": -8.82097118053003,
+                    "Z": 3.0479999999995204
+                },
+                "End": {
+                    "X": -9.225177859356906,
+                    "Y": -8.82097118053003,
+                    "Z": 0.0
+                }
+            },
+            "StartSetback": 0.0,
+            "EndSetback": 0.0,
+            "Profile": "d097ef0b-cb04-4a63-a10c-18a4c9ab04f6",
+            "Rotation": 0.0,
+            "Transform": {
+                "Matrix": {
+                    "Components": [
+                        1.0,
+                        0.0,
+                        0.0,
+                        0.0,
+                        0.0,
+                        1.0,
+                        0.0,
+                        0.0,
+                        0.0,
+                        0.0,
+                        1.0,
+                        0.0
+                    ]
+                }
+            },
+            "Material": "13bef3c8-64c5-4283-a471-2571239cc14d",
+            "Representation": {
+                "SolidOperations": [
+                    {
+                        "discriminator": "Elements.Geometry.Solids.Sweep",
+                        "Profile": "d097ef0b-cb04-4a63-a10c-18a4c9ab04f6",
+                        "Curve": {
+                            "discriminator": "Elements.Geometry.Line",
+                            "Start": {
+                                "X": -9.225177859356906,
+                                "Y": -8.82097118053003,
+                                "Z": 3.0479999999995204
+                            },
+                            "End": {
+                                "X": -9.225177859356906,
+                                "Y": -8.82097118053003,
+                                "Z": 0.0
+                            }
+                        },
+                        "StartSetback": 0.0,
+                        "EndSetback": 0.0,
+                        "ProfileRotation": 0.0,
+                        "IsVoid": false,
+                        "LocalTransform": null
+                    }
+                ]
+            },
+            "IsElementDefinition": false,
+            "Id": "806b90b8-2144-4cfd-81ed-10a37dfd6976",
+            "Name": null,
+            "discriminator": "Elements.Column"
+        },
+        "b94c0ed8-ff3f-4e7e-b24c-6483da6f5249": {
+            "Perimeter": {
+                "discriminator": "Elements.Geometry.Polygon",
+                "Vertices": [
+                    {
+                        "X": -0.3048,
+                        "Y": 0.3048000000000002,
+                        "Z": 0.0
+                    },
+                    {
+                        "X": -0.3048,
+                        "Y": -0.3047999999999984,
+                        "Z": 0.0
+                    },
+                    {
+                        "X": 0.3048,
+                        "Y": -0.3047999999999984,
+                        "Z": 0.0
+                    },
+                    {
+                        "X": 0.3048,
+                        "Y": 0.3048000000000002,
+                        "Z": 0.0
+                    }
+                ]
+            },
+            "Voids": [],
+            "Id": "b94c0ed8-ff3f-4e7e-b24c-6483da6f5249",
+            "Name": null,
+            "discriminator": "Elements.Geometry.Profile"
+        },
+        "c7cb8e58-4771-4414-98ee-ec4cd4237020": {
+            "Location": {
+                "X": -0.0811778593569052,
+                "Y": -8.82097118053006,
+                "Z": 0.0
+            },
+            "Height": 3.0479999999995204,
+            "Curve": {
+                "discriminator": "Elements.Geometry.Line",
+                "Start": {
+                    "X": -0.0811778593569052,
+                    "Y": -8.82097118053006,
+                    "Z": 3.0479999999995204
+                },
+                "End": {
+                    "X": -0.0811778593569052,
+                    "Y": -8.82097118053006,
+                    "Z": 0.0
+                }
+            },
+            "StartSetback": 0.0,
+            "EndSetback": 0.0,
+            "Profile": "b94c0ed8-ff3f-4e7e-b24c-6483da6f5249",
+            "Rotation": 0.0,
+            "Transform": {
+                "Matrix": {
+                    "Components": [
+                        1.0,
+                        0.0,
+                        0.0,
+                        0.0,
+                        0.0,
+                        1.0,
+                        0.0,
+                        0.0,
+                        0.0,
+                        0.0,
+                        1.0,
+                        0.0
+                    ]
+                }
+            },
+            "Material": "13bef3c8-64c5-4283-a471-2571239cc14d",
+            "Representation": {
+                "SolidOperations": [
+                    {
+                        "discriminator": "Elements.Geometry.Solids.Sweep",
+                        "Profile": "b94c0ed8-ff3f-4e7e-b24c-6483da6f5249",
+                        "Curve": {
+                            "discriminator": "Elements.Geometry.Line",
+                            "Start": {
+                                "X": -0.0811778593569052,
+                                "Y": -8.82097118053006,
+                                "Z": 3.0479999999995204
+                            },
+                            "End": {
+                                "X": -0.0811778593569052,
+                                "Y": -8.82097118053006,
+                                "Z": 0.0
+                            }
+                        },
+                        "StartSetback": 0.0,
+                        "EndSetback": 0.0,
+                        "ProfileRotation": 0.0,
+                        "IsVoid": false,
+                        "LocalTransform": null
+                    }
+                ]
+            },
+            "IsElementDefinition": false,
+            "Id": "c7cb8e58-4771-4414-98ee-ec4cd4237020",
+            "Name": null,
+            "discriminator": "Elements.Column"
+        },
+        "5a70a242-d2c8-433d-9374-f736dc361ed1": {
+            "Perimeter": {
+                "discriminator": "Elements.Geometry.Polygon",
+                "Vertices": [
+                    {
+                        "X": -0.3047999999999984,
+                        "Y": 0.3048000000000002,
+                        "Z": 0.0
+                    },
+                    {
+                        "X": -0.3047999999999984,
+                        "Y": -0.3048000000000002,
+                        "Z": 0.0
+                    },
+                    {
+                        "X": 0.3048000000000002,
+                        "Y": -0.3048000000000002,
+                        "Z": 0.0
+                    },
+                    {
+                        "X": 0.3048000000000002,
+                        "Y": 0.3048000000000002,
+                        "Z": 0.0
+                    }
+                ]
+            },
+            "Voids": [],
+            "Id": "5a70a242-d2c8-433d-9374-f736dc361ed1",
+            "Name": null,
+            "discriminator": "Elements.Geometry.Profile"
+        },
+        "f75ee4d1-5df0-4289-b68a-0fc99029f878": {
+            "Location": {
+                "X": 8.890598479666052,
+                "Y": -8.82097118053009,
+                "Z": 0.0
+            },
+            "Height": 3.0479999999995204,
+            "Curve": {
+                "discriminator": "Elements.Geometry.Line",
+                "Start": {
+                    "X": 8.890598479666052,
+                    "Y": -8.82097118053009,
+                    "Z": 3.0479999999995204
+                },
+                "End": {
+                    "X": 8.890598479666052,
+                    "Y": -8.82097118053009,
+                    "Z": 0.0
+                }
+            },
+            "StartSetback": 0.0,
+            "EndSetback": 0.0,
+            "Profile": "5a70a242-d2c8-433d-9374-f736dc361ed1",
+            "Rotation": 0.0,
+            "Transform": {
+                "Matrix": {
+                    "Components": [
+                        1.0,
+                        0.0,
+                        0.0,
+                        0.0,
+                        0.0,
+                        1.0,
+                        0.0,
+                        0.0,
+                        0.0,
+                        0.0,
+                        1.0,
+                        0.0
+                    ]
+                }
+            },
+            "Material": "13bef3c8-64c5-4283-a471-2571239cc14d",
+            "Representation": {
+                "SolidOperations": [
+                    {
+                        "discriminator": "Elements.Geometry.Solids.Sweep",
+                        "Profile": "5a70a242-d2c8-433d-9374-f736dc361ed1",
+                        "Curve": {
+                            "discriminator": "Elements.Geometry.Line",
+                            "Start": {
+                                "X": 8.890598479666052,
+                                "Y": -8.82097118053009,
+                                "Z": 3.0479999999995204
+                            },
+                            "End": {
+                                "X": 8.890598479666052,
+                                "Y": -8.82097118053009,
+                                "Z": 0.0
+                            }
+                        },
+                        "StartSetback": 0.0,
+                        "EndSetback": 0.0,
+                        "ProfileRotation": 0.0,
+                        "IsVoid": false,
+                        "LocalTransform": null
+                    }
+                ]
+            },
+            "IsElementDefinition": false,
+            "Id": "f75ee4d1-5df0-4289-b68a-0fc99029f878",
+            "Name": null,
+            "discriminator": "Elements.Column"
+        },
+        "402d03d7-05b2-4dcd-8dd5-040c324b2f83": {
+            "Perimeter": {
+                "discriminator": "Elements.Geometry.Polygon",
+                "Vertices": [
+                    {
+                        "X": -0.3048000000000002,
+                        "Y": 0.3048000000000002,
+                        "Z": 0.0
+                    },
+                    {
+                        "X": -0.3048000000000002,
+                        "Y": -0.3048000000000002,
+                        "Z": 0.0
+                    },
+                    {
+                        "X": 0.3048000000000002,
+                        "Y": -0.3048000000000002,
+                        "Z": 0.0
+                    },
+                    {
+                        "X": 0.3048000000000002,
+                        "Y": 0.3048000000000002,
+                        "Z": 0.0
+                    }
+                ]
+            },
+            "Voids": [],
+            "Id": "402d03d7-05b2-4dcd-8dd5-040c324b2f83",
+            "Name": null,
+            "discriminator": "Elements.Geometry.Profile"
+        },
+        "045c1c98-1092-459d-af33-14815fda2810": {
+            "Location": {
+                "X": 18.25733730436167,
+                "Y": -8.82097118053012,
+                "Z": 0.0
+            },
+            "Height": 3.0479999999995204,
+            "Curve": {
+                "discriminator": "Elements.Geometry.Line",
+                "Start": {
+                    "X": 18.25733730436167,
+                    "Y": -8.82097118053012,
+                    "Z": 3.0479999999995204
+                },
+                "End": {
+                    "X": 18.25733730436167,
+                    "Y": -8.82097118053012,
+                    "Z": 0.0
+                }
+            },
+            "StartSetback": 0.0,
+            "EndSetback": 0.0,
+            "Profile": "402d03d7-05b2-4dcd-8dd5-040c324b2f83",
+            "Rotation": 0.0,
+            "Transform": {
+                "Matrix": {
+                    "Components": [
+                        1.0,
+                        0.0,
+                        0.0,
+                        0.0,
+                        0.0,
+                        1.0,
+                        0.0,
+                        0.0,
+                        0.0,
+                        0.0,
+                        1.0,
+                        0.0
+                    ]
+                }
+            },
+            "Material": "13bef3c8-64c5-4283-a471-2571239cc14d",
+            "Representation": {
+                "SolidOperations": [
+                    {
+                        "discriminator": "Elements.Geometry.Solids.Sweep",
+                        "Profile": "402d03d7-05b2-4dcd-8dd5-040c324b2f83",
+                        "Curve": {
+                            "discriminator": "Elements.Geometry.Line",
+                            "Start": {
+                                "X": 18.25733730436167,
+                                "Y": -8.82097118053012,
+                                "Z": 3.0479999999995204
+                            },
+                            "End": {
+                                "X": 18.25733730436167,
+                                "Y": -8.82097118053012,
+                                "Z": 0.0
+                            }
+                        },
+                        "StartSetback": 0.0,
+                        "EndSetback": 0.0,
+                        "ProfileRotation": 0.0,
+                        "IsVoid": false,
+                        "LocalTransform": null
+                    }
+                ]
+            },
+            "IsElementDefinition": false,
+            "Id": "045c1c98-1092-459d-af33-14815fda2810",
+            "Name": null,
+            "discriminator": "Elements.Column"
+        },
+        "11499069-8321-46f0-9bb0-3e988e361791": {
+            "Perimeter": {
+                "discriminator": "Elements.Geometry.Polygon",
+                "Vertices": [
+                    {
+                        "X": -0.3048000000000002,
+                        "Y": 0.3048000000000002,
+                        "Z": 0.0
+                    },
+                    {
+                        "X": -0.3048000000000002,
+                        "Y": -0.3048000000000002,
+                        "Z": 0.0
+                    },
+                    {
+                        "X": 0.30479999999999663,
+                        "Y": -0.3048000000000002,
+                        "Z": 0.0
+                    },
+                    {
+                        "X": 0.30479999999999663,
+                        "Y": 0.3048000000000002,
+                        "Z": 0.0
+                    }
+                ]
+            },
+            "Voids": [],
+            "Id": "11499069-8321-46f0-9bb0-3e988e361791",
+            "Name": null,
+            "discriminator": "Elements.Geometry.Profile"
+        },
+        "9b3f2831-194a-4d52-b73c-3198a184cf2e": {
+            "Location": {
+                "X": 26.363925799141818,
+                "Y": -8.820971180530144,
+                "Z": 0.0
+            },
+            "Height": 3.0479999999995204,
+            "Curve": {
+                "discriminator": "Elements.Geometry.Line",
+                "Start": {
+                    "X": 26.363925799141818,
+                    "Y": -8.820971180530144,
+                    "Z": 3.0479999999995204
+                },
+                "End": {
+                    "X": 26.363925799141818,
+                    "Y": -8.820971180530144,
+                    "Z": 0.0
+                }
+            },
+            "StartSetback": 0.0,
+            "EndSetback": 0.0,
+            "Profile": "11499069-8321-46f0-9bb0-3e988e361791",
+            "Rotation": 0.0,
+            "Transform": {
+                "Matrix": {
+                    "Components": [
+                        1.0,
+                        0.0,
+                        0.0,
+                        0.0,
+                        0.0,
+                        1.0,
+                        0.0,
+                        0.0,
+                        0.0,
+                        0.0,
+                        1.0,
+                        0.0
+                    ]
+                }
+            },
+            "Material": "13bef3c8-64c5-4283-a471-2571239cc14d",
+            "Representation": {
+                "SolidOperations": [
+                    {
+                        "discriminator": "Elements.Geometry.Solids.Sweep",
+                        "Profile": "11499069-8321-46f0-9bb0-3e988e361791",
+                        "Curve": {
+                            "discriminator": "Elements.Geometry.Line",
+                            "Start": {
+                                "X": 26.363925799141818,
+                                "Y": -8.820971180530144,
+                                "Z": 3.0479999999995204
+                            },
+                            "End": {
+                                "X": 26.363925799141818,
+                                "Y": -8.820971180530144,
+                                "Z": 0.0
+                            }
+                        },
+                        "StartSetback": 0.0,
+                        "EndSetback": 0.0,
+                        "ProfileRotation": 0.0,
+                        "IsVoid": false,
+                        "LocalTransform": null
+                    }
+                ]
+            },
+            "IsElementDefinition": false,
+            "Id": "9b3f2831-194a-4d52-b73c-3198a184cf2e",
+            "Name": null,
+            "discriminator": "Elements.Column"
+        },
+        "734024c9-29e1-41c7-bff6-326385786541": {
+            "Perimeter": {
+                "discriminator": "Elements.Geometry.Polygon",
+                "Vertices": [
+                    {
+                        "X": -0.3048000000000002,
+                        "Y": 0.3048000000000002,
+                        "Z": 0.0
+                    },
+                    {
+                        "X": -0.3048000000000002,
+                        "Y": -0.3048000000000002,
+                        "Z": 0.0
+                    },
+                    {
+                        "X": 0.3048000000000002,
+                        "Y": -0.3048000000000002,
+                        "Z": 0.0
+                    },
+                    {
+                        "X": 0.3048000000000002,
+                        "Y": 0.3048000000000002,
+                        "Z": 0.0
+                    }
+                ]
+            },
+            "Voids": [],
+            "Id": "734024c9-29e1-41c7-bff6-326385786541",
+            "Name": null,
+            "discriminator": "Elements.Geometry.Profile"
+        },
+        "37cdfdb0-5ee0-415a-878d-cf3283324aa0": {
+            "Location": {
+                "X": -18.36917785935692,
+                "Y": -17.82289610231061,
+                "Z": 0.0
+            },
+            "Height": 3.0479999999995204,
+            "Curve": {
+                "discriminator": "Elements.Geometry.Line",
+                "Start": {
+                    "X": -18.36917785935692,
+                    "Y": -17.82289610231061,
+                    "Z": 3.0479999999995204
+                },
+                "End": {
+                    "X": -18.36917785935692,
+                    "Y": -17.82289610231061,
+                    "Z": 0.0
+                }
+            },
+            "StartSetback": 0.0,
+            "EndSetback": 0.0,
+            "Profile": "734024c9-29e1-41c7-bff6-326385786541",
+            "Rotation": 0.0,
+            "Transform": {
+                "Matrix": {
+                    "Components": [
+                        1.0,
+                        0.0,
+                        0.0,
+                        0.0,
+                        0.0,
+                        1.0,
+                        0.0,
+                        0.0,
+                        0.0,
+                        0.0,
+                        1.0,
+                        0.0
+                    ]
+                }
+            },
+            "Material": "13bef3c8-64c5-4283-a471-2571239cc14d",
+            "Representation": {
+                "SolidOperations": [
+                    {
+                        "discriminator": "Elements.Geometry.Solids.Sweep",
+                        "Profile": "734024c9-29e1-41c7-bff6-326385786541",
+                        "Curve": {
+                            "discriminator": "Elements.Geometry.Line",
+                            "Start": {
+                                "X": -18.36917785935692,
+                                "Y": -17.82289610231061,
+                                "Z": 3.0479999999995204
+                            },
+                            "End": {
+                                "X": -18.36917785935692,
+                                "Y": -17.82289610231061,
+                                "Z": 0.0
+                            }
+                        },
+                        "StartSetback": 0.0,
+                        "EndSetback": 0.0,
+                        "ProfileRotation": 0.0,
+                        "IsVoid": false,
+                        "LocalTransform": null
+                    }
+                ]
+            },
+            "IsElementDefinition": false,
+            "Id": "37cdfdb0-5ee0-415a-878d-cf3283324aa0",
+            "Name": null,
+            "discriminator": "Elements.Column"
+        },
+        "12d3b730-9742-45b7-ade5-5726c0261a90": {
+            "Perimeter": {
+                "discriminator": "Elements.Geometry.Polygon",
+                "Vertices": [
+                    {
+                        "X": -0.3048000000000002,
+                        "Y": 0.3048000000000002,
+                        "Z": 0.0
+                    },
+                    {
+                        "X": -0.3048000000000002,
+                        "Y": -0.3048000000000002,
+                        "Z": 0.0
+                    },
+                    {
+                        "X": 0.3048000000000002,
+                        "Y": -0.3048000000000002,
+                        "Z": 0.0
+                    },
+                    {
+                        "X": 0.3048000000000002,
+                        "Y": 0.3048000000000002,
+                        "Z": 0.0
+                    }
+                ]
+            },
+            "Voids": [],
+            "Id": "12d3b730-9742-45b7-ade5-5726c0261a90",
+            "Name": null,
+            "discriminator": "Elements.Geometry.Profile"
+        },
+        "c1ff1ef5-cae6-4382-a1ec-b1b0af67ad93": {
+            "Location": {
+                "X": -27.049392003900238,
+                "Y": -17.822896102310583,
+                "Z": 0.0
+            },
+            "Height": 3.0479999999995204,
+            "Curve": {
+                "discriminator": "Elements.Geometry.Line",
+                "Start": {
+                    "X": -27.049392003900238,
+                    "Y": -17.822896102310583,
+                    "Z": 3.0479999999995204
+                },
+                "End": {
+                    "X": -27.049392003900238,
+                    "Y": -17.822896102310583,
+                    "Z": 0.0
+                }
+            },
+            "StartSetback": 0.0,
+            "EndSetback": 0.0,
+            "Profile": "12d3b730-9742-45b7-ade5-5726c0261a90",
+            "Rotation": 0.0,
+            "Transform": {
+                "Matrix": {
+                    "Components": [
+                        1.0,
+                        0.0,
+                        0.0,
+                        0.0,
+                        0.0,
+                        1.0,
+                        0.0,
+                        0.0,
+                        0.0,
+                        0.0,
+                        1.0,
+                        0.0
+                    ]
+                }
+            },
+            "Material": "13bef3c8-64c5-4283-a471-2571239cc14d",
+            "Representation": {
+                "SolidOperations": [
+                    {
+                        "discriminator": "Elements.Geometry.Solids.Sweep",
+                        "Profile": "12d3b730-9742-45b7-ade5-5726c0261a90",
+                        "Curve": {
+                            "discriminator": "Elements.Geometry.Line",
+                            "Start": {
+                                "X": -27.049392003900238,
+                                "Y": -17.822896102310583,
+                                "Z": 3.0479999999995204
+                            },
+                            "End": {
+                                "X": -27.049392003900238,
+                                "Y": -17.822896102310583,
+                                "Z": 0.0
+                            }
+                        },
+                        "StartSetback": 0.0,
+                        "EndSetback": 0.0,
+                        "ProfileRotation": 0.0,
+                        "IsVoid": false,
+                        "LocalTransform": null
+                    }
+                ]
+            },
+            "IsElementDefinition": false,
+            "Id": "c1ff1ef5-cae6-4382-a1ec-b1b0af67ad93",
+            "Name": null,
+            "discriminator": "Elements.Column"
+        },
+        "ceb8f3ff-1830-4ae1-987e-9001715defd7": {
+            "Perimeter": {
+                "discriminator": "Elements.Geometry.Polygon",
+                "Vertices": [
+                    {
+                        "X": -0.3048000000000002,
+                        "Y": 0.3048000000000002,
+                        "Z": 0.0
+                    },
+                    {
+                        "X": -0.3048000000000002,
+                        "Y": -0.3048000000000002,
+                        "Z": 0.0
+                    },
+                    {
+                        "X": 0.3048000000000002,
+                        "Y": -0.3048000000000002,
+                        "Z": 0.0
+                    },
+                    {
+                        "X": 0.3048000000000002,
+                        "Y": 0.3048000000000002,
+                        "Z": 0.0
+                    }
+                ]
+            },
+            "Voids": [],
+            "Id": "ceb8f3ff-1830-4ae1-987e-9001715defd7",
+            "Name": null,
+            "discriminator": "Elements.Geometry.Profile"
+        },
+        "04435c2c-2ef7-42ae-831a-ae67d80eddff": {
+            "Location": {
+                "X": -9.22517785935692,
+                "Y": -17.822896102310644,
+                "Z": 0.0
+            },
+            "Height": 3.0479999999995204,
+            "Curve": {
+                "discriminator": "Elements.Geometry.Line",
+                "Start": {
+                    "X": -9.22517785935692,
+                    "Y": -17.822896102310644,
+                    "Z": 3.0479999999995204
+                },
+                "End": {
+                    "X": -9.22517785935692,
+                    "Y": -17.822896102310644,
+                    "Z": 0.0
+                }
+            },
+            "StartSetback": 0.0,
+            "EndSetback": 0.0,
+            "Profile": "ceb8f3ff-1830-4ae1-987e-9001715defd7",
+            "Rotation": 0.0,
+            "Transform": {
+                "Matrix": {
+                    "Components": [
+                        1.0,
+                        0.0,
+                        0.0,
+                        0.0,
+                        0.0,
+                        1.0,
+                        0.0,
+                        0.0,
+                        0.0,
+                        0.0,
+                        1.0,
+                        0.0
+                    ]
+                }
+            },
+            "Material": "13bef3c8-64c5-4283-a471-2571239cc14d",
+            "Representation": {
+                "SolidOperations": [
+                    {
+                        "discriminator": "Elements.Geometry.Solids.Sweep",
+                        "Profile": "ceb8f3ff-1830-4ae1-987e-9001715defd7",
+                        "Curve": {
+                            "discriminator": "Elements.Geometry.Line",
+                            "Start": {
+                                "X": -9.22517785935692,
+                                "Y": -17.822896102310644,
+                                "Z": 3.0479999999995204
+                            },
+                            "End": {
+                                "X": -9.22517785935692,
+                                "Y": -17.822896102310644,
+                                "Z": 0.0
+                            }
+                        },
+                        "StartSetback": 0.0,
+                        "EndSetback": 0.0,
+                        "ProfileRotation": 0.0,
+                        "IsVoid": false,
+                        "LocalTransform": null
+                    }
+                ]
+            },
+            "IsElementDefinition": false,
+            "Id": "04435c2c-2ef7-42ae-831a-ae67d80eddff",
+            "Name": null,
+            "discriminator": "Elements.Column"
+        },
+        "f8cc29e7-f05e-47df-842c-138b758e3836": {
+            "Perimeter": {
+                "discriminator": "Elements.Geometry.Polygon",
+                "Vertices": [
+                    {
+                        "X": -0.3048,
+                        "Y": 0.3048000000000002,
+                        "Z": 0.0
+                    },
+                    {
+                        "X": -0.3048,
+                        "Y": -0.3048000000000002,
+                        "Z": 0.0
+                    },
+                    {
+                        "X": 0.3048,
+                        "Y": -0.3048000000000002,
+                        "Z": 0.0
+                    },
+                    {
+                        "X": 0.3048,
+                        "Y": 0.3048000000000002,
+                        "Z": 0.0
+                    }
+                ]
+            },
+            "Voids": [],
+            "Id": "f8cc29e7-f05e-47df-842c-138b758e3836",
+            "Name": null,
+            "discriminator": "Elements.Geometry.Profile"
+        },
+        "77687129-0023-4b48-9af6-aecfb49a391b": {
+            "Location": {
+                "X": -0.08117785935692036,
+                "Y": -17.822896102310672,
+                "Z": 0.0
+            },
+            "Height": 3.0479999999995204,
+            "Curve": {
+                "discriminator": "Elements.Geometry.Line",
+                "Start": {
+                    "X": -0.08117785935692036,
+                    "Y": -17.822896102310672,
+                    "Z": 3.0479999999995204
+                },
+                "End": {
+                    "X": -0.08117785935692036,
+                    "Y": -17.822896102310672,
+                    "Z": 0.0
+                }
+            },
+            "StartSetback": 0.0,
+            "EndSetback": 0.0,
+            "Profile": "f8cc29e7-f05e-47df-842c-138b758e3836",
+            "Rotation": 0.0,
+            "Transform": {
+                "Matrix": {
+                    "Components": [
+                        1.0,
+                        0.0,
+                        0.0,
+                        0.0,
+                        0.0,
+                        1.0,
+                        0.0,
+                        0.0,
+                        0.0,
+                        0.0,
+                        1.0,
+                        0.0
+                    ]
+                }
+            },
+            "Material": "13bef3c8-64c5-4283-a471-2571239cc14d",
+            "Representation": {
+                "SolidOperations": [
+                    {
+                        "discriminator": "Elements.Geometry.Solids.Sweep",
+                        "Profile": "f8cc29e7-f05e-47df-842c-138b758e3836",
+                        "Curve": {
+                            "discriminator": "Elements.Geometry.Line",
+                            "Start": {
+                                "X": -0.08117785935692036,
+                                "Y": -17.822896102310672,
+                                "Z": 3.0479999999995204
+                            },
+                            "End": {
+                                "X": -0.08117785935692036,
+                                "Y": -17.822896102310672,
+                                "Z": 0.0
+                            }
+                        },
+                        "StartSetback": 0.0,
+                        "EndSetback": 0.0,
+                        "ProfileRotation": 0.0,
+                        "IsVoid": false,
+                        "LocalTransform": null
+                    }
+                ]
+            },
+            "IsElementDefinition": false,
+            "Id": "77687129-0023-4b48-9af6-aecfb49a391b",
+            "Name": null,
+            "discriminator": "Elements.Column"
+        },
+        "c87c1d32-82eb-4ef0-9055-e961bf315fbf": {
+            "Perimeter": {
+                "discriminator": "Elements.Geometry.Polygon",
+                "Vertices": [
+                    {
+                        "X": -0.3048000000000002,
+                        "Y": 0.3048000000000002,
+                        "Z": 0.0
+                    },
+                    {
+                        "X": -0.3048000000000002,
+                        "Y": -0.3048000000000002,
+                        "Z": 0.0
+                    },
+                    {
+                        "X": 0.3048000000000002,
+                        "Y": -0.3048000000000002,
+                        "Z": 0.0
+                    },
+                    {
+                        "X": 0.3048000000000002,
+                        "Y": 0.3048000000000002,
+                        "Z": 0.0
+                    }
+                ]
+            },
+            "Voids": [],
+            "Id": "c87c1d32-82eb-4ef0-9055-e961bf315fbf",
+            "Name": null,
+            "discriminator": "Elements.Geometry.Profile"
+        },
+        "622ea955-28f4-4195-9698-1a831c6e789f": {
+            "Location": {
+                "X": 8.890598479666037,
+                "Y": -17.822896102310704,
+                "Z": 0.0
+            },
+            "Height": 3.0479999999995204,
+            "Curve": {
+                "discriminator": "Elements.Geometry.Line",
+                "Start": {
+                    "X": 8.890598479666037,
+                    "Y": -17.822896102310704,
+                    "Z": 3.0479999999995204
+                },
+                "End": {
+                    "X": 8.890598479666037,
+                    "Y": -17.822896102310704,
+                    "Z": 0.0
+                }
+            },
+            "StartSetback": 0.0,
+            "EndSetback": 0.0,
+            "Profile": "c87c1d32-82eb-4ef0-9055-e961bf315fbf",
+            "Rotation": 0.0,
+            "Transform": {
+                "Matrix": {
+                    "Components": [
+                        1.0,
+                        0.0,
+                        0.0,
+                        0.0,
+                        0.0,
+                        1.0,
+                        0.0,
+                        0.0,
+                        0.0,
+                        0.0,
+                        1.0,
+                        0.0
+                    ]
+                }
+            },
+            "Material": "13bef3c8-64c5-4283-a471-2571239cc14d",
+            "Representation": {
+                "SolidOperations": [
+                    {
+                        "discriminator": "Elements.Geometry.Solids.Sweep",
+                        "Profile": "c87c1d32-82eb-4ef0-9055-e961bf315fbf",
+                        "Curve": {
+                            "discriminator": "Elements.Geometry.Line",
+                            "Start": {
+                                "X": 8.890598479666037,
+                                "Y": -17.822896102310704,
+                                "Z": 3.0479999999995204
+                            },
+                            "End": {
+                                "X": 8.890598479666037,
+                                "Y": -17.822896102310704,
+                                "Z": 0.0
+                            }
+                        },
+                        "StartSetback": 0.0,
+                        "EndSetback": 0.0,
+                        "ProfileRotation": 0.0,
+                        "IsVoid": false,
+                        "LocalTransform": null
+                    }
+                ]
+            },
+            "IsElementDefinition": false,
+            "Id": "622ea955-28f4-4195-9698-1a831c6e789f",
+            "Name": null,
+            "discriminator": "Elements.Column"
+        },
+        "00067080-8b6e-4cb3-a007-7d025b87de42": {
+            "Perimeter": {
+                "discriminator": "Elements.Geometry.Polygon",
+                "Vertices": [
+                    {
+                        "X": -0.3048000000000002,
+                        "Y": 0.3048000000000002,
+                        "Z": 0.0
+                    },
+                    {
+                        "X": -0.3048000000000002,
+                        "Y": -0.3048000000000002,
+                        "Z": 0.0
+                    },
+                    {
+                        "X": 0.3048000000000002,
+                        "Y": -0.3048000000000002,
+                        "Z": 0.0
+                    },
+                    {
+                        "X": 0.3048000000000002,
+                        "Y": 0.3048000000000002,
+                        "Z": 0.0
+                    }
+                ]
+            },
+            "Voids": [],
+            "Id": "00067080-8b6e-4cb3-a007-7d025b87de42",
+            "Name": null,
+            "discriminator": "Elements.Geometry.Profile"
+        },
+        "1f6085e2-bd3a-45f3-a157-af0cf2ac3a54": {
+            "Location": {
+                "X": 18.257337304361656,
+                "Y": -17.822896102310732,
+                "Z": 0.0
+            },
+            "Height": 3.0479999999995204,
+            "Curve": {
+                "discriminator": "Elements.Geometry.Line",
+                "Start": {
+                    "X": 18.257337304361656,
+                    "Y": -17.822896102310732,
+                    "Z": 3.0479999999995204
+                },
+                "End": {
+                    "X": 18.257337304361656,
+                    "Y": -17.822896102310732,
+                    "Z": 0.0
+                }
+            },
+            "StartSetback": 0.0,
+            "EndSetback": 0.0,
+            "Profile": "00067080-8b6e-4cb3-a007-7d025b87de42",
+            "Rotation": 0.0,
+            "Transform": {
+                "Matrix": {
+                    "Components": [
+                        1.0,
+                        0.0,
+                        0.0,
+                        0.0,
+                        0.0,
+                        1.0,
+                        0.0,
+                        0.0,
+                        0.0,
+                        0.0,
+                        1.0,
+                        0.0
+                    ]
+                }
+            },
+            "Material": "13bef3c8-64c5-4283-a471-2571239cc14d",
+            "Representation": {
+                "SolidOperations": [
+                    {
+                        "discriminator": "Elements.Geometry.Solids.Sweep",
+                        "Profile": "00067080-8b6e-4cb3-a007-7d025b87de42",
+                        "Curve": {
+                            "discriminator": "Elements.Geometry.Line",
+                            "Start": {
+                                "X": 18.257337304361656,
+                                "Y": -17.822896102310732,
+                                "Z": 3.0479999999995204
+                            },
+                            "End": {
+                                "X": 18.257337304361656,
+                                "Y": -17.822896102310732,
+                                "Z": 0.0
+                            }
+                        },
+                        "StartSetback": 0.0,
+                        "EndSetback": 0.0,
+                        "ProfileRotation": 0.0,
+                        "IsVoid": false,
+                        "LocalTransform": null
+                    }
+                ]
+            },
+            "IsElementDefinition": false,
+            "Id": "1f6085e2-bd3a-45f3-a157-af0cf2ac3a54",
+            "Name": null,
+            "discriminator": "Elements.Column"
+        },
+        "56bedbee-bd42-46b3-8e26-e3030fb35657": {
+            "Perimeter": {
+                "discriminator": "Elements.Geometry.Polygon",
+                "Vertices": [
+                    {
+                        "X": -0.3048000000000002,
+                        "Y": 0.3048000000000002,
+                        "Z": 0.0
+                    },
+                    {
+                        "X": -0.3048000000000002,
+                        "Y": -0.3048000000000002,
+                        "Z": 0.0
+                    },
+                    {
+                        "X": 0.3048000000000002,
+                        "Y": -0.3048000000000002,
+                        "Z": 0.0
+                    },
+                    {
+                        "X": 0.3048000000000002,
+                        "Y": 0.3048000000000002,
+                        "Z": 0.0
+                    }
+                ]
+            },
+            "Voids": [],
+            "Id": "56bedbee-bd42-46b3-8e26-e3030fb35657",
+            "Name": null,
+            "discriminator": "Elements.Geometry.Profile"
+        },
+        "fd84cdf0-3f48-4876-9e89-55e015be5eff": {
+            "Location": {
+                "X": 26.3639257991418,
+                "Y": -17.822896102310757,
+                "Z": 0.0
+            },
+            "Height": 3.0479999999995204,
+            "Curve": {
+                "discriminator": "Elements.Geometry.Line",
+                "Start": {
+                    "X": 26.3639257991418,
+                    "Y": -17.822896102310757,
+                    "Z": 3.0479999999995204
+                },
+                "End": {
+                    "X": 26.3639257991418,
+                    "Y": -17.822896102310757,
+                    "Z": 0.0
+                }
+            },
+            "StartSetback": 0.0,
+            "EndSetback": 0.0,
+            "Profile": "56bedbee-bd42-46b3-8e26-e3030fb35657",
+            "Rotation": 0.0,
+            "Transform": {
+                "Matrix": {
+                    "Components": [
+                        1.0,
+                        0.0,
+                        0.0,
+                        0.0,
+                        0.0,
+                        1.0,
+                        0.0,
+                        0.0,
+                        0.0,
+                        0.0,
+                        1.0,
+                        0.0
+                    ]
+                }
+            },
+            "Material": "13bef3c8-64c5-4283-a471-2571239cc14d",
+            "Representation": {
+                "SolidOperations": [
+                    {
+                        "discriminator": "Elements.Geometry.Solids.Sweep",
+                        "Profile": "56bedbee-bd42-46b3-8e26-e3030fb35657",
+                        "Curve": {
+                            "discriminator": "Elements.Geometry.Line",
+                            "Start": {
+                                "X": 26.3639257991418,
+                                "Y": -17.822896102310757,
+                                "Z": 3.0479999999995204
+                            },
+                            "End": {
+                                "X": 26.3639257991418,
+                                "Y": -17.822896102310757,
+                                "Z": 0.0
+                            }
+                        },
+                        "StartSetback": 0.0,
+                        "EndSetback": 0.0,
+                        "ProfileRotation": 0.0,
+                        "IsVoid": false,
+                        "LocalTransform": null
+                    }
+                ]
+            },
+            "IsElementDefinition": false,
+            "Id": "fd84cdf0-3f48-4876-9e89-55e015be5eff",
+            "Name": null,
+            "discriminator": "Elements.Column"
+        },
+        "bbac006d-619d-4e79-a11b-53986a692ba3": {
+            "Perimeter": {
+                "discriminator": "Elements.Geometry.Polygon",
+                "Vertices": [
+                    {
+                        "X": -0.3048000000000002,
+                        "Y": 0.3048000000000002,
+                        "Z": 0.0
+                    },
+                    {
+                        "X": -0.3048000000000002,
+                        "Y": -0.3048000000000002,
+                        "Z": 0.0
+                    },
+                    {
+                        "X": 0.3048000000000002,
+                        "Y": -0.3048000000000002,
+                        "Z": 0.0
+                    },
+                    {
+                        "X": 0.3048000000000002,
+                        "Y": 0.3048000000000002,
+                        "Z": 0.0
+                    }
+                ]
+            },
+            "Voids": [],
+            "Id": "bbac006d-619d-4e79-a11b-53986a692ba3",
+            "Name": null,
+            "discriminator": "Elements.Geometry.Profile"
+        },
+        "5a854ebb-834a-48b4-af5b-4e1465a0e524": {
+            "Location": {
+                "X": -18.369177859356846,
+                "Y": 27.17852805431388,
+                "Z": 0.0
+            },
+            "Height": 3.0479999999995204,
+            "Curve": {
+                "discriminator": "Elements.Geometry.Line",
+                "Start": {
+                    "X": -18.369177859356846,
+                    "Y": 27.17852805431388,
+                    "Z": 3.0479999999995204
+                },
+                "End": {
+                    "X": -18.369177859356846,
+                    "Y": 27.17852805431388,
+                    "Z": 0.0
+                }
+            },
+            "StartSetback": 0.0,
+            "EndSetback": 0.0,
+            "Profile": "bbac006d-619d-4e79-a11b-53986a692ba3",
+            "Rotation": 0.0,
+            "Transform": {
+                "Matrix": {
+                    "Components": [
+                        1.0,
+                        0.0,
+                        0.0,
+                        0.0,
+                        0.0,
+                        1.0,
+                        0.0,
+                        0.0,
+                        0.0,
+                        0.0,
+                        1.0,
+                        0.0
+                    ]
+                }
+            },
+            "Material": "13bef3c8-64c5-4283-a471-2571239cc14d",
+            "Representation": {
+                "SolidOperations": [
+                    {
+                        "discriminator": "Elements.Geometry.Solids.Sweep",
+                        "Profile": "bbac006d-619d-4e79-a11b-53986a692ba3",
+                        "Curve": {
+                            "discriminator": "Elements.Geometry.Line",
+                            "Start": {
+                                "X": -18.369177859356846,
+                                "Y": 27.17852805431388,
+                                "Z": 3.0479999999995204
+                            },
+                            "End": {
+                                "X": -18.369177859356846,
+                                "Y": 27.17852805431388,
+                                "Z": 0.0
+                            }
+                        },
+                        "StartSetback": 0.0,
+                        "EndSetback": 0.0,
+                        "ProfileRotation": 0.0,
+                        "IsVoid": false,
+                        "LocalTransform": null
+                    }
+                ]
+            },
+            "IsElementDefinition": false,
+            "Id": "5a854ebb-834a-48b4-af5b-4e1465a0e524",
+            "Name": null,
+            "discriminator": "Elements.Column"
+        },
+        "29c87147-b76e-4dfd-afca-381df96ac567": {
+            "Perimeter": {
+                "discriminator": "Elements.Geometry.Polygon",
+                "Vertices": [
+                    {
+                        "X": -0.3048000000000002,
+                        "Y": 0.3048000000000002,
+                        "Z": 0.0
+                    },
+                    {
+                        "X": -0.3048000000000002,
+                        "Y": -0.3048000000000002,
+                        "Z": 0.0
+                    },
+                    {
+                        "X": 0.3048000000000002,
+                        "Y": -0.3048000000000002,
+                        "Z": 0.0
+                    },
+                    {
+                        "X": 0.3048000000000002,
+                        "Y": 0.3048000000000002,
+                        "Z": 0.0
+                    }
+                ]
+            },
+            "Voids": [],
+            "Id": "29c87147-b76e-4dfd-afca-381df96ac567",
+            "Name": null,
+            "discriminator": "Elements.Geometry.Profile"
+        },
+        "9a87f95f-b94c-457d-baaf-b14ad69d4fba": {
+            "Location": {
+                "X": -9.225177859356846,
+                "Y": 27.178528054313848,
+                "Z": 0.0
+            },
+            "Height": 3.0479999999995204,
+            "Curve": {
+                "discriminator": "Elements.Geometry.Line",
+                "Start": {
+                    "X": -9.225177859356846,
+                    "Y": 27.178528054313848,
+                    "Z": 3.0479999999995204
+                },
+                "End": {
+                    "X": -9.225177859356846,
+                    "Y": 27.178528054313848,
+                    "Z": 0.0
+                }
+            },
+            "StartSetback": 0.0,
+            "EndSetback": 0.0,
+            "Profile": "29c87147-b76e-4dfd-afca-381df96ac567",
+            "Rotation": 0.0,
+            "Transform": {
+                "Matrix": {
+                    "Components": [
+                        1.0,
+                        0.0,
+                        0.0,
+                        0.0,
+                        0.0,
+                        1.0,
+                        0.0,
+                        0.0,
+                        0.0,
+                        0.0,
+                        1.0,
+                        0.0
+                    ]
+                }
+            },
+            "Material": "13bef3c8-64c5-4283-a471-2571239cc14d",
+            "Representation": {
+                "SolidOperations": [
+                    {
+                        "discriminator": "Elements.Geometry.Solids.Sweep",
+                        "Profile": "29c87147-b76e-4dfd-afca-381df96ac567",
+                        "Curve": {
+                            "discriminator": "Elements.Geometry.Line",
+                            "Start": {
+                                "X": -9.225177859356846,
+                                "Y": 27.178528054313848,
+                                "Z": 3.0479999999995204
+                            },
+                            "End": {
+                                "X": -9.225177859356846,
+                                "Y": 27.178528054313848,
+                                "Z": 0.0
+                            }
+                        },
+                        "StartSetback": 0.0,
+                        "EndSetback": 0.0,
+                        "ProfileRotation": 0.0,
+                        "IsVoid": false,
+                        "LocalTransform": null
+                    }
+                ]
+            },
+            "IsElementDefinition": false,
+            "Id": "9a87f95f-b94c-457d-baaf-b14ad69d4fba",
+            "Name": null,
+            "discriminator": "Elements.Column"
+        },
+        "414e9275-7479-43fc-ad7a-4fb7e1d7e9dc": {
+            "Perimeter": {
+                "discriminator": "Elements.Geometry.Polygon",
+                "Vertices": [
+                    {
+                        "X": -0.3048,
+                        "Y": 0.3048000000000002,
+                        "Z": 0.0
+                    },
+                    {
+                        "X": -0.3048,
+                        "Y": -0.3048000000000002,
+                        "Z": 0.0
+                    },
+                    {
+                        "X": 0.3048,
+                        "Y": -0.3048000000000002,
+                        "Z": 0.0
+                    },
+                    {
+                        "X": 0.3048,
+                        "Y": 0.3048000000000002,
+                        "Z": 0.0
+                    }
+                ]
+            },
+            "Voids": [],
+            "Id": "414e9275-7479-43fc-ad7a-4fb7e1d7e9dc",
+            "Name": null,
+            "discriminator": "Elements.Geometry.Profile"
+        },
+        "b80ceb9c-aaad-4aa1-aa8e-eb4df6a2bb47": {
+            "Location": {
+                "X": -0.08117785935684456,
+                "Y": 27.17852805431382,
+                "Z": 0.0
+            },
+            "Height": 3.0479999999995204,
+            "Curve": {
+                "discriminator": "Elements.Geometry.Line",
+                "Start": {
+                    "X": -0.08117785935684456,
+                    "Y": 27.17852805431382,
+                    "Z": 3.0479999999995204
+                },
+                "End": {
+                    "X": -0.08117785935684456,
+                    "Y": 27.17852805431382,
+                    "Z": 0.0
+                }
+            },
+            "StartSetback": 0.0,
+            "EndSetback": 0.0,
+            "Profile": "414e9275-7479-43fc-ad7a-4fb7e1d7e9dc",
+            "Rotation": 0.0,
+            "Transform": {
+                "Matrix": {
+                    "Components": [
+                        1.0,
+                        0.0,
+                        0.0,
+                        0.0,
+                        0.0,
+                        1.0,
+                        0.0,
+                        0.0,
+                        0.0,
+                        0.0,
+                        1.0,
+                        0.0
+                    ]
+                }
+            },
+            "Material": "13bef3c8-64c5-4283-a471-2571239cc14d",
+            "Representation": {
+                "SolidOperations": [
+                    {
+                        "discriminator": "Elements.Geometry.Solids.Sweep",
+                        "Profile": "414e9275-7479-43fc-ad7a-4fb7e1d7e9dc",
+                        "Curve": {
+                            "discriminator": "Elements.Geometry.Line",
+                            "Start": {
+                                "X": -0.08117785935684456,
+                                "Y": 27.17852805431382,
+                                "Z": 3.0479999999995204
+                            },
+                            "End": {
+                                "X": -0.08117785935684456,
+                                "Y": 27.17852805431382,
+                                "Z": 0.0
+                            }
+                        },
+                        "StartSetback": 0.0,
+                        "EndSetback": 0.0,
+                        "ProfileRotation": 0.0,
+                        "IsVoid": false,
+                        "LocalTransform": null
+                    }
+                ]
+            },
+            "IsElementDefinition": false,
+            "Id": "b80ceb9c-aaad-4aa1-aa8e-eb4df6a2bb47",
+            "Name": null,
+            "discriminator": "Elements.Column"
+        },
+        "ddfc25a9-1ec6-4ed9-bf76-584b4a81c2f0": {
+            "Perimeter": {
+                "discriminator": "Elements.Geometry.Polygon",
+                "Vertices": [
+                    {
+                        "X": -0.3048000000000002,
+                        "Y": 0.3048000000000002,
+                        "Z": 0.0
+                    },
+                    {
+                        "X": -0.3048000000000002,
+                        "Y": -0.3048000000000002,
+                        "Z": 0.0
+                    },
+                    {
+                        "X": 0.3047999999999984,
+                        "Y": -0.3048000000000002,
+                        "Z": 0.0
+                    },
+                    {
+                        "X": 0.3047999999999984,
+                        "Y": 0.3048000000000002,
+                        "Z": 0.0
+                    }
+                ]
+            },
+            "Voids": [],
+            "Id": "ddfc25a9-1ec6-4ed9-bf76-584b4a81c2f0",
+            "Name": null,
+            "discriminator": "Elements.Geometry.Profile"
+        },
+        "43776d59-beeb-44cc-a23e-57531d0bf43a": {
+            "Location": {
+                "X": 8.890598479666114,
+                "Y": 27.178528054313787,
+                "Z": 0.0
+            },
+            "Height": 3.0479999999995204,
+            "Curve": {
+                "discriminator": "Elements.Geometry.Line",
+                "Start": {
+                    "X": 8.890598479666114,
+                    "Y": 27.178528054313787,
+                    "Z": 3.0479999999995204
+                },
+                "End": {
+                    "X": 8.890598479666114,
+                    "Y": 27.178528054313787,
+                    "Z": 0.0
+                }
+            },
+            "StartSetback": 0.0,
+            "EndSetback": 0.0,
+            "Profile": "ddfc25a9-1ec6-4ed9-bf76-584b4a81c2f0",
+            "Rotation": 0.0,
+            "Transform": {
+                "Matrix": {
+                    "Components": [
+                        1.0,
+                        0.0,
+                        0.0,
+                        0.0,
+                        0.0,
+                        1.0,
+                        0.0,
+                        0.0,
+                        0.0,
+                        0.0,
+                        1.0,
+                        0.0
+                    ]
+                }
+            },
+            "Material": "13bef3c8-64c5-4283-a471-2571239cc14d",
+            "Representation": {
+                "SolidOperations": [
+                    {
+                        "discriminator": "Elements.Geometry.Solids.Sweep",
+                        "Profile": "ddfc25a9-1ec6-4ed9-bf76-584b4a81c2f0",
+                        "Curve": {
+                            "discriminator": "Elements.Geometry.Line",
+                            "Start": {
+                                "X": 8.890598479666114,
+                                "Y": 27.178528054313787,
+                                "Z": 3.0479999999995204
+                            },
+                            "End": {
+                                "X": 8.890598479666114,
+                                "Y": 27.178528054313787,
+                                "Z": 0.0
+                            }
+                        },
+                        "StartSetback": 0.0,
+                        "EndSetback": 0.0,
+                        "ProfileRotation": 0.0,
+                        "IsVoid": false,
+                        "LocalTransform": null
+                    }
+                ]
+            },
+            "IsElementDefinition": false,
+            "Id": "43776d59-beeb-44cc-a23e-57531d0bf43a",
+            "Name": null,
+            "discriminator": "Elements.Column"
+        },
+        "f8328b6a-bd11-4df9-b17a-38c4aacd8870": {
+            "Perimeter": {
+                "discriminator": "Elements.Geometry.Polygon",
+                "Vertices": [
+                    {
+                        "X": -0.3048000000000002,
+                        "Y": 0.3048000000000002,
+                        "Z": 0.0
+                    },
+                    {
+                        "X": -0.3048000000000002,
+                        "Y": -0.3048000000000002,
+                        "Z": 0.0
+                    },
+                    {
+                        "X": 0.3048000000000002,
+                        "Y": -0.3048000000000002,
+                        "Z": 0.0
+                    },
+                    {
+                        "X": 0.3048000000000002,
+                        "Y": 0.3048000000000002,
+                        "Z": 0.0
+                    }
+                ]
+            },
+            "Voids": [],
+            "Id": "f8328b6a-bd11-4df9-b17a-38c4aacd8870",
+            "Name": null,
+            "discriminator": "Elements.Geometry.Profile"
+        },
+        "a1d22aa9-0c0b-48fd-9876-b6bcf16a0da7": {
+            "Location": {
+                "X": 18.25733730436173,
+                "Y": 27.17852805431376,
+                "Z": 0.0
+            },
+            "Height": 3.0479999999995204,
+            "Curve": {
+                "discriminator": "Elements.Geometry.Line",
+                "Start": {
+                    "X": 18.25733730436173,
+                    "Y": 27.17852805431376,
+                    "Z": 3.0479999999995204
+                },
+                "End": {
+                    "X": 18.25733730436173,
+                    "Y": 27.17852805431376,
+                    "Z": 0.0
+                }
+            },
+            "StartSetback": 0.0,
+            "EndSetback": 0.0,
+            "Profile": "f8328b6a-bd11-4df9-b17a-38c4aacd8870",
+            "Rotation": 0.0,
+            "Transform": {
+                "Matrix": {
+                    "Components": [
+                        1.0,
+                        0.0,
+                        0.0,
+                        0.0,
+                        0.0,
+                        1.0,
+                        0.0,
+                        0.0,
+                        0.0,
+                        0.0,
+                        1.0,
+                        0.0
+                    ]
+                }
+            },
+            "Material": "13bef3c8-64c5-4283-a471-2571239cc14d",
+            "Representation": {
+                "SolidOperations": [
+                    {
+                        "discriminator": "Elements.Geometry.Solids.Sweep",
+                        "Profile": "f8328b6a-bd11-4df9-b17a-38c4aacd8870",
+                        "Curve": {
+                            "discriminator": "Elements.Geometry.Line",
+                            "Start": {
+                                "X": 18.25733730436173,
+                                "Y": 27.17852805431376,
+                                "Z": 3.0479999999995204
+                            },
+                            "End": {
+                                "X": 18.25733730436173,
+                                "Y": 27.17852805431376,
+                                "Z": 0.0
+                            }
+                        },
+                        "StartSetback": 0.0,
+                        "EndSetback": 0.0,
+                        "ProfileRotation": 0.0,
+                        "IsVoid": false,
+                        "LocalTransform": null
+                    }
+                ]
+            },
+            "IsElementDefinition": false,
+            "Id": "a1d22aa9-0c0b-48fd-9876-b6bcf16a0da7",
+            "Name": null,
+            "discriminator": "Elements.Column"
+        },
+        "bf4c6b9d-6b2b-43a1-816a-550fc4851bf0": {
+            "Perimeter": {
+                "discriminator": "Elements.Geometry.Polygon",
+                "Vertices": [
+                    {
+                        "X": -0.3048000000000002,
+                        "Y": 0.30479999999999663,
+                        "Z": 0.0
+                    },
+                    {
+                        "X": -0.3048000000000002,
+                        "Y": -0.3048000000000002,
+                        "Z": 0.0
+                    },
+                    {
+                        "X": 0.3048000000000002,
+                        "Y": -0.3048000000000002,
+                        "Z": 0.0
+                    },
+                    {
+                        "X": 0.3048000000000002,
+                        "Y": 0.30479999999999663,
+                        "Z": 0.0
+                    }
+                ]
+            },
+            "Voids": [],
+            "Id": "bf4c6b9d-6b2b-43a1-816a-550fc4851bf0",
+            "Name": null,
+            "discriminator": "Elements.Geometry.Profile"
+        },
+        "cdfa53fa-0a69-44c8-9890-615f0a2a3310": {
+            "Location": {
+                "X": -18.36917785935693,
+                "Y": -26.879533195337498,
+                "Z": 0.0
+            },
+            "Height": 3.0479999999995204,
+            "Curve": {
+                "discriminator": "Elements.Geometry.Line",
+                "Start": {
+                    "X": -18.36917785935693,
+                    "Y": -26.879533195337498,
+                    "Z": 3.0479999999995204
+                },
+                "End": {
+                    "X": -18.36917785935693,
+                    "Y": -26.879533195337498,
+                    "Z": 0.0
+                }
+            },
+            "StartSetback": 0.0,
+            "EndSetback": 0.0,
+            "Profile": "bf4c6b9d-6b2b-43a1-816a-550fc4851bf0",
+            "Rotation": 0.0,
+            "Transform": {
+                "Matrix": {
+                    "Components": [
+                        1.0,
+                        0.0,
+                        0.0,
+                        0.0,
+                        0.0,
+                        1.0,
+                        0.0,
+                        0.0,
+                        0.0,
+                        0.0,
+                        1.0,
+                        0.0
+                    ]
+                }
+            },
+            "Material": "13bef3c8-64c5-4283-a471-2571239cc14d",
+            "Representation": {
+                "SolidOperations": [
+                    {
+                        "discriminator": "Elements.Geometry.Solids.Sweep",
+                        "Profile": "bf4c6b9d-6b2b-43a1-816a-550fc4851bf0",
+                        "Curve": {
+                            "discriminator": "Elements.Geometry.Line",
+                            "Start": {
+                                "X": -18.36917785935693,
+                                "Y": -26.879533195337498,
+                                "Z": 3.0479999999995204
+                            },
+                            "End": {
+                                "X": -18.36917785935693,
+                                "Y": -26.879533195337498,
+                                "Z": 0.0
+                            }
+                        },
+                        "StartSetback": 0.0,
+                        "EndSetback": 0.0,
+                        "ProfileRotation": 0.0,
+                        "IsVoid": false,
+                        "LocalTransform": null
+                    }
+                ]
+            },
+            "IsElementDefinition": false,
+            "Id": "cdfa53fa-0a69-44c8-9890-615f0a2a3310",
+            "Name": null,
+            "discriminator": "Elements.Column"
+        },
+        "57433582-0e63-47ce-8524-550f48741ce8": {
+            "Perimeter": {
+                "discriminator": "Elements.Geometry.Polygon",
+                "Vertices": [
+                    {
+                        "X": -0.3048000000000002,
+                        "Y": 0.3048000000000002,
+                        "Z": 0.0
+                    },
+                    {
+                        "X": -0.3048000000000002,
+                        "Y": -0.3048000000000002,
+                        "Z": 0.0
+                    },
+                    {
+                        "X": 0.3047999999999984,
+                        "Y": -0.3048000000000002,
+                        "Z": 0.0
+                    },
+                    {
+                        "X": 0.3047999999999984,
+                        "Y": 0.3048000000000002,
+                        "Z": 0.0
+                    }
+                ]
+            },
+            "Voids": [],
+            "Id": "57433582-0e63-47ce-8524-550f48741ce8",
+            "Name": null,
+            "discriminator": "Elements.Geometry.Profile"
+        },
+        "a4d1dc77-85c1-4cf3-baf8-e7d38a999d39": {
+            "Location": {
+                "X": -9.225177859356931,
+                "Y": -26.87953319533753,
+                "Z": 0.0
+            },
+            "Height": 3.0479999999995204,
+            "Curve": {
+                "discriminator": "Elements.Geometry.Line",
+                "Start": {
+                    "X": -9.225177859356931,
+                    "Y": -26.87953319533753,
+                    "Z": 3.0479999999995204
+                },
+                "End": {
+                    "X": -9.225177859356931,
+                    "Y": -26.87953319533753,
+                    "Z": 0.0
+                }
+            },
+            "StartSetback": 0.0,
+            "EndSetback": 0.0,
+            "Profile": "57433582-0e63-47ce-8524-550f48741ce8",
+            "Rotation": 0.0,
+            "Transform": {
+                "Matrix": {
+                    "Components": [
+                        1.0,
+                        0.0,
+                        0.0,
+                        0.0,
+                        0.0,
+                        1.0,
+                        0.0,
+                        0.0,
+                        0.0,
+                        0.0,
+                        1.0,
+                        0.0
+                    ]
+                }
+            },
+            "Material": "13bef3c8-64c5-4283-a471-2571239cc14d",
+            "Representation": {
+                "SolidOperations": [
+                    {
+                        "discriminator": "Elements.Geometry.Solids.Sweep",
+                        "Profile": "57433582-0e63-47ce-8524-550f48741ce8",
+                        "Curve": {
+                            "discriminator": "Elements.Geometry.Line",
+                            "Start": {
+                                "X": -9.225177859356931,
+                                "Y": -26.87953319533753,
+                                "Z": 3.0479999999995204
+                            },
+                            "End": {
+                                "X": -9.225177859356931,
+                                "Y": -26.87953319533753,
+                                "Z": 0.0
+                            }
+                        },
+                        "StartSetback": 0.0,
+                        "EndSetback": 0.0,
+                        "ProfileRotation": 0.0,
+                        "IsVoid": false,
+                        "LocalTransform": null
+                    }
+                ]
+            },
+            "IsElementDefinition": false,
+            "Id": "a4d1dc77-85c1-4cf3-baf8-e7d38a999d39",
+            "Name": null,
+            "discriminator": "Elements.Column"
+        },
+        "41e70ef9-99d2-4a9d-8717-28115dbc3b4a": {
+            "Perimeter": {
+                "discriminator": "Elements.Geometry.Polygon",
+                "Vertices": [
+                    {
+                        "X": -0.30479999999999996,
+                        "Y": 0.3048000000000002,
+                        "Z": 0.0
+                    },
+                    {
+                        "X": -0.30479999999999996,
+                        "Y": -0.3048000000000002,
+                        "Z": 0.0
+                    },
+                    {
+                        "X": 0.3048,
+                        "Y": -0.3048000000000002,
+                        "Z": 0.0
+                    },
+                    {
+                        "X": 0.3048,
+                        "Y": 0.3048000000000002,
+                        "Z": 0.0
+                    }
+                ]
+            },
+            "Voids": [],
+            "Id": "41e70ef9-99d2-4a9d-8717-28115dbc3b4a",
+            "Name": null,
+            "discriminator": "Elements.Geometry.Profile"
+        },
+        "86f30b17-546a-4fff-865d-05d073c35837": {
+            "Location": {
+                "X": -0.0811778593569312,
+                "Y": -26.87953319533756,
+                "Z": 0.0
+            },
+            "Height": 3.0479999999995204,
+            "Curve": {
+                "discriminator": "Elements.Geometry.Line",
+                "Start": {
+                    "X": -0.0811778593569312,
+                    "Y": -26.87953319533756,
+                    "Z": 3.0479999999995204
+                },
+                "End": {
+                    "X": -0.0811778593569312,
+                    "Y": -26.87953319533756,
+                    "Z": 0.0
+                }
+            },
+            "StartSetback": 0.0,
+            "EndSetback": 0.0,
+            "Profile": "41e70ef9-99d2-4a9d-8717-28115dbc3b4a",
+            "Rotation": 0.0,
+            "Transform": {
+                "Matrix": {
+                    "Components": [
+                        1.0,
+                        0.0,
+                        0.0,
+                        0.0,
+                        0.0,
+                        1.0,
+                        0.0,
+                        0.0,
+                        0.0,
+                        0.0,
+                        1.0,
+                        0.0
+                    ]
+                }
+            },
+            "Material": "13bef3c8-64c5-4283-a471-2571239cc14d",
+            "Representation": {
+                "SolidOperations": [
+                    {
+                        "discriminator": "Elements.Geometry.Solids.Sweep",
+                        "Profile": "41e70ef9-99d2-4a9d-8717-28115dbc3b4a",
+                        "Curve": {
+                            "discriminator": "Elements.Geometry.Line",
+                            "Start": {
+                                "X": -0.0811778593569312,
+                                "Y": -26.87953319533756,
+                                "Z": 3.0479999999995204
+                            },
+                            "End": {
+                                "X": -0.0811778593569312,
+                                "Y": -26.87953319533756,
+                                "Z": 0.0
+                            }
+                        },
+                        "StartSetback": 0.0,
+                        "EndSetback": 0.0,
+                        "ProfileRotation": 0.0,
+                        "IsVoid": false,
+                        "LocalTransform": null
+                    }
+                ]
+            },
+            "IsElementDefinition": false,
+            "Id": "86f30b17-546a-4fff-865d-05d073c35837",
+            "Name": null,
+            "discriminator": "Elements.Column"
+        },
+        "f954ebd9-3a3a-433a-9f11-ad482f7239c6": {
+            "Perimeter": {
+                "discriminator": "Elements.Geometry.Polygon",
+                "Vertices": [
+                    {
+                        "X": -0.3048000000000002,
+                        "Y": 0.3048000000000002,
+                        "Z": 0.0
+                    },
+                    {
+                        "X": -0.3048000000000002,
+                        "Y": -0.3048000000000002,
+                        "Z": 0.0
+                    },
+                    {
+                        "X": 0.3048000000000002,
+                        "Y": -0.3048000000000002,
+                        "Z": 0.0
+                    },
+                    {
+                        "X": 0.3048000000000002,
+                        "Y": 0.3048000000000002,
+                        "Z": 0.0
+                    }
+                ]
+            },
+            "Voids": [],
+            "Id": "f954ebd9-3a3a-433a-9f11-ad482f7239c6",
+            "Name": null,
+            "discriminator": "Elements.Geometry.Profile"
+        },
+        "87fd6825-2ff7-4c4c-808e-63d3f4c96121": {
+            "Location": {
+                "X": 8.890598479666027,
+                "Y": -26.87953319533759,
+                "Z": 0.0
+            },
+            "Height": 3.0479999999995204,
+            "Curve": {
+                "discriminator": "Elements.Geometry.Line",
+                "Start": {
+                    "X": 8.890598479666027,
+                    "Y": -26.87953319533759,
+                    "Z": 3.0479999999995204
+                },
+                "End": {
+                    "X": 8.890598479666027,
+                    "Y": -26.87953319533759,
+                    "Z": 0.0
+                }
+            },
+            "StartSetback": 0.0,
+            "EndSetback": 0.0,
+            "Profile": "f954ebd9-3a3a-433a-9f11-ad482f7239c6",
+            "Rotation": 0.0,
+            "Transform": {
+                "Matrix": {
+                    "Components": [
+                        1.0,
+                        0.0,
+                        0.0,
+                        0.0,
+                        0.0,
+                        1.0,
+                        0.0,
+                        0.0,
+                        0.0,
+                        0.0,
+                        1.0,
+                        0.0
+                    ]
+                }
+            },
+            "Material": "13bef3c8-64c5-4283-a471-2571239cc14d",
+            "Representation": {
+                "SolidOperations": [
+                    {
+                        "discriminator": "Elements.Geometry.Solids.Sweep",
+                        "Profile": "f954ebd9-3a3a-433a-9f11-ad482f7239c6",
+                        "Curve": {
+                            "discriminator": "Elements.Geometry.Line",
+                            "Start": {
+                                "X": 8.890598479666027,
+                                "Y": -26.87953319533759,
+                                "Z": 3.0479999999995204
+                            },
+                            "End": {
+                                "X": 8.890598479666027,
+                                "Y": -26.87953319533759,
+                                "Z": 0.0
+                            }
+                        },
+                        "StartSetback": 0.0,
+                        "EndSetback": 0.0,
+                        "ProfileRotation": 0.0,
+                        "IsVoid": false,
+                        "LocalTransform": null
+                    }
+                ]
+            },
+            "IsElementDefinition": false,
+            "Id": "87fd6825-2ff7-4c4c-808e-63d3f4c96121",
+            "Name": null,
+            "discriminator": "Elements.Column"
+        },
+        "2701cdb7-cf51-4551-ad16-f50f45ec211f": {
+            "Perimeter": {
+                "discriminator": "Elements.Geometry.Polygon",
+                "Vertices": [
+                    {
+                        "X": -0.3048000000000002,
+                        "Y": 0.3048000000000002,
+                        "Z": 0.0
+                    },
+                    {
+                        "X": -0.3048000000000002,
+                        "Y": -0.3048000000000002,
+                        "Z": 0.0
+                    },
+                    {
+                        "X": 0.3048000000000002,
+                        "Y": -0.3048000000000002,
+                        "Z": 0.0
+                    },
+                    {
+                        "X": 0.3048000000000002,
+                        "Y": 0.3048000000000002,
+                        "Z": 0.0
+                    }
+                ]
+            },
+            "Voids": [],
+            "Id": "2701cdb7-cf51-4551-ad16-f50f45ec211f",
+            "Name": null,
+            "discriminator": "Elements.Geometry.Profile"
+        },
+        "ec698d99-64a1-4444-b4f1-52be4c12cb7f": {
+            "Location": {
+                "X": 18.257337304361645,
+                "Y": -26.879533195337622,
+                "Z": 0.0
+            },
+            "Height": 3.0479999999995204,
+            "Curve": {
+                "discriminator": "Elements.Geometry.Line",
+                "Start": {
+                    "X": 18.257337304361645,
+                    "Y": -26.879533195337622,
+                    "Z": 3.0479999999995204
+                },
+                "End": {
+                    "X": 18.257337304361645,
+                    "Y": -26.879533195337622,
+                    "Z": 0.0
+                }
+            },
+            "StartSetback": 0.0,
+            "EndSetback": 0.0,
+            "Profile": "2701cdb7-cf51-4551-ad16-f50f45ec211f",
+            "Rotation": 0.0,
+            "Transform": {
+                "Matrix": {
+                    "Components": [
+                        1.0,
+                        0.0,
+                        0.0,
+                        0.0,
+                        0.0,
+                        1.0,
+                        0.0,
+                        0.0,
+                        0.0,
+                        0.0,
+                        1.0,
+                        0.0
+                    ]
+                }
+            },
+            "Material": "13bef3c8-64c5-4283-a471-2571239cc14d",
+            "Representation": {
+                "SolidOperations": [
+                    {
+                        "discriminator": "Elements.Geometry.Solids.Sweep",
+                        "Profile": "2701cdb7-cf51-4551-ad16-f50f45ec211f",
+                        "Curve": {
+                            "discriminator": "Elements.Geometry.Line",
+                            "Start": {
+                                "X": 18.257337304361645,
+                                "Y": -26.879533195337622,
+                                "Z": 3.0479999999995204
+                            },
+                            "End": {
+                                "X": 18.257337304361645,
+                                "Y": -26.879533195337622,
+                                "Z": 0.0
+                            }
+                        },
+                        "StartSetback": 0.0,
+                        "EndSetback": 0.0,
+                        "ProfileRotation": 0.0,
+                        "IsVoid": false,
+                        "LocalTransform": null
+                    }
+                ]
+            },
+            "IsElementDefinition": false,
+            "Id": "ec698d99-64a1-4444-b4f1-52be4c12cb7f",
+            "Name": null,
+            "discriminator": "Elements.Column"
+        },
+        "13ad426b-c77a-4b2f-b4fe-162cd1a62578": {
+            "Perimeter": {
+                "discriminator": "Elements.Geometry.Polygon",
+                "Vertices": [
+                    {
+                        "X": -0.29894335346690326,
+                        "Y": -0.05946353015051642,
+                        "Z": 0.0
+                    },
+                    {
+                        "X": -0.28159848150943745,
+                        "Y": -0.11664191018488523,
+                        "Z": 0.0
+                    },
+                    {
+                        "X": -0.2534319378298129,
+                        "Y": -0.16933780702437673,
+                        "Z": 0.0
+                    },
+                    {
+                        "X": -0.21552614690565974,
+                        "Y": -0.2155261469056633,
+                        "Z": 0.0
+                    },
+                    {
+                        "X": -0.16933780702437673,
+                        "Y": -0.25343193782981643,
+                        "Z": 0.0
+                    },
+                    {
+                        "X": -0.11664191018487458,
+                        "Y": -0.28159848150944455,
+                        "Z": 0.0
+                    },
+                    {
+                        "X": -0.05946353015051287,
+                        "Y": -0.29894335346690326,
+                        "Z": 0.0
+                    },
+                    {
+                        "X": 0.0,
+                        "Y": -0.3048000000000002,
+                        "Z": 0.0
+                    },
+                    {
+                        "X": 0.05946353015051642,
+                        "Y": -0.29894335346690326,
+                        "Z": 0.0
+                    },
+                    {
+                        "X": 0.11664191018487813,
+                        "Y": -0.28159848150944455,
+                        "Z": 0.0
+                    },
+                    {
+                        "X": 0.16933780702437318,
+                        "Y": -0.25343193782981643,
+                        "Z": 0.0
+                    },
+                    {
+                        "X": 0.21552614690565974,
+                        "Y": -0.2155261469056633,
+                        "Z": 0.0
+                    },
+                    {
+                        "X": 0.25343193782981643,
+                        "Y": -0.16933780702437673,
+                        "Z": 0.0
+                    },
+                    {
+                        "X": 0.28159848150943745,
+                        "Y": -0.11664191018488523,
+                        "Z": 0.0
+                    },
+                    {
+                        "X": 0.29894335346690326,
+                        "Y": -0.05946353015051642,
+                        "Z": 0.0
+                    },
+                    {
+                        "X": 0.3048000000000002,
+                        "Y": 0.0,
+                        "Z": 0.0
+                    },
+                    {
+                        "X": 0.29894335346690326,
+                        "Y": 0.05946353015051287,
+                        "Z": 0.0
+                    },
+                    {
+                        "X": 0.28159848150943745,
+                        "Y": 0.11664191018488168,
+                        "Z": 0.0
+                    },
+                    {
+                        "X": 0.25343193782981643,
+                        "Y": 0.16933780702437673,
+                        "Z": 0.0
+                    },
+                    {
+                        "X": 0.21552614690565974,
+                        "Y": 0.21552614690565974,
+                        "Z": 0.0
+                    },
+                    {
+                        "X": 0.16933780702437318,
+                        "Y": 0.2534319378298129,
+                        "Z": 0.0
+                    },
+                    {
+                        "X": 0.11664191018487813,
+                        "Y": 0.281598481509441,
+                        "Z": 0.0
+                    },
+                    {
+                        "X": 0.05946353015051642,
+                        "Y": 0.2989433534668997,
+                        "Z": 0.0
+                    },
+                    {
+                        "X": 0.0,
+                        "Y": 0.3048000000000002,
+                        "Z": 0.0
+                    },
+                    {
+                        "X": -0.05946353015051287,
+                        "Y": 0.2989433534668997,
+                        "Z": 0.0
+                    },
+                    {
+                        "X": -0.11664191018488168,
+                        "Y": 0.28159848150943745,
+                        "Z": 0.0
+                    },
+                    {
+                        "X": -0.16933780702437673,
+                        "Y": 0.2534319378298129,
+                        "Z": 0.0
+                    },
+                    {
+                        "X": -0.21552614690565974,
+                        "Y": 0.2155261469056562,
+                        "Z": 0.0
+                    },
+                    {
+                        "X": -0.2534319378298129,
+                        "Y": 0.16933780702436962,
+                        "Z": 0.0
+                    },
+                    {
+                        "X": -0.281598481509441,
+                        "Y": 0.11664191018487458,
+                        "Z": 0.0
+                    },
+                    {
+                        "X": -0.29894335346690326,
+                        "Y": 0.05946353015051287,
+                        "Z": 0.0
+                    },
+                    {
+                        "X": -0.3048000000000002,
+                        "Y": 0.0,
+                        "Z": 0.0
+                    }
+                ]
+            },
+            "Voids": [],
+            "Id": "13ad426b-c77a-4b2f-b4fe-162cd1a62578",
+            "Name": null,
+            "discriminator": "Elements.Geometry.Profile"
+        },
+        "df3dbc45-e484-426d-9053-356999d03a30": {
+            "Location": {
+                "X": -26.55699819949511,
+                "Y": -26.574733195337615,
+                "Z": 0.0
+            },
+            "Height": 3.047999999999523,
+            "Curve": {
+                "discriminator": "Elements.Geometry.Line",
+                "Start": {
+                    "X": -26.55699819949511,
+                    "Y": -26.574733195337615,
+                    "Z": 3.047999999999523
+                },
+                "End": {
+                    "X": -26.55699819949511,
+                    "Y": -26.574733195337615,
+                    "Z": 0.0
+                }
+            },
+            "StartSetback": 0.0,
+            "EndSetback": 0.0,
+            "Profile": "13ad426b-c77a-4b2f-b4fe-162cd1a62578",
+            "Rotation": 0.0,
+            "Transform": {
+                "Matrix": {
+                    "Components": [
+                        1.0,
+                        0.0,
+                        0.0,
+                        0.0,
+                        0.0,
+                        1.0,
+                        0.0,
+                        0.0,
+                        0.0,
+                        0.0,
+                        1.0,
+                        0.0
+                    ]
+                }
+            },
+            "Material": "13bef3c8-64c5-4283-a471-2571239cc14d",
+            "Representation": {
+                "SolidOperations": [
+                    {
+                        "discriminator": "Elements.Geometry.Solids.Sweep",
+                        "Profile": "13ad426b-c77a-4b2f-b4fe-162cd1a62578",
+                        "Curve": {
+                            "discriminator": "Elements.Geometry.Line",
+                            "Start": {
+                                "X": -26.55699819949511,
+                                "Y": -26.574733195337615,
+                                "Z": 3.047999999999523
+                            },
+                            "End": {
+                                "X": -26.55699819949511,
+                                "Y": -26.574733195337615,
+                                "Z": 0.0
+                            }
+                        },
+                        "StartSetback": 0.0,
+                        "EndSetback": 0.0,
+                        "ProfileRotation": 0.0,
+                        "IsVoid": false,
+                        "LocalTransform": null
+                    }
+                ]
+            },
+            "IsElementDefinition": false,
+            "Id": "df3dbc45-e484-426d-9053-356999d03a30",
+            "Name": null,
+            "discriminator": "Elements.Column"
+        },
+        "184de7f3-1d95-41e8-983f-4b1fbdbd2f16": {
+            "Perimeter": {
+                "discriminator": "Elements.Geometry.Polygon",
+                "Vertices": [
+                    {
+                        "X": -0.29894335346690326,
+                        "Y": -0.05946353015051642,
+                        "Z": 0.0
+                    },
+                    {
+                        "X": -0.28159848150944455,
+                        "Y": -0.11664191018488168,
+                        "Z": 0.0
+                    },
+                    {
+                        "X": -0.25343193782981643,
+                        "Y": -0.16933780702437673,
+                        "Z": 0.0
+                    },
+                    {
+                        "X": -0.2155261469056633,
+                        "Y": -0.2155261469056633,
+                        "Z": 0.0
+                    },
+                    {
+                        "X": -0.16933780702437673,
+                        "Y": -0.25343193782981643,
+                        "Z": 0.0
+                    },
+                    {
+                        "X": -0.11664191018487813,
+                        "Y": -0.28159848150944455,
+                        "Z": 0.0
+                    },
+                    {
+                        "X": -0.05946353015051642,
+                        "Y": -0.29894335346690326,
+                        "Z": 0.0
+                    },
+                    {
+                        "X": 0.0,
+                        "Y": -0.3048000000000002,
+                        "Z": 0.0
+                    },
+                    {
+                        "X": 0.05946353015051287,
+                        "Y": -0.29894335346690326,
+                        "Z": 0.0
+                    },
+                    {
+                        "X": 0.11664191018487813,
+                        "Y": -0.28159848150944455,
+                        "Z": 0.0
+                    },
+                    {
+                        "X": 0.16933780702436962,
+                        "Y": -0.25343193782981643,
+                        "Z": 0.0
+                    },
+                    {
+                        "X": 0.2155261469056562,
+                        "Y": -0.2155261469056633,
+                        "Z": 0.0
+                    },
+                    {
+                        "X": 0.2534319378298129,
+                        "Y": -0.16933780702437673,
+                        "Z": 0.0
+                    },
+                    {
+                        "X": 0.28159848150943745,
+                        "Y": -0.11664191018488168,
+                        "Z": 0.0
+                    },
+                    {
+                        "X": 0.29894335346690326,
+                        "Y": -0.05946353015051642,
+                        "Z": 0.0
+                    },
+                    {
+                        "X": 0.3048000000000002,
+                        "Y": 0.0,
+                        "Z": 0.0
+                    },
+                    {
+                        "X": 0.29894335346690326,
+                        "Y": 0.05946353015051642,
+                        "Z": 0.0
+                    },
+                    {
+                        "X": 0.28159848150943745,
+                        "Y": 0.11664191018488168,
+                        "Z": 0.0
+                    },
+                    {
+                        "X": 0.2534319378298129,
+                        "Y": 0.16933780702437673,
+                        "Z": 0.0
+                    },
+                    {
+                        "X": 0.2155261469056562,
+                        "Y": 0.21552614690565974,
+                        "Z": 0.0
+                    },
+                    {
+                        "X": 0.16933780702436962,
+                        "Y": 0.2534319378298129,
+                        "Z": 0.0
+                    },
+                    {
+                        "X": 0.11664191018487813,
+                        "Y": 0.281598481509441,
+                        "Z": 0.0
+                    },
+                    {
+                        "X": 0.05946353015051287,
+                        "Y": 0.29894335346690326,
+                        "Z": 0.0
+                    },
+                    {
+                        "X": 0.0,
+                        "Y": 0.3048000000000002,
+                        "Z": 0.0
+                    },
+                    {
+                        "X": -0.05946353015051642,
+                        "Y": 0.29894335346690326,
+                        "Z": 0.0
+                    },
+                    {
+                        "X": -0.11664191018488168,
+                        "Y": 0.28159848150943745,
+                        "Z": 0.0
+                    },
+                    {
+                        "X": -0.16933780702437673,
+                        "Y": 0.2534319378298129,
+                        "Z": 0.0
+                    },
+                    {
+                        "X": -0.2155261469056633,
+                        "Y": 0.2155261469056562,
+                        "Z": 0.0
+                    },
+                    {
+                        "X": -0.25343193782981643,
+                        "Y": 0.16933780702437318,
+                        "Z": 0.0
+                    },
+                    {
+                        "X": -0.28159848150944455,
+                        "Y": 0.11664191018487813,
+                        "Z": 0.0
+                    },
+                    {
+                        "X": -0.29894335346690326,
+                        "Y": 0.05946353015051642,
+                        "Z": 0.0
+                    },
+                    {
+                        "X": -0.3048000000000002,
+                        "Y": 0.0,
+                        "Z": 0.0
+                    }
+                ]
+            },
+            "Voids": [],
+            "Id": "184de7f3-1d95-41e8-983f-4b1fbdbd2f16",
+            "Name": null,
+            "discriminator": "Elements.Geometry.Profile"
+        },
+        "934d335b-382e-4a5d-b631-b1d06ec2195d": {
+            "Location": {
+                "X": 26.364134115179166,
+                "Y": -26.57473319533779,
+                "Z": 0.0
+            },
+            "Height": 3.047999999999523,
+            "Curve": {
+                "discriminator": "Elements.Geometry.Line",
+                "Start": {
+                    "X": 26.364134115179166,
+                    "Y": -26.57473319533779,
+                    "Z": 3.047999999999523
+                },
+                "End": {
+                    "X": 26.364134115179166,
+                    "Y": -26.57473319533779,
+                    "Z": 0.0
+                }
+            },
+            "StartSetback": 0.0,
+            "EndSetback": 0.0,
+            "Profile": "184de7f3-1d95-41e8-983f-4b1fbdbd2f16",
+            "Rotation": 0.0,
+            "Transform": {
+                "Matrix": {
+                    "Components": [
+                        1.0,
+                        0.0,
+                        0.0,
+                        0.0,
+                        0.0,
+                        1.0,
+                        0.0,
+                        0.0,
+                        0.0,
+                        0.0,
+                        1.0,
+                        0.0
+                    ]
+                }
+            },
+            "Material": "13bef3c8-64c5-4283-a471-2571239cc14d",
+            "Representation": {
+                "SolidOperations": [
+                    {
+                        "discriminator": "Elements.Geometry.Solids.Sweep",
+                        "Profile": "184de7f3-1d95-41e8-983f-4b1fbdbd2f16",
+                        "Curve": {
+                            "discriminator": "Elements.Geometry.Line",
+                            "Start": {
+                                "X": 26.364134115179166,
+                                "Y": -26.57473319533779,
+                                "Z": 3.047999999999523
+                            },
+                            "End": {
+                                "X": 26.364134115179166,
+                                "Y": -26.57473319533779,
+                                "Z": 0.0
+                            }
+                        },
+                        "StartSetback": 0.0,
+                        "EndSetback": 0.0,
+                        "ProfileRotation": 0.0,
+                        "IsVoid": false,
+                        "LocalTransform": null
+                    }
+                ]
+            },
+            "IsElementDefinition": false,
+            "Id": "934d335b-382e-4a5d-b631-b1d06ec2195d",
+            "Name": null,
+            "discriminator": "Elements.Column"
+        },
+        "5a7ac6bc-4db9-48ba-83f2-de4a02ec2af0": {
+            "Perimeter": {
+                "discriminator": "Elements.Geometry.Polygon",
+                "Vertices": [
+                    {
+                        "X": -0.29894335346690326,
+                        "Y": -0.05946353015051642,
+                        "Z": 0.0
+                    },
+                    {
+                        "X": -0.28159848150943745,
+                        "Y": -0.11664191018488168,
+                        "Z": 0.0
+                    },
+                    {
+                        "X": -0.25343193782981643,
+                        "Y": -0.16933780702437673,
+                        "Z": 0.0
+                    },
+                    {
+                        "X": -0.2155261469056633,
+                        "Y": -0.2155261469056633,
+                        "Z": 0.0
+                    },
+                    {
+                        "X": -0.16933780702437673,
+                        "Y": -0.25343193782981643,
+                        "Z": 0.0
+                    },
+                    {
+                        "X": -0.11664191018487813,
+                        "Y": -0.281598481509441,
+                        "Z": 0.0
+                    },
+                    {
+                        "X": -0.05946353015051642,
+                        "Y": -0.29894335346690326,
+                        "Z": 0.0
+                    },
+                    {
+                        "X": 0.0,
+                        "Y": -0.3048000000000002,
+                        "Z": 0.0
+                    },
+                    {
+                        "X": 0.05946353015051642,
+                        "Y": -0.29894335346690326,
+                        "Z": 0.0
+                    },
+                    {
+                        "X": 0.11664191018487813,
+                        "Y": -0.281598481509441,
+                        "Z": 0.0
+                    },
+                    {
+                        "X": 0.16933780702437318,
+                        "Y": -0.25343193782981643,
+                        "Z": 0.0
+                    },
+                    {
+                        "X": 0.2155261469056562,
+                        "Y": -0.2155261469056633,
+                        "Z": 0.0
+                    },
+                    {
+                        "X": 0.2534319378298129,
+                        "Y": -0.16933780702437673,
+                        "Z": 0.0
+                    },
+                    {
+                        "X": 0.28159848150943745,
+                        "Y": -0.11664191018488168,
+                        "Z": 0.0
+                    },
+                    {
+                        "X": 0.29894335346690326,
+                        "Y": -0.05946353015051642,
+                        "Z": 0.0
+                    },
+                    {
+                        "X": 0.3048000000000002,
+                        "Y": 0.0,
+                        "Z": 0.0
+                    },
+                    {
+                        "X": 0.29894335346690326,
+                        "Y": 0.05946353015051642,
+                        "Z": 0.0
+                    },
+                    {
+                        "X": 0.28159848150943745,
+                        "Y": 0.11664191018488168,
+                        "Z": 0.0
+                    },
+                    {
+                        "X": 0.2534319378298129,
+                        "Y": 0.16933780702437673,
+                        "Z": 0.0
+                    },
+                    {
+                        "X": 0.2155261469056562,
+                        "Y": 0.21552614690565974,
+                        "Z": 0.0
+                    },
+                    {
+                        "X": 0.16933780702437318,
+                        "Y": 0.2534319378298129,
+                        "Z": 0.0
+                    },
+                    {
+                        "X": 0.11664191018487813,
+                        "Y": 0.281598481509441,
+                        "Z": 0.0
+                    },
+                    {
+                        "X": 0.05946353015051642,
+                        "Y": 0.29894335346690326,
+                        "Z": 0.0
+                    },
+                    {
+                        "X": 0.0,
+                        "Y": 0.3048000000000002,
+                        "Z": 0.0
+                    },
+                    {
+                        "X": -0.05946353015051642,
+                        "Y": 0.29894335346690326,
+                        "Z": 0.0
+                    },
+                    {
+                        "X": -0.11664191018488168,
+                        "Y": 0.28159848150943745,
+                        "Z": 0.0
+                    },
+                    {
+                        "X": -0.16933780702437673,
+                        "Y": 0.2534319378298129,
+                        "Z": 0.0
+                    },
+                    {
+                        "X": -0.2155261469056633,
+                        "Y": 0.2155261469056562,
+                        "Z": 0.0
+                    },
+                    {
+                        "X": -0.25343193782981643,
+                        "Y": 0.16933780702437318,
+                        "Z": 0.0
+                    },
+                    {
+                        "X": -0.28159848150944455,
+                        "Y": 0.11664191018487813,
+                        "Z": 0.0
+                    },
+                    {
+                        "X": -0.29894335346690326,
+                        "Y": 0.05946353015051642,
+                        "Z": 0.0
+                    },
+                    {
+                        "X": -0.3048000000000002,
+                        "Y": 0.0,
+                        "Z": 0.0
+                    }
+                ]
+            },
+            "Voids": [],
+            "Id": "5a7ac6bc-4db9-48ba-83f2-de4a02ec2af0",
+            "Name": null,
+            "discriminator": "Elements.Geometry.Profile"
+        },
+        "bf190e09-266e-4ae8-b514-db9d39e320d2": {
+            "Location": {
+                "X": -26.55699819949502,
+                "Y": 26.588784762594283,
+                "Z": 0.0
+            },
+            "Height": 3.047999999999523,
+            "Curve": {
+                "discriminator": "Elements.Geometry.Line",
+                "Start": {
+                    "X": -26.55699819949502,
+                    "Y": 26.588784762594283,
+                    "Z": 3.047999999999523
+                },
+                "End": {
+                    "X": -26.55699819949502,
+                    "Y": 26.588784762594283,
+                    "Z": 0.0
+                }
+            },
+            "StartSetback": 0.0,
+            "EndSetback": 0.0,
+            "Profile": "5a7ac6bc-4db9-48ba-83f2-de4a02ec2af0",
+            "Rotation": 0.0,
+            "Transform": {
+                "Matrix": {
+                    "Components": [
+                        1.0,
+                        0.0,
+                        0.0,
+                        0.0,
+                        0.0,
+                        1.0,
+                        0.0,
+                        0.0,
+                        0.0,
+                        0.0,
+                        1.0,
+                        0.0
+                    ]
+                }
+            },
+            "Material": "13bef3c8-64c5-4283-a471-2571239cc14d",
+            "Representation": {
+                "SolidOperations": [
+                    {
+                        "discriminator": "Elements.Geometry.Solids.Sweep",
+                        "Profile": "5a7ac6bc-4db9-48ba-83f2-de4a02ec2af0",
+                        "Curve": {
+                            "discriminator": "Elements.Geometry.Line",
+                            "Start": {
+                                "X": -26.55699819949502,
+                                "Y": 26.588784762594283,
+                                "Z": 3.047999999999523
+                            },
+                            "End": {
+                                "X": -26.55699819949502,
+                                "Y": 26.588784762594283,
+                                "Z": 0.0
+                            }
+                        },
+                        "StartSetback": 0.0,
+                        "EndSetback": 0.0,
+                        "ProfileRotation": 0.0,
+                        "IsVoid": false,
+                        "LocalTransform": null
+                    }
+                ]
+            },
+            "IsElementDefinition": false,
+            "Id": "bf190e09-266e-4ae8-b514-db9d39e320d2",
+            "Name": null,
+            "discriminator": "Elements.Column"
+        },
+        "2bc3ca7b-2d46-4884-b51f-28020283929e": {
+            "Perimeter": {
+                "discriminator": "Elements.Geometry.Polygon",
+                "Vertices": [
+                    {
+                        "X": -0.29894335346690326,
+                        "Y": -0.05946353015051642,
+                        "Z": 0.0
+                    },
+                    {
+                        "X": -0.281598481509441,
+                        "Y": -0.11664191018488168,
+                        "Z": 0.0
+                    },
+                    {
+                        "X": -0.2534319378298129,
+                        "Y": -0.16933780702437673,
+                        "Z": 0.0
+                    },
+                    {
+                        "X": -0.21552614690565974,
+                        "Y": -0.21552614690565974,
+                        "Z": 0.0
+                    },
+                    {
+                        "X": -0.16933780702437673,
+                        "Y": -0.2534319378298129,
+                        "Z": 0.0
+                    },
+                    {
+                        "X": -0.11664191018487813,
+                        "Y": -0.281598481509441,
+                        "Z": 0.0
+                    },
+                    {
+                        "X": -0.05946353015051642,
+                        "Y": -0.29894335346690326,
+                        "Z": 0.0
+                    },
+                    {
+                        "X": 0.0,
+                        "Y": -0.3048000000000002,
+                        "Z": 0.0
+                    },
+                    {
+                        "X": 0.05946353015051642,
+                        "Y": -0.29894335346690326,
+                        "Z": 0.0
+                    },
+                    {
+                        "X": 0.11664191018487813,
+                        "Y": -0.281598481509441,
+                        "Z": 0.0
+                    },
+                    {
+                        "X": 0.16933780702437318,
+                        "Y": -0.2534319378298129,
+                        "Z": 0.0
+                    },
+                    {
+                        "X": 0.2155261469056562,
+                        "Y": -0.21552614690565974,
+                        "Z": 0.0
+                    },
+                    {
+                        "X": 0.25343193782981643,
+                        "Y": -0.16933780702437673,
+                        "Z": 0.0
+                    },
+                    {
+                        "X": 0.28159848150943745,
+                        "Y": -0.11664191018488168,
+                        "Z": 0.0
+                    },
+                    {
+                        "X": 0.29894335346690326,
+                        "Y": -0.05946353015051642,
+                        "Z": 0.0
+                    },
+                    {
+                        "X": 0.3048000000000002,
+                        "Y": 0.0,
+                        "Z": 0.0
+                    },
+                    {
+                        "X": 0.29894335346690326,
+                        "Y": 0.05946353015051642,
+                        "Z": 0.0
+                    },
+                    {
+                        "X": 0.28159848150943745,
+                        "Y": 0.11664191018488168,
+                        "Z": 0.0
+                    },
+                    {
+                        "X": 0.25343193782981643,
+                        "Y": 0.16933780702437673,
+                        "Z": 0.0
+                    },
+                    {
+                        "X": 0.2155261469056562,
+                        "Y": 0.2155261469056633,
+                        "Z": 0.0
+                    },
+                    {
+                        "X": 0.16933780702437318,
+                        "Y": 0.25343193782981643,
+                        "Z": 0.0
+                    },
+                    {
+                        "X": 0.11664191018487813,
+                        "Y": 0.28159848150944455,
+                        "Z": 0.0
+                    },
+                    {
+                        "X": 0.05946353015051642,
+                        "Y": 0.29894335346690326,
+                        "Z": 0.0
+                    },
+                    {
+                        "X": 0.0,
+                        "Y": 0.3048000000000002,
+                        "Z": 0.0
+                    },
+                    {
+                        "X": -0.05946353015051642,
+                        "Y": 0.29894335346690326,
+                        "Z": 0.0
+                    },
+                    {
+                        "X": -0.11664191018488168,
+                        "Y": 0.28159848150943745,
+                        "Z": 0.0
+                    },
+                    {
+                        "X": -0.16933780702437673,
+                        "Y": 0.25343193782981643,
+                        "Z": 0.0
+                    },
+                    {
+                        "X": -0.21552614690565974,
+                        "Y": 0.2155261469056562,
+                        "Z": 0.0
+                    },
+                    {
+                        "X": -0.2534319378298129,
+                        "Y": 0.16933780702437318,
+                        "Z": 0.0
+                    },
+                    {
+                        "X": -0.281598481509441,
+                        "Y": 0.11664191018487813,
+                        "Z": 0.0
+                    },
+                    {
+                        "X": -0.29894335346690326,
+                        "Y": 0.05946353015051642,
+                        "Z": 0.0
+                    },
+                    {
+                        "X": -0.3048000000000002,
+                        "Y": 0.0,
+                        "Z": 0.0
+                    }
+                ]
+            },
+            "Voids": [],
+            "Id": "2bc3ca7b-2d46-4884-b51f-28020283929e",
+            "Name": null,
+            "discriminator": "Elements.Geometry.Profile"
+        },
+        "07c81127-6e24-4fc9-acee-ec28029073ec": {
+            "Location": {
+                "X": 26.36413411517925,
+                "Y": 26.58878476259411,
+                "Z": 0.0
+            },
+            "Height": 3.047999999999523,
+            "Curve": {
+                "discriminator": "Elements.Geometry.Line",
+                "Start": {
+                    "X": 26.36413411517925,
+                    "Y": 26.58878476259411,
+                    "Z": 3.047999999999523
+                },
+                "End": {
+                    "X": 26.36413411517925,
+                    "Y": 26.58878476259411,
+                    "Z": 0.0
+                }
+            },
+            "StartSetback": 0.0,
+            "EndSetback": 0.0,
+            "Profile": "2bc3ca7b-2d46-4884-b51f-28020283929e",
+            "Rotation": 0.0,
+            "Transform": {
+                "Matrix": {
+                    "Components": [
+                        1.0,
+                        0.0,
+                        0.0,
+                        0.0,
+                        0.0,
+                        1.0,
+                        0.0,
+                        0.0,
+                        0.0,
+                        0.0,
+                        1.0,
+                        0.0
+                    ]
+                }
+            },
+            "Material": "13bef3c8-64c5-4283-a471-2571239cc14d",
+            "Representation": {
+                "SolidOperations": [
+                    {
+                        "discriminator": "Elements.Geometry.Solids.Sweep",
+                        "Profile": "2bc3ca7b-2d46-4884-b51f-28020283929e",
+                        "Curve": {
+                            "discriminator": "Elements.Geometry.Line",
+                            "Start": {
+                                "X": 26.36413411517925,
+                                "Y": 26.58878476259411,
+                                "Z": 3.047999999999523
+                            },
+                            "End": {
+                                "X": 26.36413411517925,
+                                "Y": 26.58878476259411,
+                                "Z": 0.0
+                            }
+                        },
+                        "StartSetback": 0.0,
+                        "EndSetback": 0.0,
+                        "ProfileRotation": 0.0,
+                        "IsVoid": false,
+                        "LocalTransform": null
+                    }
+                ]
+            },
+            "IsElementDefinition": false,
+            "Id": "07c81127-6e24-4fc9-acee-ec28029073ec",
+            "Name": null,
+            "discriminator": "Elements.Column"
+        },
+        "f0f47e15-9b24-43de-982a-b22cc0017a26": {
+            "Perimeter": {
+                "discriminator": "Elements.Geometry.Polygon",
+                "Vertices": [
+                    {
+                        "X": 26.954684115179166,
+                        "Y": 27.503184762594284,
+                        "Z": 0.0
+                    },
+                    {
+                        "X": -27.420598199495107,
+                        "Y": 27.503184762594284,
+                        "Z": 0.0
+                    },
+                    {
+                        "X": -27.420598199495107,
+                        "Y": -27.184333195337615,
+                        "Z": 0.0
+                    },
+                    {
+                        "X": -4.187654659951718,
+                        "Y": -27.184333195337615,
+                        "Z": 0.0
+                    },
+                    {
+                        "X": -4.187654659951718,
+                        "Y": -26.949635967866357,
+                        "Z": 0.0
+                    },
+                    {
+                        "X": -0.5881707034447937,
+                        "Y": -26.949635967866374,
+                        "Z": 0.0
+                    },
+                    {
+                        "X": -0.5881707034447937,
+                        "Y": -27.184333195337615,
+                        "Z": 0.0
+                    },
+                    {
+                        "X": 26.954684115179166,
+                        "Y": -27.184333195337615,
+                        "Z": 0.0
+                    }
+                ]
+            },
+            "Voids": [],
+            "Id": "f0f47e15-9b24-43de-982a-b22cc0017a26",
+            "Name": null,
+            "discriminator": "Elements.Geometry.Profile"
+        },
+        "e7492160-3d9c-4fde-83a9-618abd381169": {
+            "Color": {
+                "Red": 0.5,
+                "Green": 0.5,
+                "Blue": 0.5,
+                "Alpha": 1.0
+            },
+            "SpecularFactor": 0.0,
+            "GlossinessFactor": 0.0,
+            "Unlit": false,
+            "DoubleSided": false,
+            "RepeatTexture": true,
+            "InterpolateTexture": true,
+            "Id": "e7492160-3d9c-4fde-83a9-618abd381169",
+            "Name": "concrete",
+            "discriminator": "Elements.Material"
+        },
+        "9eb1c837-97be-4025-ad6f-cf135a417ae6": {
+            "Thickness": 0.3048,
+            "Profile": "f0f47e15-9b24-43de-982a-b22cc0017a26",
+            "Openings": [],
+            "Transform": {
+                "Matrix": {
+                    "Components": [
+                        1.0,
+                        0.0,
+                        0.0,
+                        0.0,
+                        0.0,
+                        1.0,
+                        0.0,
+                        0.0,
+                        0.0,
+                        0.0,
+                        1.0,
+                        -0.3048
+                    ]
+                }
+            },
+            "Material": "e7492160-3d9c-4fde-83a9-618abd381169",
+            "Representation": {
+                "SolidOperations": [
+                    {
+                        "discriminator": "Elements.Geometry.Solids.Extrude",
+                        "Profile": "f0f47e15-9b24-43de-982a-b22cc0017a26",
+                        "Height": 0.3048,
+                        "Direction": {
+                            "X": 0.0,
+                            "Y": 0.0,
+                            "Z": 1.0
+                        },
+                        "IsVoid": false,
+                        "LocalTransform": null
+                    }
+                ]
+            },
+            "IsElementDefinition": false,
+            "Id": "9eb1c837-97be-4025-ad6f-cf135a417ae6",
+            "Name": null,
+            "discriminator": "Elements.Floor"
+        },
+        "fd82f672-e54b-4b9e-aba5-4ecfce0596c3": {
+            "Perimeter": {
+                "discriminator": "Elements.Geometry.Polygon",
+                "Vertices": [
+                    {
+                        "X": -11.29039039924108,
+                        "Y": 6.2374307401043225,
+                        "Z": 0.0
+                    },
+                    {
+                        "X": -11.290390399241089,
+                        "Y": 0.4782095139960238,
+                        "Z": 0.0
+                    },
+                    {
+                        "X": -11.29039039924109,
+                        "Y": -0.13139048600397624,
+                        "Z": 0.0
+                    },
+                    {
+                        "X": -11.29039039924109,
+                        "Y": -0.19861499577750658,
+                        "Z": 0.0
+                    },
+                    {
+                        "X": -11.29039039924109,
+                        "Y": -0.40181499577750585,
+                        "Z": 0.0
+                    },
+                    {
+                        "X": -11.29039039924109,
+                        "Y": -0.40181499577750585,
+                        "Z": 3.047999999999523
+                    },
+                    {
+                        "X": -11.29039039924109,
+                        "Y": -0.19861499577750658,
+                        "Z": 3.047999999999523
+                    },
+                    {
+                        "X": -11.29039039924109,
+                        "Y": -0.13139048600397732,
+                        "Z": 3.047999999999523
+                    },
+                    {
+                        "X": -11.290390399241089,
+                        "Y": 0.4782095139960227,
+                        "Z": 3.047999999999523
+                    },
+                    {
+                        "X": -11.29039039924108,
+                        "Y": 6.2374307401043225,
+                        "Z": 3.047999999999523
+                    },
+                    {
+                        "X": -11.29039039924108,
+                        "Y": 6.440630740104322,
+                        "Z": 3.047999999999523
+                    },
+                    {
+                        "X": -11.29039039924108,
+                        "Y": 6.440630740104322,
+                        "Z": 0.0
+                    }
+                ]
+            },
+            "Voids": [],
+            "Id": "fd82f672-e54b-4b9e-aba5-4ecfce0596c3",
+            "Name": null,
+            "discriminator": "Elements.Geometry.Profile"
+        },
+        "2218db29-142c-42e9-b4b1-974e6f45b15b": {
+            "Profile": "fd82f672-e54b-4b9e-aba5-4ecfce0596c3",
+            "Thickness": 0.2032,
+            "Centerline": {
+                "discriminator": "Elements.Geometry.Line",
+                "Start": {
+                    "X": -11.391990399241081,
+                    "Y": 6.339030740104279,
+                    "Z": 0.0
+                },
+                "End": {
+                    "X": -11.391990399241092,
+                    "Y": -0.3002149957775062,
+                    "Z": 0.0
+                }
+            },
+            "Transform": {
+                "Matrix": {
+                    "Components": [
+                        1.0,
+                        0.0,
+                        0.0,
+                        0.0,
+                        0.0,
+                        1.0,
+                        0.0,
+                        0.0,
+                        0.0,
+                        0.0,
+                        1.0,
+                        0.0
+                    ]
+                }
+            },
+            "Material": "e7492160-3d9c-4fde-83a9-618abd381169",
+            "Representation": {
+                "SolidOperations": [
+                    {
+                        "discriminator": "Elements.Geometry.Solids.Extrude",
+                        "Profile": "fd82f672-e54b-4b9e-aba5-4ecfce0596c3",
+                        "Height": 0.2032,
+                        "Direction": {
+                            "X": -1.0,
+                            "Y": 0.0,
+                            "Z": 0.0
+                        },
+                        "IsVoid": false,
+                        "LocalTransform": null
+                    }
+                ]
+            },
+            "IsElementDefinition": false,
+            "Id": "2218db29-142c-42e9-b4b1-974e6f45b15b",
+            "Name": "Wall by Profile",
+            "discriminator": "Elements.WallByProfile"
+        },
+        "48394778-70f0-493d-bda4-646eba14d5f1": {
+            "Perimeter": {
+                "discriminator": "Elements.Geometry.Polygon",
+                "Vertices": [
+                    {
+                        "X": -8.442007127347411,
+                        "Y": -0.19861499577750624,
+                        "Z": 0.0
+                    },
+                    {
+                        "X": -8.23880712734741,
+                        "Y": -0.19861499577750624,
+                        "Z": 0.0
+                    },
+                    {
+                        "X": -6.159590399241092,
+                        "Y": -0.19861499577750624,
+                        "Z": 0.0
+                    },
+                    {
+                        "X": -6.159590399241092,
+                        "Y": -0.19861499577750624,
+                        "Z": 3.047999999999523
+                    },
+                    {
+                        "X": -8.23880712734741,
+                        "Y": -0.19861499577750624,
+                        "Z": 3.047999999999523
+                    },
+                    {
+                        "X": -8.442007127347411,
+                        "Y": -0.19861499577750624,
+                        "Z": 3.047999999999523
+                    },
+                    {
+                        "X": -11.29039039924109,
+                        "Y": -0.19861499577750624,
+                        "Z": 3.047999999999523
+                    },
+                    {
+                        "X": -11.29039039924109,
+                        "Y": -0.19861499577750624,
+                        "Z": 0.0
+                    }
+                ]
+            },
+            "Voids": [],
+            "Id": "48394778-70f0-493d-bda4-646eba14d5f1",
+            "Name": null,
+            "discriminator": "Elements.Geometry.Profile"
+        },
+        "1f5d316f-e95c-4f06-aec5-bbdb47997701": {
+            "Profile": "48394778-70f0-493d-bda4-646eba14d5f1",
+            "Thickness": 0.2032,
+            "Centerline": {
+                "discriminator": "Elements.Geometry.Line",
+                "Start": {
+                    "X": -11.391990399241092,
+                    "Y": -0.3002149957775062,
+                    "Z": 0.0
+                },
+                "End": {
+                    "X": -6.057990399241091,
+                    "Y": -0.3002149957775062,
+                    "Z": 0.0
+                }
+            },
+            "Transform": {
+                "Matrix": {
+                    "Components": [
+                        1.0,
+                        0.0,
+                        0.0,
+                        0.0,
+                        0.0,
+                        1.0,
+                        0.0,
+                        0.0,
+                        0.0,
+                        0.0,
+                        1.0,
+                        0.0
+                    ]
+                }
+            },
+            "Material": "e7492160-3d9c-4fde-83a9-618abd381169",
+            "Representation": {
+                "SolidOperations": [
+                    {
+                        "discriminator": "Elements.Geometry.Solids.Extrude",
+                        "Profile": "48394778-70f0-493d-bda4-646eba14d5f1",
+                        "Height": 0.2032,
+                        "Direction": {
+                            "X": 0.0,
+                            "Y": -1.0,
+                            "Z": 0.0
+                        },
+                        "IsVoid": false,
+                        "LocalTransform": null
+                    }
+                ]
+            },
+            "IsElementDefinition": false,
+            "Id": "1f5d316f-e95c-4f06-aec5-bbdb47997701",
+            "Name": "Wall by Profile",
+            "discriminator": "Elements.WallByProfile"
+        },
+        "917ad4a3-492f-4855-b7de-2260b1feec8e": {
+            "Perimeter": {
+                "discriminator": "Elements.Geometry.Polygon",
+                "Vertices": [
+                    {
+                        "X": -5.956390399241091,
+                        "Y": 0.07180951399600595,
+                        "Z": 0.0
+                    },
+                    {
+                        "X": -5.956390399241097,
+                        "Y": -3.639835416458404,
+                        "Z": 0.0
+                    },
+                    {
+                        "X": -5.956390399241097,
+                        "Y": -3.843035416458404,
+                        "Z": 0.0
+                    },
+                    {
+                        "X": -5.956390399241097,
+                        "Y": -3.843035416458404,
+                        "Z": 3.047999999999523
+                    },
+                    {
+                        "X": -5.956390399241097,
+                        "Y": -3.639835416458404,
+                        "Z": 3.047999999999523
+                    },
+                    {
+                        "X": -5.956390399241091,
+                        "Y": 0.07180951399600637,
+                        "Z": 3.047999999999523
+                    },
+                    {
+                        "X": -5.956390399241091,
+                        "Y": 0.2750095139960063,
+                        "Z": 3.047999999999523
+                    },
+                    {
+                        "X": -5.956390399241091,
+                        "Y": 0.27500951399600604,
+                        "Z": 0.0
+                    }
+                ]
+            },
+            "Voids": [],
+            "Id": "917ad4a3-492f-4855-b7de-2260b1feec8e",
+            "Name": null,
+            "discriminator": "Elements.Geometry.Profile"
+        },
+        "6142b4d4-d81c-47db-983a-38b364b6cc89": {
+            "Profile": "917ad4a3-492f-4855-b7de-2260b1feec8e",
+            "Thickness": 0.2032,
+            "Centerline": {
+                "discriminator": "Elements.Geometry.Line",
+                "Start": {
+                    "X": -6.05799039924109,
+                    "Y": 0.1734095139960067,
+                    "Z": 0.0
+                },
+                "End": {
+                    "X": -6.057990399241097,
+                    "Y": -3.741435416458404,
+                    "Z": 0.0
+                }
+            },
+            "Transform": {
+                "Matrix": {
+                    "Components": [
+                        1.0,
+                        0.0,
+                        0.0,
+                        0.0,
+                        0.0,
+                        1.0,
+                        0.0,
+                        0.0,
+                        0.0,
+                        0.0,
+                        1.0,
+                        0.0
+                    ]
+                }
+            },
+            "Material": "e7492160-3d9c-4fde-83a9-618abd381169",
+            "Representation": {
+                "SolidOperations": [
+                    {
+                        "discriminator": "Elements.Geometry.Solids.Extrude",
+                        "Profile": "917ad4a3-492f-4855-b7de-2260b1feec8e",
+                        "Height": 0.2032,
+                        "Direction": {
+                            "X": -1.0,
+                            "Y": 1.7757011958817803E-15,
+                            "Z": 0.0
+                        },
+                        "IsVoid": false,
+                        "LocalTransform": null
+                    }
+                ]
+            },
+            "IsElementDefinition": false,
+            "Id": "6142b4d4-d81c-47db-983a-38b364b6cc89",
+            "Name": "Wall by Profile",
+            "discriminator": "Elements.WallByProfile"
+        },
+        "eecc8a11-bc8d-47ea-ab3b-986409afe682": {
+            "Perimeter": {
+                "discriminator": "Elements.Geometry.Polygon",
+                "Vertices": [
+                    {
+                        "X": 1.5577527933489679,
+                        "Y": -3.639835416458428,
+                        "Z": 0.0
+                    },
+                    {
+                        "X": 1.7609527933489693,
+                        "Y": -3.6398354164584292,
+                        "Z": 0.0
+                    },
+                    {
+                        "X": 7.428412673774001,
+                        "Y": -3.639835416458447,
+                        "Z": 0.0
+                    },
+                    {
+                        "X": 7.631612673774002,
+                        "Y": -3.639835416458448,
+                        "Z": 0.0
+                    },
+                    {
+                        "X": 7.631612673774002,
+                        "Y": -3.639835416458448,
+                        "Z": 3.047999999999523
+                    },
+                    {
+                        "X": 7.4284126737740035,
+                        "Y": -3.639835416458447,
+                        "Z": 3.047999999999523
+                    },
+                    {
+                        "X": 1.7609527933489704,
+                        "Y": -3.6398354164584292,
+                        "Z": 3.047999999999523
+                    },
+                    {
+                        "X": 1.557752793348969,
+                        "Y": -3.639835416458428,
+                        "Z": 3.047999999999523
+                    },
+                    {
+                        "X": -5.956390399241097,
+                        "Y": -3.639835416458404,
+                        "Z": 3.047999999999523
+                    },
+                    {
+                        "X": -5.956390399241095,
+                        "Y": -3.639835416458404,
+                        "Z": 0.0
+                    }
+                ]
+            },
+            "Voids": [],
+            "Id": "eecc8a11-bc8d-47ea-ab3b-986409afe682",
+            "Name": null,
+            "discriminator": "Elements.Geometry.Profile"
+        },
+        "a34c1872-34e5-485c-8c88-300b956b7b15": {
+            "Profile": "eecc8a11-bc8d-47ea-ab3b-986409afe682",
+            "Thickness": 0.2032,
+            "Centerline": {
+                "discriminator": "Elements.Geometry.Line",
+                "Start": {
+                    "X": -6.057990399241097,
+                    "Y": -3.741435416458404,
+                    "Z": 0.0
+                },
+                "End": {
+                    "X": 7.530012673774001,
+                    "Y": -3.741435416458448,
+                    "Z": 0.0
+                }
+            },
+            "Transform": {
+                "Matrix": {
+                    "Components": [
+                        1.0,
+                        0.0,
+                        0.0,
+                        0.0,
+                        0.0,
+                        1.0,
+                        0.0,
+                        0.0,
+                        0.0,
+                        0.0,
+                        1.0,
+                        0.0
+                    ]
+                }
+            },
+            "Material": "e7492160-3d9c-4fde-83a9-618abd381169",
+            "Representation": {
+                "SolidOperations": [
+                    {
+                        "discriminator": "Elements.Geometry.Solids.Extrude",
+                        "Profile": "eecc8a11-bc8d-47ea-ab3b-986409afe682",
+                        "Height": 0.2032,
+                        "Direction": {
+                            "X": -2.1854783949313932E-15,
+                            "Y": -1.0,
+                            "Z": 0.0
+                        },
+                        "IsVoid": false,
+                        "LocalTransform": null
+                    }
+                ]
+            },
+            "IsElementDefinition": false,
+            "Id": "a34c1872-34e5-485c-8c88-300b956b7b15",
+            "Name": "Wall by Profile",
+            "discriminator": "Elements.WallByProfile"
+        },
+        "65a96491-0aab-492a-8f43-017a34f9299a": {
+            "Perimeter": {
+                "discriminator": "Elements.Geometry.Polygon",
+                "Vertices": [
+                    {
+                        "X": 7.428412673774016,
+                        "Y": 5.148111363381128,
+                        "Z": 0.0
+                    },
+                    {
+                        "X": 7.428412673774016,
+                        "Y": 5.351311363381129,
+                        "Z": 0.0
+                    },
+                    {
+                        "X": 7.428412673774016,
+                        "Y": 5.351311363381129,
+                        "Z": 3.047999999999523
+                    },
+                    {
+                        "X": 7.428412673774016,
+                        "Y": 5.148111363381128,
+                        "Z": 3.047999999999523
+                    },
+                    {
+                        "X": 7.428412673774002,
+                        "Y": -3.639835416458447,
+                        "Z": 3.047999999999523
+                    },
+                    {
+                        "X": 7.428412673774002,
+                        "Y": -3.639835416458447,
+                        "Z": 0.0
+                    }
+                ]
+            },
+            "Voids": [],
+            "Id": "65a96491-0aab-492a-8f43-017a34f9299a",
+            "Name": null,
+            "discriminator": "Elements.Geometry.Profile"
+        },
+        "573dfb1c-5658-482e-a6ae-c71ab50f0bf8": {
+            "Profile": "65a96491-0aab-492a-8f43-017a34f9299a",
+            "Thickness": 0.2032,
+            "Centerline": {
+                "discriminator": "Elements.Geometry.Line",
+                "Start": {
+                    "X": 7.530012673774001,
+                    "Y": -3.741435416458448,
+                    "Z": 0.0
+                },
+                "End": {
+                    "X": 7.530012673774015,
+                    "Y": 5.249711363381127,
+                    "Z": 0.0
+                }
+            },
+            "Transform": {
+                "Matrix": {
+                    "Components": [
+                        1.0,
+                        0.0,
+                        0.0,
+                        0.0,
+                        0.0,
+                        1.0,
+                        0.0,
+                        0.0,
+                        0.0,
+                        0.0,
+                        1.0,
+                        0.0
+                    ]
+                }
+            },
+            "Material": "e7492160-3d9c-4fde-83a9-618abd381169",
+            "Representation": {
+                "SolidOperations": [
+                    {
+                        "discriminator": "Elements.Geometry.Solids.Extrude",
+                        "Profile": "65a96491-0aab-492a-8f43-017a34f9299a",
+                        "Height": 0.2032,
+                        "Direction": {
+                            "X": 1.0,
+                            "Y": 0.0,
+                            "Z": 0.0
+                        },
+                        "IsVoid": false,
+                        "LocalTransform": null
+                    }
+                ]
+            },
+            "IsElementDefinition": false,
+            "Id": "573dfb1c-5658-482e-a6ae-c71ab50f0bf8",
+            "Name": "Wall by Profile",
+            "discriminator": "Elements.WallByProfile"
+        },
+        "48b2ac5b-94b1-4ab7-a415-c84fff26104c": {
+            "Perimeter": {
+                "discriminator": "Elements.Geometry.Polygon",
+                "Vertices": [
+                    {
+                        "X": 1.7609527933489821,
+                        "Y": 5.1481113633811475,
+                        "Z": 0.0
+                    },
+                    {
+                        "X": 1.7609527933489832,
+                        "Y": 5.1481113633811475,
+                        "Z": 3.047999999999523
+                    },
+                    {
+                        "X": 7.428412673774016,
+                        "Y": 5.148111363381128,
+                        "Z": 3.047999999999523
+                    },
+                    {
+                        "X": 7.428412673774016,
+                        "Y": 5.148111363381128,
+                        "Z": 0.0
+                    }
+                ]
+            },
+            "Voids": [],
+            "Id": "48b2ac5b-94b1-4ab7-a415-c84fff26104c",
+            "Name": null,
+            "discriminator": "Elements.Geometry.Profile"
+        },
+        "96c2d00b-0958-4331-8676-19551905cdf8": {
+            "Profile": "48b2ac5b-94b1-4ab7-a415-c84fff26104c",
+            "Thickness": 0.2032,
+            "Centerline": {
+                "discriminator": "Elements.Geometry.Line",
+                "Start": {
+                    "X": 7.530012673774015,
+                    "Y": 5.249711363381127,
+                    "Z": 0.0
+                },
+                "End": {
+                    "X": 1.6593527933489827,
+                    "Y": 5.249711363381147,
+                    "Z": 0.0
+                }
+            },
+            "Transform": {
+                "Matrix": {
+                    "Components": [
+                        1.0,
+                        0.0,
+                        0.0,
+                        0.0,
+                        0.0,
+                        1.0,
+                        0.0,
+                        0.0,
+                        0.0,
+                        0.0,
+                        1.0,
+                        0.0
+                    ]
+                }
+            },
+            "Material": "e7492160-3d9c-4fde-83a9-618abd381169",
+            "Representation": {
+                "SolidOperations": [
+                    {
+                        "discriminator": "Elements.Geometry.Solids.Extrude",
+                        "Profile": "48b2ac5b-94b1-4ab7-a415-c84fff26104c",
+                        "Height": 0.2032,
+                        "Direction": {
+                            "X": 4.370956789862844E-15,
+                            "Y": 1.0,
+                            "Z": 0.0
+                        },
+                        "IsVoid": false,
+                        "LocalTransform": null
+                    }
+                ]
+            },
+            "IsElementDefinition": false,
+            "Id": "96c2d00b-0958-4331-8676-19551905cdf8",
+            "Name": "Wall by Profile",
+            "discriminator": "Elements.WallByProfile"
+        },
+        "3d9b4a3b-4786-4ea0-a7c0-8914c4c4dd4a": {
+            "Perimeter": {
+                "discriminator": "Elements.Geometry.Polygon",
+                "Vertices": [
+                    {
+                        "X": 1.5577527933489805,
+                        "Y": 3.9102538001086193,
+                        "Z": 0.0
+                    },
+                    {
+                        "X": 1.5577527933489808,
+                        "Y": 4.113453800108619,
+                        "Z": 0.0
+                    },
+                    {
+                        "X": 1.5577527933489843,
+                        "Y": 6.23743074010428,
+                        "Z": 0.0
+                    },
+                    {
+                        "X": 1.5577527933489845,
+                        "Y": 6.440630740104281,
+                        "Z": 0.0
+                    },
+                    {
+                        "X": 1.5577527933489845,
+                        "Y": 6.440630740104281,
+                        "Z": 3.047999999999523
+                    },
+                    {
+                        "X": 1.5577527933489843,
+                        "Y": 6.23743074010428,
+                        "Z": 3.047999999999523
+                    },
+                    {
+                        "X": 1.5577527933489808,
+                        "Y": 4.11345380010862,
+                        "Z": 3.047999999999523
+                    },
+                    {
+                        "X": 1.5577527933489805,
+                        "Y": 3.91025380010862,
+                        "Z": 3.047999999999523
+                    },
+                    {
+                        "X": 1.557752793348968,
+                        "Y": -3.6398354164584283,
+                        "Z": 3.047999999999523
+                    },
+                    {
+                        "X": 1.557752793348968,
+                        "Y": -3.639835416458426,
+                        "Z": 0.0
+                    }
+                ]
+            },
+            "Voids": [],
+            "Id": "3d9b4a3b-4786-4ea0-a7c0-8914c4c4dd4a",
+            "Name": null,
+            "discriminator": "Elements.Geometry.Profile"
+        },
+        "aad1a818-b6ac-47f5-ab35-62f5f0edb267": {
+            "Profile": "3d9b4a3b-4786-4ea0-a7c0-8914c4c4dd4a",
+            "Thickness": 0.2032,
+            "Centerline": {
+                "discriminator": "Elements.Geometry.Line",
+                "Start": {
+                    "X": 1.659352793348968,
+                    "Y": -3.741435416458429,
+                    "Z": 0.0
+                },
+                "End": {
+                    "X": 1.6593527933489844,
+                    "Y": 6.339030740104279,
+                    "Z": 0.0
+                }
+            },
+            "Transform": {
+                "Matrix": {
+                    "Components": [
+                        1.0,
+                        0.0,
+                        0.0,
+                        0.0,
+                        0.0,
+                        1.0,
+                        0.0,
+                        0.0,
+                        0.0,
+                        0.0,
+                        1.0,
+                        0.0
+                    ]
+                }
+            },
+            "Material": "e7492160-3d9c-4fde-83a9-618abd381169",
+            "Representation": {
+                "SolidOperations": [
+                    {
+                        "discriminator": "Elements.Geometry.Solids.Extrude",
+                        "Profile": "3d9b4a3b-4786-4ea0-a7c0-8914c4c4dd4a",
+                        "Height": 0.2032,
+                        "Direction": {
+                            "X": 1.0,
+                            "Y": 0.0,
+                            "Z": -1.997779514690534E-30
+                        },
+                        "IsVoid": false,
+                        "LocalTransform": null
+                    }
+                ]
+            },
+            "IsElementDefinition": false,
+            "Id": "aad1a818-b6ac-47f5-ab35-62f5f0edb267",
+            "Name": "Wall by Profile",
+            "discriminator": "Elements.WallByProfile"
+        },
+        "2d3930d9-034f-4f95-ad3a-e7a14d0bad88": {
+            "Perimeter": {
+                "discriminator": "Elements.Geometry.Polygon",
+                "Vertices": [
+                    {
+                        "X": -5.642530717075103,
+                        "Y": 6.237430740104304,
+                        "Z": 0.0
+                    },
+                    {
+                        "X": -5.845730717075102,
+                        "Y": 6.237430740104304,
+                        "Z": 0.0
+                    },
+                    {
+                        "X": -8.2388071273474,
+                        "Y": 6.237430740104313,
+                        "Z": 0.0
+                    },
+                    {
+                        "X": -8.442007127347399,
+                        "Y": 6.237430740104313,
+                        "Z": 0.0
+                    },
+                    {
+                        "X": -11.29039039924108,
+                        "Y": 6.2374307401043225,
+                        "Z": 0.0
+                    },
+                    {
+                        "X": -11.29039039924108,
+                        "Y": 6.2374307401043225,
+                        "Z": 3.047999999999523
+                    },
+                    {
+                        "X": -8.442007127347399,
+                        "Y": 6.237430740104313,
+                        "Z": 3.047999999999523
+                    },
+                    {
+                        "X": -8.2388071273474,
+                        "Y": 6.237430740104313,
+                        "Z": 3.047999999999523
+                    },
+                    {
+                        "X": -5.845730717075102,
+                        "Y": 6.237430740104304,
+                        "Z": 3.047999999999523
+                    },
+                    {
+                        "X": -5.642530717075103,
+                        "Y": 6.237430740104304,
+                        "Z": 3.047999999999523
+                    },
+                    {
+                        "X": 1.5577527933489843,
+                        "Y": 6.23743074010428,
+                        "Z": 3.047999999999523
+                    },
+                    {
+                        "X": 1.5577527933489852,
+                        "Y": 6.23743074010428,
+                        "Z": 0.0
+                    }
+                ]
+            },
+            "Voids": [],
+            "Id": "2d3930d9-034f-4f95-ad3a-e7a14d0bad88",
+            "Name": null,
+            "discriminator": "Elements.Geometry.Profile"
+        },
+        "3498d7d6-95de-427c-9cf8-1ab8628a6703": {
+            "Profile": "2d3930d9-034f-4f95-ad3a-e7a14d0bad88",
+            "Thickness": 0.2032,
+            "Centerline": {
+                "discriminator": "Elements.Geometry.Line",
+                "Start": {
+                    "X": 1.6593527933489844,
+                    "Y": 6.339030740104279,
+                    "Z": 0.0
+                },
+                "End": {
+                    "X": -11.391990399241081,
+                    "Y": 6.339030740104322,
+                    "Z": 0.0
+                }
+            },
+            "Transform": {
+                "Matrix": {
+                    "Components": [
+                        1.0,
+                        0.0,
+                        0.0,
+                        0.0,
+                        0.0,
+                        1.0,
+                        0.0,
+                        0.0,
+                        0.0,
+                        0.0,
+                        1.0,
+                        0.0
+                    ]
+                }
+            },
+            "Material": "e7492160-3d9c-4fde-83a9-618abd381169",
+            "Representation": {
+                "SolidOperations": [
+                    {
+                        "discriminator": "Elements.Geometry.Solids.Extrude",
+                        "Profile": "2d3930d9-034f-4f95-ad3a-e7a14d0bad88",
+                        "Height": 0.2032,
+                        "Direction": {
+                            "X": 0.0,
+                            "Y": 1.0,
+                            "Z": 0.0
+                        },
+                        "IsVoid": false,
+                        "LocalTransform": null
+                    }
+                ]
+            },
+            "IsElementDefinition": false,
+            "Id": "3498d7d6-95de-427c-9cf8-1ab8628a6703",
+            "Name": "Wall by Profile",
+            "discriminator": "Elements.WallByProfile"
+        },
+        "d17598cf-d84f-4dba-93cb-d32b6c54f5ba": {
+            "Perimeter": {
+                "discriminator": "Elements.Geometry.Polygon",
+                "Vertices": [
+                    {
+                        "X": 9.419538667392539,
+                        "Y": 7.3544783780336935,
+                        "Z": 0.0
+                    },
+                    {
+                        "X": 9.419538667392546,
+                        "Y": 11.008886165896522,
+                        "Z": 0.0
+                    },
+                    {
+                        "X": 9.419538667392546,
+                        "Y": 11.313686165896522,
+                        "Z": 0.0
+                    },
+                    {
+                        "X": 9.419538667392551,
+                        "Y": 14.38144294542629,
+                        "Z": 0.0
+                    },
+                    {
+                        "X": 9.419538667392551,
+                        "Y": 14.58464294542629,
+                        "Z": 0.0
+                    },
+                    {
+                        "X": 9.419538667392551,
+                        "Y": 14.58464294542629,
+                        "Z": 3.047999999999523
+                    },
+                    {
+                        "X": 9.419538667392551,
+                        "Y": 14.38144294542629,
+                        "Z": 3.047999999999523
+                    },
+                    {
+                        "X": 9.419538667392546,
+                        "Y": 11.313686165896522,
+                        "Z": 3.047999999999523
+                    },
+                    {
+                        "X": 9.419538667392546,
+                        "Y": 11.008886165896522,
+                        "Z": 3.047999999999523
+                    },
+                    {
+                        "X": 9.419538667392539,
+                        "Y": 7.354478378033694,
+                        "Z": 3.047999999999523
+                    },
+                    {
+                        "X": 9.419538667392539,
+                        "Y": 7.151278378033695,
+                        "Z": 3.047999999999523
+                    },
+                    {
+                        "X": 9.419538667392539,
+                        "Y": 7.151278378033695,
+                        "Z": 0.0
+                    }
+                ]
+            },
+            "Voids": [],
+            "Id": "d17598cf-d84f-4dba-93cb-d32b6c54f5ba",
+            "Name": null,
+            "discriminator": "Elements.Geometry.Profile"
+        },
+        "45f6ac87-f382-4014-94ff-f4f36ecb28a0": {
+            "Profile": "d17598cf-d84f-4dba-93cb-d32b6c54f5ba",
+            "Thickness": 0.2032,
+            "Centerline": {
+                "discriminator": "Elements.Geometry.Line",
+                "Start": {
+                    "X": 9.521138667392538,
+                    "Y": 7.252878378033695,
+                    "Z": 0.0
+                },
+                "End": {
+                    "X": 9.52113866739255,
+                    "Y": 14.483042945426291,
+                    "Z": 0.0
+                }
+            },
+            "Transform": {
+                "Matrix": {
+                    "Components": [
+                        1.0,
+                        0.0,
+                        0.0,
+                        0.0,
+                        0.0,
+                        1.0,
+                        0.0,
+                        0.0,
+                        0.0,
+                        0.0,
+                        1.0,
+                        0.0
+                    ]
+                }
+            },
+            "Material": "e7492160-3d9c-4fde-83a9-618abd381169",
+            "Representation": {
+                "SolidOperations": [
+                    {
+                        "discriminator": "Elements.Geometry.Solids.Extrude",
+                        "Profile": "d17598cf-d84f-4dba-93cb-d32b6c54f5ba",
+                        "Height": 0.2032,
+                        "Direction": {
+                            "X": 1.0,
+                            "Y": 0.0,
+                            "Z": 1.4394722976853462E-30
+                        },
+                        "IsVoid": false,
+                        "LocalTransform": null
+                    }
+                ]
+            },
+            "IsElementDefinition": false,
+            "Id": "45f6ac87-f382-4014-94ff-f4f36ecb28a0",
+            "Name": "Wall by Profile",
+            "discriminator": "Elements.WallByProfile"
+        },
+        "4b0ae127-7d35-4e1f-aff0-b20d5f665471": {
+            "Perimeter": {
+                "discriminator": "Elements.Geometry.Polygon",
+                "Vertices": [
+                    {
+                        "X": 6.717212673774045,
+                        "Y": 14.381442945426299,
+                        "Z": 0.0
+                    },
+                    {
+                        "X": 6.514012673774046,
+                        "Y": 14.381442945426299,
+                        "Z": 0.0
+                    },
+                    {
+                        "X": 4.15264751160431,
+                        "Y": 14.381442945426308,
+                        "Z": 0.0
+                    },
+                    {
+                        "X": 3.949447511604311,
+                        "Y": 14.381442945426308,
+                        "Z": 0.0
+                    },
+                    {
+                        "X": 1.7609527933489986,
+                        "Y": 14.381442945426317,
+                        "Z": 0.0
+                    },
+                    {
+                        "X": 1.5577527933489992,
+                        "Y": 14.381442945426317,
+                        "Z": 0.0
+                    },
+                    {
+                        "X": -1.102279733524407,
+                        "Y": 14.381442945426326,
+                        "Z": 0.0
+                    },
+                    {
+                        "X": -1.3054797335244106,
+                        "Y": 14.381442945426326,
+                        "Z": 0.0
+                    },
+                    {
+                        "X": -3.8644063962672,
+                        "Y": 14.381442945426334,
+                        "Z": 0.0
+                    },
+                    {
+                        "X": -4.067606396267202,
+                        "Y": 14.381442945426334,
+                        "Z": 0.0
+                    },
+                    {
+                        "X": -6.193693642635031,
+                        "Y": 14.38144294542634,
+                        "Z": 0.0
+                    },
+                    {
+                        "X": -6.396893642635031,
+                        "Y": 14.381442945426343,
+                        "Z": 0.0
+                    },
+                    {
+                        "X": -8.878706783491882,
+                        "Y": 14.381442945426349,
+                        "Z": 0.0
+                    },
+                    {
+                        "X": -9.081906783491881,
+                        "Y": 14.381442945426352,
+                        "Z": 0.0
+                    },
+                    {
+                        "X": -11.103661332607453,
+                        "Y": 14.381442945426357,
+                        "Z": 0.0
+                    },
+                    {
+                        "X": -11.30686133260745,
+                        "Y": 14.381442945426357,
+                        "Z": 0.0
+                    },
+                    {
+                        "X": -11.30686133260745,
+                        "Y": 14.381442945426357,
+                        "Z": 3.047999999999523
+                    },
+                    {
+                        "X": -11.103661332607453,
+                        "Y": 14.381442945426357,
+                        "Z": 3.047999999999523
+                    },
+                    {
+                        "X": -9.081906783491881,
+                        "Y": 14.381442945426352,
+                        "Z": 3.047999999999523
+                    },
+                    {
+                        "X": -8.878706783491882,
+                        "Y": 14.381442945426349,
+                        "Z": 3.0479999999995235
+                    },
+                    {
+                        "X": -6.396893642635031,
+                        "Y": 14.381442945426343,
+                        "Z": 3.0479999999995235
+                    },
+                    {
+                        "X": -6.193693642635034,
+                        "Y": 14.38144294542634,
+                        "Z": 3.0479999999995235
+                    },
+                    {
+                        "X": -4.0676063962672,
+                        "Y": 14.381442945426334,
+                        "Z": 3.0479999999995235
+                    },
+                    {
+                        "X": -3.8644063962672,
+                        "Y": 14.381442945426334,
+                        "Z": 3.0479999999995235
+                    },
+                    {
+                        "X": -1.3054797335244106,
+                        "Y": 14.381442945426326,
+                        "Z": 3.0479999999995235
+                    },
+                    {
+                        "X": -1.102279733524407,
+                        "Y": 14.381442945426326,
+                        "Z": 3.0479999999995235
+                    },
+                    {
+                        "X": 1.557752793348997,
+                        "Y": 14.381442945426317,
+                        "Z": 3.0479999999995235
+                    },
+                    {
+                        "X": 1.7609527933489986,
+                        "Y": 14.381442945426317,
+                        "Z": 3.0479999999995235
+                    },
+                    {
+                        "X": 3.949447511604311,
+                        "Y": 14.381442945426308,
+                        "Z": 3.0479999999995235
+                    },
+                    {
+                        "X": 4.15264751160431,
+                        "Y": 14.381442945426308,
+                        "Z": 3.0479999999995235
+                    },
+                    {
+                        "X": 6.514012673774046,
+                        "Y": 14.381442945426299,
+                        "Z": 3.0479999999995235
+                    },
+                    {
+                        "X": 6.717212673774045,
+                        "Y": 14.381442945426299,
+                        "Z": 3.0479999999995235
+                    },
+                    {
+                        "X": 9.419538667392551,
+                        "Y": 14.38144294542629,
+                        "Z": 3.047999999999523
+                    },
+                    {
+                        "X": 9.419538667392551,
+                        "Y": 14.38144294542629,
+                        "Z": 0.0
+                    }
+                ]
+            },
+            "Voids": [],
+            "Id": "4b0ae127-7d35-4e1f-aff0-b20d5f665471",
+            "Name": null,
+            "discriminator": "Elements.Geometry.Profile"
+        },
+        "1d5460db-505d-45d5-9a21-34b2e07cba16": {
+            "Profile": "4b0ae127-7d35-4e1f-aff0-b20d5f665471",
+            "Thickness": 0.2032,
+            "Centerline": {
+                "discriminator": "Elements.Geometry.Line",
+                "Start": {
+                    "X": 9.52113866739255,
+                    "Y": 14.483042945426291,
+                    "Z": 0.0
+                },
+                "End": {
+                    "X": -11.205261332607451,
+                    "Y": 14.483042945426359,
+                    "Z": 0.0
+                }
+            },
+            "Transform": {
+                "Matrix": {
+                    "Components": [
+                        1.0,
+                        0.0,
+                        0.0,
+                        0.0,
+                        0.0,
+                        1.0,
+                        0.0,
+                        0.0,
+                        0.0,
+                        0.0,
+                        1.0,
+                        0.0
+                    ]
+                }
+            },
+            "Material": "e7492160-3d9c-4fde-83a9-618abd381169",
+            "Representation": {
+                "SolidOperations": [
+                    {
+                        "discriminator": "Elements.Geometry.Solids.Extrude",
+                        "Profile": "4b0ae127-7d35-4e1f-aff0-b20d5f665471",
+                        "Height": 0.2032,
+                        "Direction": {
+                            "X": 0.0,
+                            "Y": 1.0,
+                            "Z": -8.184632972313747E-30
+                        },
+                        "IsVoid": false,
+                        "LocalTransform": null
+                    }
+                ]
+            },
+            "IsElementDefinition": false,
+            "Id": "1d5460db-505d-45d5-9a21-34b2e07cba16",
+            "Name": "Wall by Profile",
+            "discriminator": "Elements.WallByProfile"
+        },
+        "9f912eb0-c7a4-4e5c-9880-b7d438ca6985": {
+            "Perimeter": {
+                "discriminator": "Elements.Geometry.Polygon",
+                "Vertices": [
+                    {
+                        "X": -11.103661332607459,
+                        "Y": 8.73337238999121,
+                        "Z": 0.0
+                    },
+                    {
+                        "X": -11.103661332607459,
+                        "Y": 8.53017238999121,
+                        "Z": 0.0
+                    },
+                    {
+                        "X": -11.103661332607459,
+                        "Y": 8.53017238999121,
+                        "Z": 3.047999999999523
+                    },
+                    {
+                        "X": -11.103661332607459,
+                        "Y": 8.73337238999121,
+                        "Z": 3.047999999999523
+                    },
+                    {
+                        "X": -11.10366133260745,
+                        "Y": 14.381442945426357,
+                        "Z": 3.047999999999523
+                    },
+                    {
+                        "X": -11.10366133260745,
+                        "Y": 14.381442945426357,
+                        "Z": 0.0
+                    }
+                ]
+            },
+            "Voids": [],
+            "Id": "9f912eb0-c7a4-4e5c-9880-b7d438ca6985",
+            "Name": null,
+            "discriminator": "Elements.Geometry.Profile"
+        },
+        "04c1e293-f044-40cd-94a0-271a36f93df9": {
+            "Profile": "9f912eb0-c7a4-4e5c-9880-b7d438ca6985",
+            "Thickness": 0.2032,
+            "Centerline": {
+                "discriminator": "Elements.Geometry.Line",
+                "Start": {
+                    "X": -11.205261332607451,
+                    "Y": 14.483042945426359,
+                    "Z": 0.0
+                },
+                "End": {
+                    "X": -11.20526133260746,
+                    "Y": 8.63177238999121,
+                    "Z": 0.0
+                }
+            },
+            "Transform": {
+                "Matrix": {
+                    "Components": [
+                        1.0,
+                        0.0,
+                        0.0,
+                        0.0,
+                        0.0,
+                        1.0,
+                        0.0,
+                        0.0,
+                        0.0,
+                        0.0,
+                        1.0,
+                        0.0
+                    ]
+                }
+            },
+            "Material": "e7492160-3d9c-4fde-83a9-618abd381169",
+            "Representation": {
+                "SolidOperations": [
+                    {
+                        "discriminator": "Elements.Geometry.Solids.Extrude",
+                        "Profile": "9f912eb0-c7a4-4e5c-9880-b7d438ca6985",
+                        "Height": 0.2032,
+                        "Direction": {
+                            "X": -1.0,
+                            "Y": 0.0,
+                            "Z": 1.1706906986240869E-30
+                        },
+                        "IsVoid": false,
+                        "LocalTransform": null
+                    }
+                ]
+            },
+            "IsElementDefinition": false,
+            "Id": "04c1e293-f044-40cd-94a0-271a36f93df9",
+            "Name": "Wall by Profile",
+            "discriminator": "Elements.WallByProfile"
+        },
+        "9dfb8ba6-d497-4731-8aa3-6a0fdc33d8ff": {
+            "Perimeter": {
+                "discriminator": "Elements.Geometry.Polygon",
+                "Vertices": [
+                    {
+                        "X": -9.081906783491894,
+                        "Y": 8.733372389991203,
+                        "Z": 0.0
+                    },
+                    {
+                        "X": -8.878706783491893,
+                        "Y": 8.733372389991203,
+                        "Z": 0.0
+                    },
+                    {
+                        "X": -6.396893642635033,
+                        "Y": 8.733372389991194,
+                        "Z": 0.0
+                    },
+                    {
+                        "X": -6.396893642635033,
+                        "Y": 8.733372389991194,
+                        "Z": 3.047999999999523
+                    },
+                    {
+                        "X": -8.878706783491893,
+                        "Y": 8.733372389991203,
+                        "Z": 3.047999999999523
+                    },
+                    {
+                        "X": -9.081906783491894,
+                        "Y": 8.733372389991203,
+                        "Z": 3.0479999999995226
+                    },
+                    {
+                        "X": -11.103661332607459,
+                        "Y": 8.73337238999121,
+                        "Z": 3.047999999999523
+                    },
+                    {
+                        "X": -11.103661332607459,
+                        "Y": 8.73337238999121,
+                        "Z": 0.0
+                    }
+                ]
+            },
+            "Voids": [],
+            "Id": "9dfb8ba6-d497-4731-8aa3-6a0fdc33d8ff",
+            "Name": null,
+            "discriminator": "Elements.Geometry.Profile"
+        },
+        "dccf36c2-51df-455b-b99a-2f7c4c742565": {
+            "Profile": "9dfb8ba6-d497-4731-8aa3-6a0fdc33d8ff",
+            "Thickness": 0.2032,
+            "Centerline": {
+                "discriminator": "Elements.Geometry.Line",
+                "Start": {
+                    "X": -11.20526133260746,
+                    "Y": 8.63177238999121,
+                    "Z": 0.0
+                },
+                "End": {
+                    "X": -6.295293642635032,
+                    "Y": 8.631772389991195,
+                    "Z": 0.0
+                }
+            },
+            "Transform": {
+                "Matrix": {
+                    "Components": [
+                        1.0,
+                        0.0,
+                        0.0,
+                        0.0,
+                        0.0,
+                        1.0,
+                        0.0,
+                        0.0,
+                        0.0,
+                        0.0,
+                        1.0,
+                        0.0
+                    ]
+                }
+            },
+            "Material": "e7492160-3d9c-4fde-83a9-618abd381169",
+            "Representation": {
+                "SolidOperations": [
+                    {
+                        "discriminator": "Elements.Geometry.Solids.Extrude",
+                        "Profile": "9dfb8ba6-d497-4731-8aa3-6a0fdc33d8ff",
+                        "Height": 0.2032,
+                        "Direction": {
+                            "X": 0.0,
+                            "Y": -1.0,
+                            "Z": 0.0
+                        },
+                        "IsVoid": false,
+                        "LocalTransform": null
+                    }
+                ]
+            },
+            "IsElementDefinition": false,
+            "Id": "dccf36c2-51df-455b-b99a-2f7c4c742565",
+            "Name": "Wall by Profile",
+            "discriminator": "Elements.WallByProfile"
+        },
+        "6bc730d9-19bc-4680-90a2-198227cfca98": {
+            "Perimeter": {
+                "discriminator": "Elements.Geometry.Polygon",
+                "Vertices": [
+                    {
+                        "X": -6.193693642635033,
+                        "Y": 8.444881234202972,
+                        "Z": 0.0
+                    },
+                    {
+                        "X": -6.193693642635033,
+                        "Y": 8.241681234202971,
+                        "Z": 0.0
+                    },
+                    {
+                        "X": -6.193693642635033,
+                        "Y": 8.241681234202971,
+                        "Z": 3.047999999999523
+                    },
+                    {
+                        "X": -6.193693642635033,
+                        "Y": 8.444881234202972,
+                        "Z": 3.047999999999523
+                    },
+                    {
+                        "X": -6.193693642635031,
+                        "Y": 14.38144294542634,
+                        "Z": 3.047999999999523
+                    },
+                    {
+                        "X": -6.193693642635031,
+                        "Y": 14.381442945426343,
+                        "Z": 0.0
+                    }
+                ]
+            },
+            "Voids": [],
+            "Id": "6bc730d9-19bc-4680-90a2-198227cfca98",
+            "Name": null,
+            "discriminator": "Elements.Geometry.Profile"
+        },
+        "f501c077-ae01-4578-8a3c-08b948b1396f": {
+            "Profile": "6bc730d9-19bc-4680-90a2-198227cfca98",
+            "Thickness": 0.2032,
+            "Centerline": {
+                "discriminator": "Elements.Geometry.Line",
+                "Start": {
+                    "X": -6.295293642635031,
+                    "Y": 14.483042945426343,
+                    "Z": 0.0
+                },
+                "End": {
+                    "X": -6.295293642635032,
+                    "Y": 8.343281234202973,
+                    "Z": 0.0
+                }
+            },
+            "Transform": {
+                "Matrix": {
+                    "Components": [
+                        1.0,
+                        0.0,
+                        0.0,
+                        0.0,
+                        0.0,
+                        1.0,
+                        0.0,
+                        0.0,
+                        0.0,
+                        0.0,
+                        1.0,
+                        0.0
+                    ]
+                }
+            },
+            "Material": "e7492160-3d9c-4fde-83a9-618abd381169",
+            "Representation": {
+                "SolidOperations": [
+                    {
+                        "discriminator": "Elements.Geometry.Solids.Extrude",
+                        "Profile": "6bc730d9-19bc-4680-90a2-198227cfca98",
+                        "Height": 0.2032,
+                        "Direction": {
+                            "X": -1.0,
+                            "Y": 0.0,
+                            "Z": 0.0
+                        },
+                        "IsVoid": false,
+                        "LocalTransform": null
+                    }
+                ]
+            },
+            "IsElementDefinition": false,
+            "Id": "f501c077-ae01-4578-8a3c-08b948b1396f",
+            "Name": "Wall by Profile",
+            "discriminator": "Elements.WallByProfile"
+        },
+        "3ce70cd3-a074-4f99-bf48-7ce7509f124b": {
+            "Perimeter": {
+                "discriminator": "Elements.Geometry.Polygon",
+                "Vertices": [
+                    {
+                        "X": -4.067606396267208,
+                        "Y": 8.444881234202965,
+                        "Z": 0.0
+                    },
+                    {
+                        "X": -3.8644063962672095,
+                        "Y": 8.444881234202965,
+                        "Z": 0.0
+                    },
+                    {
+                        "X": -1.3054797335244182,
+                        "Y": 8.444881234202956,
+                        "Z": 0.0
+                    },
+                    {
+                        "X": -1.1022797335244188,
+                        "Y": 8.444881234202954,
+                        "Z": 0.0
+                    },
+                    {
+                        "X": 1.5577527933489883,
+                        "Y": 8.444881234202947,
+                        "Z": 0.0
+                    },
+                    {
+                        "X": 1.7609527933489888,
+                        "Y": 8.444881234202947,
+                        "Z": 0.0
+                    },
+                    {
+                        "X": 3.9494475116043035,
+                        "Y": 8.444881234202938,
+                        "Z": 0.0
+                    },
+                    {
+                        "X": 3.9494475116043035,
+                        "Y": 8.444881234202938,
+                        "Z": 3.047999999999523
+                    },
+                    {
+                        "X": 1.7609527933489888,
+                        "Y": 8.444881234202947,
+                        "Z": 3.047999999999523
+                    },
+                    {
+                        "X": 1.5577527933489905,
+                        "Y": 8.444881234202947,
+                        "Z": 3.047999999999523
+                    },
+                    {
+                        "X": -1.1022797335244188,
+                        "Y": 8.444881234202954,
+                        "Z": 3.047999999999523
+                    },
+                    {
+                        "X": -1.3054797335244182,
+                        "Y": 8.444881234202956,
+                        "Z": 3.047999999999523
+                    },
+                    {
+                        "X": -3.8644063962672095,
+                        "Y": 8.444881234202965,
+                        "Z": 3.047999999999523
+                    },
+                    {
+                        "X": -4.06760639626721,
+                        "Y": 8.444881234202965,
+                        "Z": 3.047999999999523
+                    },
+                    {
+                        "X": -6.193693642635033,
+                        "Y": 8.444881234202972,
+                        "Z": 3.047999999999523
+                    },
+                    {
+                        "X": -6.193693642635033,
+                        "Y": 8.444881234202972,
+                        "Z": 0.0
+                    }
+                ]
+            },
+            "Voids": [],
+            "Id": "3ce70cd3-a074-4f99-bf48-7ce7509f124b",
+            "Name": null,
+            "discriminator": "Elements.Geometry.Profile"
+        },
+        "3e4c48a6-10d5-4041-92f8-4d0a99252bea": {
+            "Profile": "3ce70cd3-a074-4f99-bf48-7ce7509f124b",
+            "Thickness": 0.2032,
+            "Centerline": {
+                "discriminator": "Elements.Geometry.Line",
+                "Start": {
+                    "X": -6.295293642635032,
+                    "Y": 8.343281234202973,
+                    "Z": 0.0
+                },
+                "End": {
+                    "X": 4.0510475116043025,
+                    "Y": 8.343281234202939,
+                    "Z": 0.0
+                }
+            },
+            "Transform": {
+                "Matrix": {
+                    "Components": [
+                        1.0,
+                        0.0,
+                        0.0,
+                        0.0,
+                        0.0,
+                        1.0,
+                        0.0,
+                        0.0,
+                        0.0,
+                        0.0,
+                        1.0,
+                        0.0
+                    ]
+                }
+            },
+            "Material": "e7492160-3d9c-4fde-83a9-618abd381169",
+            "Representation": {
+                "SolidOperations": [
+                    {
+                        "discriminator": "Elements.Geometry.Solids.Extrude",
+                        "Profile": "3ce70cd3-a074-4f99-bf48-7ce7509f124b",
+                        "Height": 0.2032,
+                        "Direction": {
+                            "X": 0.0,
+                            "Y": -1.0,
+                            "Z": 4.0999290642963874E-30
+                        },
+                        "IsVoid": false,
+                        "LocalTransform": null
+                    }
+                ]
+            },
+            "IsElementDefinition": false,
+            "Id": "3e4c48a6-10d5-4041-92f8-4d0a99252bea",
+            "Name": "Wall by Profile",
+            "discriminator": "Elements.WallByProfile"
+        },
+        "06ad05bc-e7bb-43f4-ad02-97ff874ac998": {
+            "Perimeter": {
+                "discriminator": "Elements.Geometry.Polygon",
+                "Vertices": [
+                    {
+                        "X": 4.1526475116043065,
+                        "Y": 11.313686165896538,
+                        "Z": 0.0
+                    },
+                    {
+                        "X": 4.1526475116043065,
+                        "Y": 11.00888616589654,
+                        "Z": 0.0
+                    },
+                    {
+                        "X": 4.152647511604301,
+                        "Y": 7.354478378033712,
+                        "Z": 0.0
+                    },
+                    {
+                        "X": 4.152647511604301,
+                        "Y": 7.1512783780337115,
+                        "Z": 0.0
+                    },
+                    {
+                        "X": 4.152647511604301,
+                        "Y": 7.1512783780337115,
+                        "Z": 3.047999999999523
+                    },
+                    {
+                        "X": 4.152647511604301,
+                        "Y": 7.354478378033712,
+                        "Z": 3.047999999999523
+                    },
+                    {
+                        "X": 4.1526475116043065,
+                        "Y": 11.00888616589654,
+                        "Z": 3.0479999999995235
+                    },
+                    {
+                        "X": 4.1526475116043065,
+                        "Y": 11.313686165896538,
+                        "Z": 3.047999999999523
+                    },
+                    {
+                        "X": 4.152647511604311,
+                        "Y": 14.381442945426308,
+                        "Z": 3.047999999999523
+                    },
+                    {
+                        "X": 4.152647511604311,
+                        "Y": 14.381442945426308,
+                        "Z": 0.0
+                    }
+                ]
+            },
+            "Voids": [],
+            "Id": "06ad05bc-e7bb-43f4-ad02-97ff874ac998",
+            "Name": null,
+            "discriminator": "Elements.Geometry.Profile"
+        },
+        "f4118625-a59d-4ab7-9f15-3fea317c6894": {
+            "Profile": "06ad05bc-e7bb-43f4-ad02-97ff874ac998",
+            "Thickness": 0.2032,
+            "Centerline": {
+                "discriminator": "Elements.Geometry.Line",
+                "Start": {
+                    "X": 4.0510475116043105,
+                    "Y": 14.483042945426309,
+                    "Z": 0.0
+                },
+                "End": {
+                    "X": 4.051047511604301,
+                    "Y": 7.252878378033712,
+                    "Z": 0.0
+                }
+            },
+            "Transform": {
+                "Matrix": {
+                    "Components": [
+                        1.0,
+                        0.0,
+                        0.0,
+                        0.0,
+                        0.0,
+                        1.0,
+                        0.0,
+                        0.0,
+                        0.0,
+                        0.0,
+                        1.0,
+                        0.0
+                    ]
+                }
+            },
+            "Material": "e7492160-3d9c-4fde-83a9-618abd381169",
+            "Representation": {
+                "SolidOperations": [
+                    {
+                        "discriminator": "Elements.Geometry.Solids.Extrude",
+                        "Profile": "06ad05bc-e7bb-43f4-ad02-97ff874ac998",
+                        "Height": 0.2032,
+                        "Direction": {
+                            "X": -1.0,
+                            "Y": 0.0,
+                            "Z": 0.0
+                        },
+                        "IsVoid": false,
+                        "LocalTransform": null
+                    }
+                ]
+            },
+            "IsElementDefinition": false,
+            "Id": "f4118625-a59d-4ab7-9f15-3fea317c6894",
+            "Name": "Wall by Profile",
+            "discriminator": "Elements.WallByProfile"
+        },
+        "63e19552-d36d-45ec-afea-c19fead8f3f1": {
+            "Perimeter": {
+                "discriminator": "Elements.Geometry.Polygon",
+                "Vertices": [
+                    {
+                        "X": 9.419538667392539,
+                        "Y": 7.354478378033694,
+                        "Z": 0.0
+                    },
+                    {
+                        "X": 9.419538667392539,
+                        "Y": 7.354478378033694,
+                        "Z": 3.047999999999523
+                    },
+                    {
+                        "X": 4.152647511604301,
+                        "Y": 7.354478378033712,
+                        "Z": 3.047999999999523
+                    },
+                    {
+                        "X": 4.152647511604301,
+                        "Y": 7.354478378033712,
+                        "Z": 0.0
+                    }
+                ]
+            },
+            "Voids": [],
+            "Id": "63e19552-d36d-45ec-afea-c19fead8f3f1",
+            "Name": null,
+            "discriminator": "Elements.Geometry.Profile"
+        },
+        "46324f87-3894-438b-85fe-244d99712eab": {
+            "Profile": "63e19552-d36d-45ec-afea-c19fead8f3f1",
+            "Thickness": 0.2032,
+            "Centerline": {
+                "discriminator": "Elements.Geometry.Line",
+                "Start": {
+                    "X": 4.051047511604301,
+                    "Y": 7.252878378033712,
+                    "Z": 0.0
+                },
+                "End": {
+                    "X": 9.521138667392538,
+                    "Y": 7.252878378033695,
+                    "Z": 0.0
+                }
+            },
+            "Transform": {
+                "Matrix": {
+                    "Components": [
+                        1.0,
+                        0.0,
+                        0.0,
+                        0.0,
+                        0.0,
+                        1.0,
+                        0.0,
+                        0.0,
+                        0.0,
+                        0.0,
+                        1.0,
+                        0.0
+                    ]
+                }
+            },
+            "Material": "e7492160-3d9c-4fde-83a9-618abd381169",
+            "Representation": {
+                "SolidOperations": [
+                    {
+                        "discriminator": "Elements.Geometry.Solids.Extrude",
+                        "Profile": "63e19552-d36d-45ec-afea-c19fead8f3f1",
+                        "Height": 0.2032,
+                        "Direction": {
+                            "X": 0.0,
+                            "Y": -1.0,
+                            "Z": 0.0
+                        },
+                        "IsVoid": false,
+                        "LocalTransform": null
+                    }
+                ]
+            },
+            "IsElementDefinition": false,
+            "Id": "46324f87-3894-438b-85fe-244d99712eab",
+            "Name": "Wall by Profile",
+            "discriminator": "Elements.WallByProfile"
+        },
+        "a087fb87-000a-4361-abf3-189f92c75124": {
+            "Perimeter": {
+                "discriminator": "Elements.Geometry.Polygon",
+                "Vertices": [
+                    {
+                        "X": -8.23880712734741,
+                        "Y": -0.19861499577750658,
+                        "Z": 0.0
+                    },
+                    {
+                        "X": -8.23880712734741,
+                        "Y": -0.19861499577750658,
+                        "Z": 3.047999999999523
+                    },
+                    {
+                        "X": -8.2388071273474,
+                        "Y": 6.237430740104313,
+                        "Z": 3.047999999999523
+                    },
+                    {
+                        "X": -8.2388071273474,
+                        "Y": 6.237430740104313,
+                        "Z": 0.0
+                    }
+                ]
+            },
+            "Voids": [],
+            "Id": "a087fb87-000a-4361-abf3-189f92c75124",
+            "Name": null,
+            "discriminator": "Elements.Geometry.Profile"
+        },
+        "da43c927-6471-47c0-9e72-38ca9f44c596": {
+            "Profile": "a087fb87-000a-4361-abf3-189f92c75124",
+            "Thickness": 0.2032,
+            "Centerline": {
+                "discriminator": "Elements.Geometry.Line",
+                "Start": {
+                    "X": -8.3404071273474,
+                    "Y": 6.339030740104312,
+                    "Z": 0.0
+                },
+                "End": {
+                    "X": -8.34040712734741,
+                    "Y": -0.3002149957775062,
+                    "Z": 0.0
+                }
+            },
+            "Transform": {
+                "Matrix": {
+                    "Components": [
+                        1.0,
+                        0.0,
+                        0.0,
+                        0.0,
+                        0.0,
+                        1.0,
+                        0.0,
+                        0.0,
+                        0.0,
+                        0.0,
+                        1.0,
+                        0.0
+                    ]
+                }
+            },
+            "Material": "e7492160-3d9c-4fde-83a9-618abd381169",
+            "Representation": {
+                "SolidOperations": [
+                    {
+                        "discriminator": "Elements.Geometry.Solids.Extrude",
+                        "Profile": "a087fb87-000a-4361-abf3-189f92c75124",
+                        "Height": 0.2032,
+                        "Direction": {
+                            "X": -1.0,
+                            "Y": 1.6391087961985664E-15,
+                            "Z": 0.0
+                        },
+                        "IsVoid": false,
+                        "LocalTransform": null
+                    }
+                ]
+            },
+            "IsElementDefinition": false,
+            "Id": "da43c927-6471-47c0-9e72-38ca9f44c596",
+            "Name": "Wall by Profile",
+            "discriminator": "Elements.WallByProfile"
+        },
+        "d5810b98-2a86-49b0-9b45-b4b64f23611a": {
+            "Perimeter": {
+                "discriminator": "Elements.Geometry.Polygon",
+                "Vertices": [
+                    {
+                        "X": 6.51401267377404,
+                        "Y": 11.31368616589653,
+                        "Z": 0.0
+                    },
+                    {
+                        "X": 6.71721267377404,
+                        "Y": 11.31368616589653,
+                        "Z": 0.0
+                    },
+                    {
+                        "X": 9.419538667392548,
+                        "Y": 11.313686165896522,
+                        "Z": 0.0
+                    },
+                    {
+                        "X": 9.419538667392544,
+                        "Y": 11.313686165896522,
+                        "Z": 3.047999999999523
+                    },
+                    {
+                        "X": 6.717212673774039,
+                        "Y": 11.31368616589653,
+                        "Z": 3.0479999999995226
+                    },
+                    {
+                        "X": 6.51401267377404,
+                        "Y": 11.31368616589653,
+                        "Z": 3.047999999999523
+                    },
+                    {
+                        "X": 4.1526475116043065,
+                        "Y": 11.313686165896538,
+                        "Z": 3.047999999999523
+                    },
+                    {
+                        "X": 4.1526475116043065,
+                        "Y": 11.313686165896538,
+                        "Z": 0.0
+                    }
+                ]
+            },
+            "Voids": [],
+            "Id": "d5810b98-2a86-49b0-9b45-b4b64f23611a",
+            "Name": null,
+            "discriminator": "Elements.Geometry.Profile"
+        },
+        "6e21ae29-d351-49d5-a0f2-07c8a5a20c8a": {
+            "Profile": "d5810b98-2a86-49b0-9b45-b4b64f23611a",
+            "Thickness": 0.3048,
+            "Centerline": {
+                "discriminator": "Elements.Geometry.Line",
+                "Start": {
+                    "X": 4.051047511604305,
+                    "Y": 11.16128616589654,
+                    "Z": 0.0
+                },
+                "End": {
+                    "X": 9.521138667392545,
+                    "Y": 11.161286165896522,
+                    "Z": 0.0
+                }
+            },
+            "Transform": {
+                "Matrix": {
+                    "Components": [
+                        1.0,
+                        0.0,
+                        0.0,
+                        0.0,
+                        0.0,
+                        1.0,
+                        0.0,
+                        0.0,
+                        0.0,
+                        0.0,
+                        1.0,
+                        0.0
+                    ]
+                }
+            },
+            "Material": "e7492160-3d9c-4fde-83a9-618abd381169",
+            "Representation": {
+                "SolidOperations": [
+                    {
+                        "discriminator": "Elements.Geometry.Solids.Extrude",
+                        "Profile": "d5810b98-2a86-49b0-9b45-b4b64f23611a",
+                        "Height": 0.3048,
+                        "Direction": {
+                            "X": -5.8279423864837576E-15,
+                            "Y": -1.0,
+                            "Z": 0.0
+                        },
+                        "IsVoid": false,
+                        "LocalTransform": null
+                    }
+                ]
+            },
+            "IsElementDefinition": false,
+            "Id": "6e21ae29-d351-49d5-a0f2-07c8a5a20c8a",
+            "Name": "Wall by Profile",
+            "discriminator": "Elements.WallByProfile"
+        },
+        "6182e639-5183-42e1-a0e7-38e0337e5879": {
+            "Perimeter": {
+                "discriminator": "Elements.Geometry.Polygon",
+                "Vertices": [
+                    {
+                        "X": -8.878706783491893,
+                        "Y": 8.733372389991203,
+                        "Z": 0.0
+                    },
+                    {
+                        "X": -8.878706783491893,
+                        "Y": 8.733372389991203,
+                        "Z": 3.047999999999523
+                    },
+                    {
+                        "X": -8.878706783491882,
+                        "Y": 14.381442945426349,
+                        "Z": 3.047999999999523
+                    },
+                    {
+                        "X": -8.878706783491882,
+                        "Y": 14.381442945426352,
+                        "Z": 0.0
+                    }
+                ]
+            },
+            "Voids": [],
+            "Id": "6182e639-5183-42e1-a0e7-38e0337e5879",
+            "Name": null,
+            "discriminator": "Elements.Geometry.Profile"
+        },
+        "d2dfeed4-e145-4e9e-894c-e4e44aa31e65": {
+            "Profile": "6182e639-5183-42e1-a0e7-38e0337e5879",
+            "Thickness": 0.2032,
+            "Centerline": {
+                "discriminator": "Elements.Geometry.Line",
+                "Start": {
+                    "X": -8.980306783491882,
+                    "Y": 14.483042945426352,
+                    "Z": 0.0
+                },
+                "End": {
+                    "X": -8.980306783491892,
+                    "Y": 8.631772389991204,
+                    "Z": 0.0
+                }
+            },
+            "Transform": {
+                "Matrix": {
+                    "Components": [
+                        1.0,
+                        0.0,
+                        0.0,
+                        0.0,
+                        0.0,
+                        1.0,
+                        0.0,
+                        0.0,
+                        0.0,
+                        0.0,
+                        1.0,
+                        0.0
+                    ]
+                }
+            },
+            "Material": "e7492160-3d9c-4fde-83a9-618abd381169",
+            "Representation": {
+                "SolidOperations": [
+                    {
+                        "discriminator": "Elements.Geometry.Solids.Extrude",
+                        "Profile": "6182e639-5183-42e1-a0e7-38e0337e5879",
+                        "Height": 0.2032,
+                        "Direction": {
+                            "X": -1.0,
+                            "Y": 0.0,
+                            "Z": 0.0
+                        },
+                        "IsVoid": false,
+                        "LocalTransform": null
+                    }
+                ]
+            },
+            "IsElementDefinition": false,
+            "Id": "d2dfeed4-e145-4e9e-894c-e4e44aa31e65",
+            "Name": "Wall by Profile",
+            "discriminator": "Elements.WallByProfile"
+        },
+        "bf3dc8a8-94bc-4667-b781-864d2798a811": {
+            "Perimeter": {
+                "discriminator": "Elements.Geometry.Polygon",
+                "Vertices": [
+                    {
+                        "X": -3.8644063962672095,
+                        "Y": 8.444881234202965,
+                        "Z": 0.0
+                    },
+                    {
+                        "X": -3.8644063962672095,
+                        "Y": 8.444881234202965,
+                        "Z": 3.047999999999523
+                    },
+                    {
+                        "X": -3.8644063962671997,
+                        "Y": 14.381442945426334,
+                        "Z": 3.047999999999523
+                    },
+                    {
+                        "X": -3.8644063962671997,
+                        "Y": 14.381442945426334,
+                        "Z": 0.0
+                    }
+                ]
+            },
+            "Voids": [],
+            "Id": "bf3dc8a8-94bc-4667-b781-864d2798a811",
+            "Name": null,
+            "discriminator": "Elements.Geometry.Profile"
+        },
+        "82bdd225-6566-46b6-b05f-955d8a142b20": {
+            "Profile": "bf3dc8a8-94bc-4667-b781-864d2798a811",
+            "Thickness": 0.2032,
+            "Centerline": {
+                "discriminator": "Elements.Geometry.Line",
+                "Start": {
+                    "X": -3.9660063962672,
+                    "Y": 14.483042945426336,
+                    "Z": 0.0
+                },
+                "End": {
+                    "X": -3.96600639626721,
+                    "Y": 8.343281234202966,
+                    "Z": 0.0
+                }
+            },
+            "Transform": {
+                "Matrix": {
+                    "Components": [
+                        1.0,
+                        0.0,
+                        0.0,
+                        0.0,
+                        0.0,
+                        1.0,
+                        0.0,
+                        0.0,
+                        0.0,
+                        0.0,
+                        1.0,
+                        0.0
+                    ]
+                }
+            },
+            "Material": "e7492160-3d9c-4fde-83a9-618abd381169",
+            "Representation": {
+                "SolidOperations": [
+                    {
+                        "discriminator": "Elements.Geometry.Solids.Extrude",
+                        "Profile": "bf3dc8a8-94bc-4667-b781-864d2798a811",
+                        "Height": 0.2032,
+                        "Direction": {
+                            "X": -1.0,
+                            "Y": 0.0,
+                            "Z": 0.0
+                        },
+                        "IsVoid": false,
+                        "LocalTransform": null
+                    }
+                ]
+            },
+            "IsElementDefinition": false,
+            "Id": "82bdd225-6566-46b6-b05f-955d8a142b20",
+            "Name": "Wall by Profile",
+            "discriminator": "Elements.WallByProfile"
+        },
+        "e345b29c-bfe1-4e7a-9549-aadd6b0bc0d9": {
+            "Perimeter": {
+                "discriminator": "Elements.Geometry.Polygon",
+                "Vertices": [
+                    {
+                        "X": -1.1022797335244183,
+                        "Y": 8.444881234202954,
+                        "Z": 0.0
+                    },
+                    {
+                        "X": -1.1022797335244183,
+                        "Y": 8.444881234202954,
+                        "Z": 3.047999999999523
+                    },
+                    {
+                        "X": -1.1022797335244088,
+                        "Y": 14.381442945426326,
+                        "Z": 3.047999999999523
+                    },
+                    {
+                        "X": -1.1022797335244088,
+                        "Y": 14.381442945426326,
+                        "Z": 0.0
+                    }
+                ]
+            },
+            "Voids": [],
+            "Id": "e345b29c-bfe1-4e7a-9549-aadd6b0bc0d9",
+            "Name": null,
+            "discriminator": "Elements.Geometry.Profile"
+        },
+        "41ebaf37-b0cb-42e4-8f84-8519a9307206": {
+            "Profile": "e345b29c-bfe1-4e7a-9549-aadd6b0bc0d9",
+            "Thickness": 0.2032,
+            "Centerline": {
+                "discriminator": "Elements.Geometry.Line",
+                "Start": {
+                    "X": -1.2038797335244087,
+                    "Y": 14.483042945426327,
+                    "Z": 0.0
+                },
+                "End": {
+                    "X": -1.2038797335244187,
+                    "Y": 8.343281234202957,
+                    "Z": 0.0
+                }
+            },
+            "Transform": {
+                "Matrix": {
+                    "Components": [
+                        1.0,
+                        0.0,
+                        0.0,
+                        0.0,
+                        0.0,
+                        1.0,
+                        0.0,
+                        0.0,
+                        0.0,
+                        0.0,
+                        1.0,
+                        0.0
+                    ]
+                }
+            },
+            "Material": "e7492160-3d9c-4fde-83a9-618abd381169",
+            "Representation": {
+                "SolidOperations": [
+                    {
+                        "discriminator": "Elements.Geometry.Solids.Extrude",
+                        "Profile": "e345b29c-bfe1-4e7a-9549-aadd6b0bc0d9",
+                        "Height": 0.2032,
+                        "Direction": {
+                            "X": -1.0,
+                            "Y": 0.0,
+                            "Z": 0.0
+                        },
+                        "IsVoid": false,
+                        "LocalTransform": null
+                    }
+                ]
+            },
+            "IsElementDefinition": false,
+            "Id": "41ebaf37-b0cb-42e4-8f84-8519a9307206",
+            "Name": "Wall by Profile",
+            "discriminator": "Elements.WallByProfile"
+        },
+        "96f7f6e3-4a5f-49b0-8891-4fe0a5ce1e3e": {
+            "Perimeter": {
+                "discriminator": "Elements.Geometry.Polygon",
+                "Vertices": [
+                    {
+                        "X": 1.760952793348989,
+                        "Y": 8.444881234202947,
+                        "Z": 0.0
+                    },
+                    {
+                        "X": 1.760952793348989,
+                        "Y": 8.444881234202947,
+                        "Z": 3.047999999999523
+                    },
+                    {
+                        "X": 1.7609527933489986,
+                        "Y": 14.381442945426317,
+                        "Z": 3.047999999999523
+                    },
+                    {
+                        "X": 1.7609527933489986,
+                        "Y": 14.381442945426317,
+                        "Z": 0.0
+                    }
+                ]
+            },
+            "Voids": [],
+            "Id": "96f7f6e3-4a5f-49b0-8891-4fe0a5ce1e3e",
+            "Name": null,
+            "discriminator": "Elements.Geometry.Profile"
+        },
+        "b0400f6a-0227-4e3c-ba18-1c40a0f94fb2": {
+            "Profile": "96f7f6e3-4a5f-49b0-8891-4fe0a5ce1e3e",
+            "Thickness": 0.2032,
+            "Centerline": {
+                "discriminator": "Elements.Geometry.Line",
+                "Start": {
+                    "X": 1.6593527933489989,
+                    "Y": 14.483042945426318,
+                    "Z": 0.0
+                },
+                "End": {
+                    "X": 1.6593527933489889,
+                    "Y": 8.343281234202948,
+                    "Z": 0.0
+                }
+            },
+            "Transform": {
+                "Matrix": {
+                    "Components": [
+                        1.0,
+                        0.0,
+                        0.0,
+                        0.0,
+                        0.0,
+                        1.0,
+                        0.0,
+                        0.0,
+                        0.0,
+                        0.0,
+                        1.0,
+                        0.0
+                    ]
+                }
+            },
+            "Material": "e7492160-3d9c-4fde-83a9-618abd381169",
+            "Representation": {
+                "SolidOperations": [
+                    {
+                        "discriminator": "Elements.Geometry.Solids.Extrude",
+                        "Profile": "96f7f6e3-4a5f-49b0-8891-4fe0a5ce1e3e",
+                        "Height": 0.2032,
+                        "Direction": {
+                            "X": -1.0,
+                            "Y": 0.0,
+                            "Z": 0.0
+                        },
+                        "IsVoid": false,
+                        "LocalTransform": null
+                    }
+                ]
+            },
+            "IsElementDefinition": false,
+            "Id": "b0400f6a-0227-4e3c-ba18-1c40a0f94fb2",
+            "Name": "Wall by Profile",
+            "discriminator": "Elements.WallByProfile"
+        },
+        "b602a1ce-a2c1-4e5e-9b3c-c1390b39cbf3": {
+            "Perimeter": {
+                "discriminator": "Elements.Geometry.Polygon",
+                "Vertices": [
+                    {
+                        "X": 6.71721267377404,
+                        "Y": 11.31368616589653,
+                        "Z": 0.0
+                    },
+                    {
+                        "X": 6.71721267377404,
+                        "Y": 11.31368616589653,
+                        "Z": 3.047999999999523
+                    },
+                    {
+                        "X": 6.717212673774045,
+                        "Y": 14.381442945426299,
+                        "Z": 3.047999999999523
+                    },
+                    {
+                        "X": 6.717212673774045,
+                        "Y": 14.381442945426299,
+                        "Z": 0.0
+                    }
+                ]
+            },
+            "Voids": [],
+            "Id": "b602a1ce-a2c1-4e5e-9b3c-c1390b39cbf3",
+            "Name": null,
+            "discriminator": "Elements.Geometry.Profile"
+        },
+        "23fd6025-441d-46a0-bc5d-48c31c8dd7eb": {
+            "Profile": "b602a1ce-a2c1-4e5e-9b3c-c1390b39cbf3",
+            "Thickness": 0.2032,
+            "Centerline": {
+                "discriminator": "Elements.Geometry.Line",
+                "Start": {
+                    "X": 6.615612673774046,
+                    "Y": 14.4830429454263,
+                    "Z": 0.0
+                },
+                "End": {
+                    "X": 6.615612673774041,
+                    "Y": 11.16128616589653,
+                    "Z": 0.0
+                }
+            },
+            "Transform": {
+                "Matrix": {
+                    "Components": [
+                        1.0,
+                        0.0,
+                        0.0,
+                        0.0,
+                        0.0,
+                        1.0,
+                        0.0,
+                        0.0,
+                        0.0,
+                        0.0,
+                        1.0,
+                        0.0
+                    ]
+                }
+            },
+            "Material": "e7492160-3d9c-4fde-83a9-618abd381169",
+            "Representation": {
+                "SolidOperations": [
+                    {
+                        "discriminator": "Elements.Geometry.Solids.Extrude",
+                        "Profile": "b602a1ce-a2c1-4e5e-9b3c-c1390b39cbf3",
+                        "Height": 0.2032,
+                        "Direction": {
+                            "X": -1.0,
+                            "Y": 0.0,
+                            "Z": 0.0
+                        },
+                        "IsVoid": false,
+                        "LocalTransform": null
+                    }
+                ]
+            },
+            "IsElementDefinition": false,
+            "Id": "23fd6025-441d-46a0-bc5d-48c31c8dd7eb",
+            "Name": "Wall by Profile",
+            "discriminator": "Elements.WallByProfile"
+        },
+        "f6da8ad3-f987-4e0e-9ea8-15792b6fcdad": {
+            "Perimeter": {
+                "discriminator": "Elements.Geometry.Polygon",
+                "Vertices": [
+                    {
+                        "X": -3.8644063962672166,
+                        "Y": 3.910253800108636,
+                        "Z": 0.0
+                    },
+                    {
+                        "X": -4.067606396267216,
+                        "Y": 3.910253800108637,
+                        "Z": 0.0
+                    },
+                    {
+                        "X": -4.067606396267216,
+                        "Y": 3.910253800108637,
+                        "Z": 3.047999999999523
+                    },
+                    {
+                        "X": -3.8644063962672153,
+                        "Y": 3.910253800108636,
+                        "Z": 3.047999999999523
+                    },
+                    {
+                        "X": 1.5577527933489805,
+                        "Y": 3.910253800108619,
+                        "Z": 3.047999999999523
+                    },
+                    {
+                        "X": 1.5577527933489808,
+                        "Y": 3.910253800108619,
+                        "Z": 0.0
+                    }
+                ]
+            },
+            "Voids": [],
+            "Id": "f6da8ad3-f987-4e0e-9ea8-15792b6fcdad",
+            "Name": null,
+            "discriminator": "Elements.Geometry.Profile"
+        },
+        "d4e13e83-0e0b-4a78-a39c-44238cff4d1b": {
+            "Profile": "f6da8ad3-f987-4e0e-9ea8-15792b6fcdad",
+            "Thickness": 0.2032,
+            "Centerline": {
+                "discriminator": "Elements.Geometry.Line",
+                "Start": {
+                    "X": 1.6593527933489818,
+                    "Y": 4.011853800108618,
+                    "Z": 0.0
+                },
+                "End": {
+                    "X": -3.966006396267216,
+                    "Y": 4.011853800108637,
+                    "Z": 0.0
+                }
+            },
+            "Transform": {
+                "Matrix": {
+                    "Components": [
+                        1.0,
+                        0.0,
+                        0.0,
+                        0.0,
+                        0.0,
+                        1.0,
+                        0.0,
+                        0.0,
+                        0.0,
+                        0.0,
+                        1.0,
+                        0.0
+                    ]
+                }
+            },
+            "Material": "e7492160-3d9c-4fde-83a9-618abd381169",
+            "Representation": {
+                "SolidOperations": [
+                    {
+                        "discriminator": "Elements.Geometry.Solids.Extrude",
+                        "Profile": "f6da8ad3-f987-4e0e-9ea8-15792b6fcdad",
+                        "Height": 0.2032,
+                        "Direction": {
+                            "X": 4.370956789862805E-15,
+                            "Y": 1.0,
+                            "Z": -2.2535985408596512E-30
+                        },
+                        "IsVoid": false,
+                        "LocalTransform": null
+                    }
+                ]
+            },
+            "IsElementDefinition": false,
+            "Id": "d4e13e83-0e0b-4a78-a39c-44238cff4d1b",
+            "Name": "Wall by Profile",
+            "discriminator": "Elements.WallByProfile"
+        },
+        "559554be-7680-4aab-8464-32531f80d1b2": {
+            "Perimeter": {
+                "discriminator": "Elements.Geometry.Polygon",
+                "Vertices": [
+                    {
+                        "X": -3.864406396267217,
+                        "Y": 3.2536558136769704,
+                        "Z": 0.0
+                    },
+                    {
+                        "X": -3.864406396267217,
+                        "Y": 3.2536558136769704,
+                        "Z": 3.047999999999523
+                    },
+                    {
+                        "X": -3.864406396267216,
+                        "Y": 3.910253800108636,
+                        "Z": 3.047999999999523
+                    },
+                    {
+                        "X": -3.864406396267216,
+                        "Y": 3.910253800108636,
+                        "Z": 0.0
+                    }
+                ]
+            },
+            "Voids": [],
+            "Id": "559554be-7680-4aab-8464-32531f80d1b2",
+            "Name": null,
+            "discriminator": "Elements.Geometry.Profile"
+        },
+        "a5637b44-3000-4c47-bf1d-0cb023d027cd": {
+            "Profile": "559554be-7680-4aab-8464-32531f80d1b2",
+            "Thickness": 0.2032,
+            "Centerline": {
+                "discriminator": "Elements.Geometry.Line",
+                "Start": {
+                    "X": -3.966006396267216,
+                    "Y": 4.011853800108637,
+                    "Z": 0.0
+                },
+                "End": {
+                    "X": -3.9660063962672174,
+                    "Y": 3.3552558136769712,
+                    "Z": 0.0
+                }
+            },
+            "Transform": {
+                "Matrix": {
+                    "Components": [
+                        1.0,
+                        0.0,
+                        0.0,
+                        0.0,
+                        0.0,
+                        1.0,
+                        0.0,
+                        0.0,
+                        0.0,
+                        0.0,
+                        1.0,
+                        0.0
+                    ]
+                }
+            },
+            "Material": "e7492160-3d9c-4fde-83a9-618abd381169",
+            "Representation": {
+                "SolidOperations": [
+                    {
+                        "discriminator": "Elements.Geometry.Solids.Extrude",
+                        "Profile": "559554be-7680-4aab-8464-32531f80d1b2",
+                        "Height": 0.2032,
+                        "Direction": {
+                            "X": -1.0,
+                            "Y": 0.0,
+                            "Z": -2.359275222844358E-31
+                        },
+                        "IsVoid": false,
+                        "LocalTransform": null
+                    }
+                ]
+            },
+            "IsElementDefinition": false,
+            "Id": "a5637b44-3000-4c47-bf1d-0cb023d027cd",
+            "Name": "Wall by Profile",
+            "discriminator": "Elements.WallByProfile"
+        },
+        "013929fd-5f1d-407c-bd40-4339a24f9862": {
+            "Perimeter": {
+                "discriminator": "Elements.Geometry.Polygon",
+                "Vertices": [
+                    {
+                        "X": -5.642530717075107,
+                        "Y": 3.2536558136769766,
+                        "Z": 0.0
+                    },
+                    {
+                        "X": -5.642530717075107,
+                        "Y": 3.2536558136769766,
+                        "Z": 3.047999999999523
+                    },
+                    {
+                        "X": -4.067606396267217,
+                        "Y": 3.2536558136769718,
+                        "Z": 3.047999999999523
+                    },
+                    {
+                        "X": -4.067606396267217,
+                        "Y": 3.2536558136769718,
+                        "Z": 0.0
+                    }
+                ]
+            },
+            "Voids": [],
+            "Id": "013929fd-5f1d-407c-bd40-4339a24f9862",
+            "Name": null,
+            "discriminator": "Elements.Geometry.Profile"
+        },
+        "8eee0885-df47-444b-8ad9-7a89c7c08c25": {
+            "Profile": "013929fd-5f1d-407c-bd40-4339a24f9862",
+            "Thickness": 0.2032,
+            "Centerline": {
+                "discriminator": "Elements.Geometry.Line",
+                "Start": {
+                    "X": -3.9660063962672174,
+                    "Y": 3.3552558136769712,
+                    "Z": 0.0
+                },
+                "End": {
+                    "X": -5.744130717075108,
+                    "Y": 3.3552558136769774,
+                    "Z": 0.0
+                }
+            },
+            "Transform": {
+                "Matrix": {
+                    "Components": [
+                        1.0,
+                        0.0,
+                        0.0,
+                        0.0,
+                        0.0,
+                        1.0,
+                        0.0,
+                        0.0,
+                        0.0,
+                        0.0,
+                        1.0,
+                        0.0
+                    ]
+                }
+            },
+            "Material": "e7492160-3d9c-4fde-83a9-618abd381169",
+            "Representation": {
+                "SolidOperations": [
+                    {
+                        "discriminator": "Elements.Geometry.Solids.Extrude",
+                        "Profile": "013929fd-5f1d-407c-bd40-4339a24f9862",
+                        "Height": 0.2032,
+                        "Direction": {
+                            "X": 0.0,
+                            "Y": 1.0,
+                            "Z": -8.046503138649743E-31
+                        },
+                        "IsVoid": false,
+                        "LocalTransform": null
+                    }
+                ]
+            },
+            "IsElementDefinition": false,
+            "Id": "8eee0885-df47-444b-8ad9-7a89c7c08c25",
+            "Name": "Wall by Profile",
+            "discriminator": "Elements.WallByProfile"
+        },
+        "292ae6ad-4094-4675-80ff-0b708ff9df95": {
+            "Perimeter": {
+                "discriminator": "Elements.Geometry.Polygon",
+                "Vertices": [
+                    {
+                        "X": -5.845730717075103,
+                        "Y": 6.237430740104304,
+                        "Z": 0.0
+                    },
+                    {
+                        "X": -5.845730717075103,
+                        "Y": 6.237430740104305,
+                        "Z": 3.047999999999523
+                    },
+                    {
+                        "X": -5.845730717075111,
+                        "Y": 1.5443312574364552,
+                        "Z": 3.047999999999523
+                    },
+                    {
+                        "X": -5.845730717075111,
+                        "Y": 1.5443312574364556,
+                        "Z": 0.0
+                    }
+                ]
+            },
+            "Voids": [],
+            "Id": "292ae6ad-4094-4675-80ff-0b708ff9df95",
+            "Name": null,
+            "discriminator": "Elements.Geometry.Profile"
+        },
+        "ff6dc675-472d-4df1-bc15-917d5ffd84a9": {
+            "Profile": "292ae6ad-4094-4675-80ff-0b708ff9df95",
+            "Thickness": 0.2032,
+            "Centerline": {
+                "discriminator": "Elements.Geometry.Line",
+                "Start": {
+                    "X": -5.7441307170751115,
+                    "Y": 1.645931257436455,
+                    "Z": 0.0
+                },
+                "End": {
+                    "X": -5.7441307170751035,
+                    "Y": 6.339030740104303,
+                    "Z": 0.0
+                }
+            },
+            "Transform": {
+                "Matrix": {
+                    "Components": [
+                        1.0,
+                        0.0,
+                        0.0,
+                        0.0,
+                        0.0,
+                        1.0,
+                        0.0,
+                        0.0,
+                        0.0,
+                        0.0,
+                        1.0,
+                        0.0
+                    ]
+                }
+            },
+            "Material": "e7492160-3d9c-4fde-83a9-618abd381169",
+            "Representation": {
+                "SolidOperations": [
+                    {
+                        "discriminator": "Elements.Geometry.Solids.Extrude",
+                        "Profile": "292ae6ad-4094-4675-80ff-0b708ff9df95",
+                        "Height": 0.2032,
+                        "Direction": {
+                            "X": 1.0,
+                            "Y": 0.0,
+                            "Z": 9.46328642884695E-31
+                        },
+                        "IsVoid": false,
+                        "LocalTransform": null
+                    }
+                ]
+            },
+            "IsElementDefinition": false,
+            "Id": "ff6dc675-472d-4df1-bc15-917d5ffd84a9",
+            "Name": "Wall by Profile",
+            "discriminator": "Elements.WallByProfile"
+        },
+        "f215bdf1-c06e-4823-b709-66f5bbf7cd1b": {
+            "Perimeter": {
+                "discriminator": "Elements.Geometry.Polygon",
+                "Vertices": [
+                    {
+                        "X": -3.86440639626722,
+                        "Y": 1.7475312574364492,
+                        "Z": 0.0
+                    },
+                    {
+                        "X": -3.8644063962672197,
+                        "Y": 1.7475312574364492,
+                        "Z": 3.047999999999523
+                    },
+                    {
+                        "X": -5.642530717075109,
+                        "Y": 1.7475312574364548,
+                        "Z": 3.047999999999523
+                    },
+                    {
+                        "X": -5.642530717075109,
+                        "Y": 1.7475312574364548,
+                        "Z": 0.0
+                    }
+                ]
+            },
+            "Voids": [],
+            "Id": "f215bdf1-c06e-4823-b709-66f5bbf7cd1b",
+            "Name": null,
+            "discriminator": "Elements.Geometry.Profile"
+        },
+        "e40a0bca-d762-47ee-9d4d-8a1a4986dbeb": {
+            "Profile": "f215bdf1-c06e-4823-b709-66f5bbf7cd1b",
+            "Thickness": 0.2032,
+            "Centerline": {
+                "discriminator": "Elements.Geometry.Line",
+                "Start": {
+                    "X": -5.7441307170751115,
+                    "Y": 1.645931257436455,
+                    "Z": 0.0
+                },
+                "End": {
+                    "X": -3.9660063962672205,
+                    "Y": 1.6459312574364495,
+                    "Z": 0.0
+                }
+            },
+            "Transform": {
+                "Matrix": {
+                    "Components": [
+                        1.0,
+                        0.0,
+                        0.0,
+                        0.0,
+                        0.0,
+                        1.0,
+                        0.0,
+                        0.0,
+                        0.0,
+                        0.0,
+                        1.0,
+                        0.0
+                    ]
+                }
+            },
+            "Material": "e7492160-3d9c-4fde-83a9-618abd381169",
+            "Representation": {
+                "SolidOperations": [
+                    {
+                        "discriminator": "Elements.Geometry.Solids.Extrude",
+                        "Profile": "f215bdf1-c06e-4823-b709-66f5bbf7cd1b",
+                        "Height": 0.2032,
+                        "Direction": {
+                            "X": -4.370956789862825E-15,
+                            "Y": -1.0,
+                            "Z": 8.046503138649746E-31
+                        },
+                        "IsVoid": false,
+                        "LocalTransform": null
+                    }
+                ]
+            },
+            "IsElementDefinition": false,
+            "Id": "e40a0bca-d762-47ee-9d4d-8a1a4986dbeb",
+            "Name": "Wall by Profile",
+            "discriminator": "Elements.WallByProfile"
+        },
+        "78d6524e-92a0-4d96-a45d-a36c09b8e00d": {
+            "Perimeter": {
+                "discriminator": "Elements.Geometry.Polygon",
+                "Vertices": [
+                    {
+                        "X": -3.864406396267225,
+                        "Y": -1.5294519339144936,
+                        "Z": 0.0
+                    },
+                    {
+                        "X": -3.864406396267225,
+                        "Y": -1.5294519339144936,
+                        "Z": 3.047999999999523
+                    },
+                    {
+                        "X": -3.86440639626722,
+                        "Y": 1.544331257436449,
+                        "Z": 3.047999999999523
+                    },
+                    {
+                        "X": -3.86440639626722,
+                        "Y": 1.5443312574364487,
+                        "Z": 0.0
+                    }
+                ]
+            },
+            "Voids": [],
+            "Id": "78d6524e-92a0-4d96-a45d-a36c09b8e00d",
+            "Name": null,
+            "discriminator": "Elements.Geometry.Profile"
+        },
+        "4d9559e1-9dc7-4a1c-b21e-bcbc612400ce": {
+            "Profile": "78d6524e-92a0-4d96-a45d-a36c09b8e00d",
+            "Thickness": 0.2032,
+            "Centerline": {
+                "discriminator": "Elements.Geometry.Line",
+                "Start": {
+                    "X": -3.9660063962672205,
+                    "Y": 1.6459312574364495,
+                    "Z": 0.0
+                },
+                "End": {
+                    "X": -3.9660063962672254,
+                    "Y": -1.5294519339144934,
+                    "Z": 0.0
+                }
+            },
+            "Transform": {
+                "Matrix": {
+                    "Components": [
+                        1.0,
+                        0.0,
+                        0.0,
+                        0.0,
+                        0.0,
+                        1.0,
+                        0.0,
+                        0.0,
+                        0.0,
+                        0.0,
+                        1.0,
+                        0.0
+                    ]
+                }
+            },
+            "Material": "e7492160-3d9c-4fde-83a9-618abd381169",
+            "Representation": {
+                "SolidOperations": [
+                    {
+                        "discriminator": "Elements.Geometry.Solids.Extrude",
+                        "Profile": "78d6524e-92a0-4d96-a45d-a36c09b8e00d",
+                        "Height": 0.2032,
+                        "Direction": {
+                            "X": -1.0,
+                            "Y": 2.1854783949314027E-15,
+                            "Z": 0.0
+                        },
+                        "IsVoid": false,
+                        "LocalTransform": null
+                    }
+                ]
+            },
+            "IsElementDefinition": false,
+            "Id": "4d9559e1-9dc7-4a1c-b21e-bcbc612400ce",
+            "Name": "Wall by Profile",
+            "discriminator": "Elements.WallByProfile"
+        },
+        "93d25a82-470b-40d1-b21d-6632ad490539": {
+            "Perimeter": {
+                "discriminator": "Elements.Geometry.Polygon",
+                "Vertices": [
+                    {
+                        "X": -4.067606396267222,
+                        "Y": 0.27500951399600027,
+                        "Z": 0.0
+                    },
+                    {
+                        "X": -4.067606396267222,
+                        "Y": 0.27500951399600027,
+                        "Z": 3.047999999999523
+                    },
+                    {
+                        "X": -5.956390399241091,
+                        "Y": 0.27500951399600637,
+                        "Z": 3.047999999999523
+                    },
+                    {
+                        "X": -5.956390399241091,
+                        "Y": 0.27500951399600637,
+                        "Z": 0.0
+                    }
+                ]
+            },
+            "Voids": [],
+            "Id": "93d25a82-470b-40d1-b21d-6632ad490539",
+            "Name": null,
+            "discriminator": "Elements.Geometry.Profile"
+        },
+        "4135f92a-92f9-4018-88a1-d76a503e80b7": {
+            "Profile": "93d25a82-470b-40d1-b21d-6632ad490539",
+            "Thickness": 0.2032,
+            "Centerline": {
+                "discriminator": "Elements.Geometry.Line",
+                "Start": {
+                    "X": -6.05799039924109,
+                    "Y": 0.1734095139960067,
+                    "Z": 0.0
+                },
+                "End": {
+                    "X": -3.9660063962672227,
+                    "Y": 0.17340951399599994,
+                    "Z": 0.0
+                }
+            },
+            "Transform": {
+                "Matrix": {
+                    "Components": [
+                        1.0,
+                        0.0,
+                        0.0,
+                        0.0,
+                        0.0,
+                        1.0,
+                        0.0,
+                        0.0,
+                        0.0,
+                        0.0,
+                        1.0,
+                        0.0
+                    ]
+                }
+            },
+            "Material": "e7492160-3d9c-4fde-83a9-618abd381169",
+            "Representation": {
+                "SolidOperations": [
+                    {
+                        "discriminator": "Elements.Geometry.Solids.Extrude",
+                        "Profile": "93d25a82-470b-40d1-b21d-6632ad490539",
+                        "Height": 0.2032,
+                        "Direction": {
+                            "X": 0.0,
+                            "Y": -1.0,
+                            "Z": 9.14568219138942E-31
+                        },
+                        "IsVoid": false,
+                        "LocalTransform": null
+                    }
+                ]
+            },
+            "IsElementDefinition": false,
+            "Id": "4135f92a-92f9-4018-88a1-d76a503e80b7",
+            "Name": "Wall by Profile",
+            "discriminator": "Elements.WallByProfile"
+        }
+    }
+}