<Project Sdk="Microsoft.NET.Sdk">

  <PropertyGroup>
    <TargetFramework>net6.0</TargetFramework>
  </PropertyGroup>

  <ItemGroup>
    <ProjectReference Include="..\..\LayoutFunctionCommon\LayoutFunctionCommon.csproj" />
  </ItemGroup>

  <ItemGroup>
    <PackageReference Include="Hypar.Elements" Version="2.1.0" />
<<<<<<< HEAD
    <PackageReference Include="Hypar.Elements.Components" Version="2.1.0" />
    <PackageReference Include="Hypar.Functions" Version="1.10.0" />
=======
    <PackageReference Include="Hypar.Functions" Version="1.10.0" />
    <PackageReference Include="Hypar.Elements.Components" Version="2.1.0" />
>>>>>>> f643a6e4
  </ItemGroup>

</Project><|MERGE_RESOLUTION|>--- conflicted
+++ resolved
@@ -1,22 +1,17 @@
-<Project Sdk="Microsoft.NET.Sdk">
-
-  <PropertyGroup>
-    <TargetFramework>net6.0</TargetFramework>
-  </PropertyGroup>
-
-  <ItemGroup>
-    <ProjectReference Include="..\..\LayoutFunctionCommon\LayoutFunctionCommon.csproj" />
-  </ItemGroup>
-
-  <ItemGroup>
-    <PackageReference Include="Hypar.Elements" Version="2.1.0" />
-<<<<<<< HEAD
-    <PackageReference Include="Hypar.Elements.Components" Version="2.1.0" />
-    <PackageReference Include="Hypar.Functions" Version="1.10.0" />
-=======
-    <PackageReference Include="Hypar.Functions" Version="1.10.0" />
-    <PackageReference Include="Hypar.Elements.Components" Version="2.1.0" />
->>>>>>> f643a6e4
-  </ItemGroup>
-
+<Project Sdk="Microsoft.NET.Sdk">
+
+  <PropertyGroup>
+    <TargetFramework>net6.0</TargetFramework>
+  </PropertyGroup>
+
+  <ItemGroup>
+    <ProjectReference Include="..\..\LayoutFunctionCommon\LayoutFunctionCommon.csproj" />
+  </ItemGroup>
+
+  <ItemGroup>
+    <PackageReference Include="Hypar.Elements" Version="2.1.0" />
+    <PackageReference Include="Hypar.Functions" Version="1.10.0" />
+    <PackageReference Include="Hypar.Elements.Components" Version="2.1.0" />
+  </ItemGroup>
+
 </Project>