using Elements;
using Elements.Geometry;
using Elements.Geometry.Solids;
using Elements.Spatial;
using System;
using System.Collections.Generic;
using System.Linq;

namespace SpacePlanningZones
{
    public static class SpacePlanningZones
    {
        /// <summary>
        /// The SpacePlanningZones function.
        /// </summary>
        /// <param name="model">The input model.</param>
        /// <param name="input">The arguments to the execution.</param>
        /// <returns>A SpacePlanningZonesOutputs instance containing computed results and the model with any new elements.</returns>
        public static SpacePlanningZonesOutputs Execute(Dictionary<string, Model> inputModels, SpacePlanningZonesInputs input)
        {

            #region Gather Inputs

            // Set up output object
            var output = new SpacePlanningZonesOutputs();

            // Get Levels
            var levelsModel = inputModels["Levels"];
            var levelVolumes = levelsModel.AllElementsOfType<LevelVolume>();
            // Validate that level volumes are present in Levels dependency
            if (levelVolumes.Count() == 0)
            {
                output.Warnings.Add("This function requires LevelVolumes, produced by functions like \"Simple Levels by Envelope\". Try a different levels function.");
                return output;
            }

            // Get Floors
            inputModels.TryGetValue("Floors", out var floorsModel);

            // Get Cores
            var hasCore = inputModels.TryGetValue("Core", out var coresModel);
            var cores = coresModel?.AllElementsOfType<ServiceCore>() ?? new List<ServiceCore>();

            // Get Walls
            var hasWalls = inputModels.TryGetValue("Walls", out var wallsModel);
            var walls = wallsModel?.Elements.Values.Where(e => new[] { typeof(Wall), typeof(WallByProfile), typeof(StandardWall) }.Contains(e.GetType())) ?? new List<Element>();
            // Get Columns
            var hasColumns = inputModels.TryGetValue("Columns", out var columnsModel);
            var columns = columnsModel?.AllElementsOfType<Column>() ?? new List<Column>();

            // Get program requirements
            var hasProgramRequirements = inputModels.TryGetValue("Program Requirements", out var programReqsModel);
            var programReqs = programReqsModel?.AllElementsOfType<ProgramRequirement>();

            // Get Circulation
            var hasCirculation = inputModels.TryGetValue("Circulation", out var circulationModel);
            var circulationLevels = circulationModel?.AllElementsOfType<LevelElements>();

            // Reset static properties on SpaceBoundary
            SpaceBoundary.Reset();

            // Populate SpaceBoundary's program requirement dictionary with loaded requirements
            if (programReqs != null && programReqs.Count() > 0)
            {
                SpaceBoundary.SetRequirements(programReqs);
            }

            #endregion

            // create a collection of LevelElements (which contain other elements)
            // to add to the model
            var levels = new List<LevelElements>();

            // create a collection of all the final space boundaries we'll pass to the model
            var allSpaceBoundaries = new List<SpaceBoundary>();

            // For every level volume, create space boundaries with corridors and splits
            CreateInitialSpaceBoundaries(input, output, levelVolumes, floorsModel, cores, levels, walls, allSpaceBoundaries, circulationLevels);

            // process merge overrides
            ProcessMergeOverrides(input, allSpaceBoundaries);

            // process assignment overrides
            ProcessProgramAssignmentOverrides(input, allSpaceBoundaries);

            // exclude bad spaces and add boundaries to their levels.
            foreach (var sb in allSpaceBoundaries)
            {
                // ignore skinny spaces
                var minDepth = 1.0;
                if ((sb.Depth ?? 10) < minDepth || (sb.Length ?? 10) < minDepth)
                {
                    continue;
                }
                // set levels
                sb.LevelElements.Elements.Add(sb);

                // copy level volume properties
                var lvlVolume = levelsModel.Elements[sb.LevelElements.Level] as LevelVolume;
                sb.SetLevelProperties(lvlVolume);
                // we have to make the internal level to be null to avoid a recursive infinite loop when we serialize
                sb.LevelElements = null;
            }

            // calculate area tallies
            var areas = CalculateAreas(hasProgramRequirements, levels, allSpaceBoundaries);

            output.Model.AddElements(areas.Select(kvp => kvp.Value).OrderByDescending(a => a.AchievedArea));

            // adding levels also adds the space boundaries, since they're in the levels' own elements collections
            output.Model.AddElements(levels);
            foreach (var sb in output.Model.AllElementsOfType<SpaceBoundary>().ToList())
            {
                var crvs = sb.Boundary.ToModelCurves(sb.Transform, sb.Material);
                foreach (var c in crvs)
                {
                    c.SetSelectable(false);
                }
                output.Model.AddElements(crvs);
            }
            return output;
        }

        private static void ProcessProgramAssignmentOverrides(SpacePlanningZonesInputs input, List<SpaceBoundary> allSpaceBoundaries)
        {
            if (input.Overrides != null && input.Overrides.ProgramAssignments != null && input.Overrides.ProgramAssignments.Count > 0)
            {
                List<SpaceBoundary> SubdividedBoundaries = new List<SpaceBoundary>();
                // overrides where it is its own parent
                foreach (var overrideValue in input.Overrides.ProgramAssignments.Where(o => o.Identity.IndividualCentroid.IsAlmostEqualTo(o.Identity.ParentCentroid)))
                {
                    var centroid = overrideValue.Identity.ParentCentroid;
                    var matchingSB = allSpaceBoundaries
                        .OrderBy(sb => sb.IndividualCentroid.Value.DistanceTo(centroid))
                        .FirstOrDefault(sb => sb.IndividualCentroid.Value.DistanceTo(centroid) < 2.0);
                    if (matchingSB != null)
                    {
                        if (overrideValue.Value.Split <= 1)
                        {
                            matchingSB.SetProgram(overrideValue.Value.ProgramType ?? input.DefaultProgramAssignment);
                            Identity.AddOverrideIdentity(matchingSB, "Program Assignments", overrideValue.Id, overrideValue.Identity);
                        }
                        else // Split input on overrides is now deprecated — we shouldn't typically hit this code.
                        {
                            var level = matchingSB.LevelElements;
                            matchingSB.Remove();
                            var boundaries = new List<Polygon>(matchingSB.Boundary.Voids) { matchingSB.Boundary.Perimeter };
                            var guideVector = GetDominantAxis(boundaries.SelectMany(b => b.Segments()));
                            var alignmentXform = new Transform(boundaries[0].Start, guideVector, Vector3.ZAxis);
                            var grid = new Grid2d(boundaries, alignmentXform);
                            grid.U.DivideByCount(Math.Max(overrideValue.Value.Split, 1));
                            foreach (var cell in grid.GetCells().SelectMany(c => c.GetTrimmedCellGeometry()))
                            {
                                var rep = matchingSB.Representation.SolidOperations.OfType<Extrude>().First();
                                var newCellSb = SpaceBoundary.Make(cell as Polygon, overrideValue.Value.ProgramType ?? input.DefaultProgramAssignment, matchingSB.Transform, rep.Height, matchingSB.ParentCentroid);
                                Identity.AddOverrideIdentity(newCellSb, "Program Assignments", overrideValue.Id, overrideValue.Identity);
                                newCellSb.AdditionalProperties["Split"] = overrideValue.Value.Split;
                                SubdividedBoundaries.Add(newCellSb);
                                newCellSb.LevelElements = level;

                            }
                        }
                    }
                }
                // overrides where it's not its own parent
                foreach (var overrideValue in input.Overrides.ProgramAssignments.Where(o => !o.Identity.IndividualCentroid.IsAlmostEqualTo(o.Identity.ParentCentroid)))
                {
                    var matchingCell = SubdividedBoundaries.FirstOrDefault(b => b.IndividualCentroid?.DistanceTo(overrideValue.Identity.IndividualCentroid) < 0.01);
                    if (matchingCell != null)
                    {
                        Identity.AddOverrideIdentity(matchingCell, "Program Assignments", overrideValue.Id, overrideValue.Identity);
                        matchingCell.SetProgram(overrideValue.Value.ProgramType);
                    }
                }
            }
        }

        private static void ProcessMergeOverrides(SpacePlanningZonesInputs input, List<SpaceBoundary> allSpaceBoundaries)
        {
            if (input.Overrides != null && input.Overrides.MergeZones != null && input.Overrides.MergeZones.Count > 0)
            {
                foreach (var mz in input.Overrides.MergeZones)
                {
                    var identitiesToMerge = mz.Identities;
                    var matchingSbs = identitiesToMerge.Select(mzI => allSpaceBoundaries.FirstOrDefault(
                        sb => ((Vector3)sb.ParentCentroid).DistanceTo(mzI.ParentCentroid) < 1.0)).Where(s => s != null).ToList();
                    foreach (var msb in matchingSbs)
                    {
                        allSpaceBoundaries.Remove(msb);
                    }
                    var sbsByLevel = matchingSbs.GroupBy(sb => sb.LevelElements?.Id ?? Guid.Empty);
                    foreach (var lvlGrp in sbsByLevel)
                    {
                        var level = lvlGrp.First().LevelElements;
                        var profiles = lvlGrp.Select(sb => sb.Boundary);
                        var baseobj = lvlGrp.FirstOrDefault(n => n.Name != null && n.Name != "unspecified");
                        if (baseobj == default)
                        {
                            baseobj = lvlGrp.First();
                        }
                        var baseSB = baseobj;
                        var union = Profile.UnionAll(profiles);
                        foreach (var newProfile in union)
                        {
                            var rep = baseSB.Representation.SolidOperations.OfType<Extrude>().First();

                            var newSB = SpaceBoundary.Make(newProfile, baseSB.Name, baseSB.Transform, rep.Height, (Vector3)baseSB.ParentCentroid, (Vector3)baseSB.ParentCentroid);
                            newSB.SetProgram(baseSB.Name);
                            Identity.AddOverrideIdentity(newSB, "Merge Zones", mz.Id, mz.Identities[0]);
                            newSB.LevelElements = level;
                            allSpaceBoundaries.Add(newSB);
                        }
                    }
                }
            }
        }

        private static Dictionary<string, AreaTally> CalculateAreas(bool hasProgramRequirements, List<LevelElements> levels, List<SpaceBoundary> allSpaceBoundaries)
        {
            Dictionary<string, AreaTally> areas = new Dictionary<string, AreaTally>();
            Dictionary<string, ProgramRequirement> matchingReqs = new Dictionary<string, ProgramRequirement>();
            foreach (var sb in allSpaceBoundaries)
            {
                var area = sb.Boundary.Area();
                var programName = sb.ProgramName ?? sb.Name;
                if (programName == null)
                {
                    continue;
                }
                SpaceBoundary.TryGetRequirementsMatch(programName, out var req);
                if (!areas.ContainsKey(programName))
                {
                    var areaTarget = req != null ? req.GetAreaPerSpace() * req.SpaceCount : 0.0;
                    matchingReqs[programName] = req;
                    areas[programName] = new AreaTally()
                    {
                        ProgramType = programName,
                        ProgramColor = sb.Material.Color,
                        AreaTarget = areaTarget,
                        AchievedArea = area,
                        DistinctAreaCount = 1,
                        Name = sb.Name,
                        TargetCount = req?.SpaceCount ?? 0,
                    };
                }
                else
                {
                    var existingTally = areas[programName];
                    existingTally.AchievedArea += area;
                    existingTally.DistinctAreaCount += 1;
                }
                if (req != null && req.CountType == ProgramRequirementCountType.Area_Total && req.AreaPerSpace != 0)
                {
                    sb.SpaceCount = (int)Math.Round(area / req.AreaPerSpace);
                }
            }

            // calculate achieved counts by "count type"
            foreach (var areakvp in areas)
            {
                var programName = areakvp.Key;
                var req = matchingReqs[programName];
                if (req == null || req.CountType == ProgramRequirementCountType.Item)
                {
                    areakvp.Value.AchievedCount = areakvp.Value.DistinctAreaCount;
                    continue;
                }
                // if the user specified a different "count type" for this requirement, adjust the achieved count accordingly.
                if (req.CountType == ProgramRequirementCountType.Area_Total)
                {
                    var areaPerSpace = req.GetAreaPerSpace();
                    if (areaPerSpace != 0)
                    {
                        areakvp.Value.AchievedCount = (int)Math.Round(areakvp.Value.AchievedArea / areaPerSpace);

                    }
                    else
                    {
                        areakvp.Value.AchievedCount = null;
                    }
                }

            }

            // count corridors in area
            var circulationKey = "Circulation";
            var circReq = SpaceBoundary.Requirements.ToList().FirstOrDefault(k => k.Value.Name == "Circulation");
            if (circReq.Key != null)
            {
                circulationKey = circReq.Value.ProgramName;
            }

            // calculate circulation areas (stored as floors, not space boundaries)

            foreach (var corridorFloor in levels.SelectMany(lev => lev.Elements.OfType<Floor>()))
            {
                if (!areas.ContainsKey(circulationKey))
                {
                    areas[circulationKey] = new AreaTally()
                    {
                        ProgramType = circulationKey,
                        ProgramColor = corridorFloor.Material.Color,
                        AreaTarget = circReq.Value?.AreaPerSpace ?? 0,
                        AchievedArea = corridorFloor.Area(),
                        DistinctAreaCount = 1,
                        Name = circulationKey,
                        TargetCount = 1,
                    };
                }
                else
                {
                    areas[circulationKey].AchievedArea += corridorFloor.Area();
                    areas[circulationKey].DistinctAreaCount += 1;
                }
            }

            // create area tallies for unfulfilled requirements, with achieved areas of 0

            if (hasProgramRequirements)
            {
                foreach (var req in SpaceBoundary.Requirements)
                {
                    var r = req.Value;
                    var name = r.QualifiedProgramName;
                    var type = r.CountType;
                    if (!areas.ContainsKey(name))
                    {
                        areas[name] = new AreaTally()
                        {
                            ProgramType = name,
                            ProgramColor = r.Color,
                            AreaTarget = r.GetAreaPerSpace() * r.SpaceCount,
                            AchievedArea = 0,
                            DistinctAreaCount = 0,
                            TargetCount = r.SpaceCount
                        };
                    }
                }
            }

            return areas;
        }

        public static void CreateInitialSpaceBoundaries(SpacePlanningZonesInputs input,
                                                        SpacePlanningZonesOutputs output,
                                                        IEnumerable<LevelVolume> levelVolumes,
                                                        Model floorsModel,
                                                        IEnumerable<ServiceCore> cores,
                                                        List<LevelElements> levels,
                                                        IEnumerable<Element> walls,
                                                        List<SpaceBoundary> allSpaceBoundaries,
                                                        IEnumerable<LevelElements> circulationLevels)
        {
            var corridorWidth = input.CorridorWidth;
            var corridorMat = SpaceBoundary.MaterialDict["Circulation"];
            // for every level volume
            foreach (var lvl in levelVolumes)
            {
                AdjustLevelVolumesToFloors(floorsModel, lvl);

                var levelBoundary = new Profile(lvl.Profile.Perimeter, lvl.Profile.Voids, Guid.NewGuid(), null);

                // Add any cores present within the level boundary as voids
                var coresInBoundary = cores.Where(c => levelBoundary.Contains(c.Centroid)).ToList();
                foreach (var core in coresInBoundary)
                {
                    levelBoundary.Voids.Add(new Polygon(core.Profile.Perimeter.Vertices).Reversed());
                    levelBoundary.OrientVoids();
                }

                // if we have any walls, try to create boundaries from any enclosed spaces, 
                // and then continue to operate on the largest "leftover" region.
                var wallsInBoundary = walls.Where(w =>
                {
                    var pt = GetPointFromWall(w);
                    return pt.HasValue && levelBoundary.Contains(pt.Value);
                }).ToList();
                var interiorZones = new List<Profile>();
                if (wallsInBoundary.Count() > 0)
                {
                    var newLevelBoundary = AttemptToSplitWallsAndYieldLargestZone(levelBoundary, wallsInBoundary, out var centerlines, out interiorZones, output.Model);
                    levelBoundary = newLevelBoundary;
                }

                var spaceBoundaries = new List<SpaceBoundary>();

                // take enclosed zones generated from the walls process, if any, and generate these as "unspecified" zones, regardless
                // of the program default.
                interiorZones.ForEach((z) =>
                {
                    var zone = SpaceBoundary.Make(z, "unspecified", lvl.Transform, lvl.Height);
                    spaceBoundaries.Add(zone);
                });



                List<Profile> corridorProfiles = new List<Profile>();

                List<Profile> thickerOffsetProfiles = null;
                // We moved from having circulation generated in-function,
                // to having it generated in a dependency function. This is the old, deprecated pathway, if no
                // upstream profiles are present
                if (circulationLevels == null)
                {
                    // Process circulation
                    if (input.CirculationMode == SpacePlanningZonesInputsCirculationMode.Automatic)
                    {
                        thickerOffsetProfiles = GenerateAutomaticCirculation(input, corridorWidth, lvl, levelBoundary, coresInBoundary, corridorProfiles);
                    }
                    else if (input.CirculationMode == SpacePlanningZonesInputsCirculationMode.Manual && input.Corridors != null && input.Corridors.Count > 0)
                    {
                        corridorProfiles = ProcessManualCirculation(input);
                    }
                }
                else
                {
                    var circLevel = circulationLevels.FirstOrDefault(l => l.Level == lvl.Id);
                    if (circLevel != null)
                    {
                        var circulationProfiles = circLevel.Elements.OfType<Profile>();
                        // this is the new pathway, getting circulation profiles from upstream.
                        corridorProfiles = circulationProfiles.Where(p => p.Name == "Corridor").ToList();
                        thickerOffsetProfiles = circulationProfiles.Where(p =>
                            p.Name == "Thicker Offset" &&
                            // we want to exclude thick offset profiles where the circulation has been manually moved away. 
                            corridorProfiles.Any(corr =>
                                {
                                    // offset the midpoints of each segment outward and inward slightly, to avoid an exact overlap
                                    var offsetPoints = corr.Perimeter.Segments().Select(s =>
                                    {
                                        var segmentTransform = Transform.CreateHorizontalFrameAlongCurve(s, 0.5);
                                        (Vector3 offset, Vector3 inset) pts = (segmentTransform.OfPoint((-0.1, 0)), segmentTransform.OfPoint((0.1, 0)));
                                        return pts;
                                    });
                                    return offsetPoints.Any(o => p.Contains(o.offset) && !p.Contains(o.inset));
                                }
                        )).ToList();

                    }
                }

                // Generate space boundaries from level boundary and corridor locations
                SplitCornersAndGenerateSpaceBoundaries(spaceBoundaries, input, lvl, corridorProfiles, levelBoundary, thickerOffsetProfiles, angleCheckForWallExtensions: walls != null && walls.Count() > 0);

                // Construct LevelElements to contain space boundaries
                var level = new LevelElements()
                {
                    Name = lvl.Name,
                    Elements = new List<Element>()
                };
                level.Level = lvl.Id;
                levels.Add(level);

                // construct a cross-function level proxy
                var levelProxy = lvl.Proxy("Levels");
                lvl.Proxy = levelProxy;

                if (input.AddCorridors?.SplitLocations?.Count() > 0)
                {
                    // Create snapping geometry for corridors
                    output.Model.AddElements(CreateSnappingGeometry(spaceBoundaries, "corridors"));
                }


                // These are the new, correct methods using the split inputs: 
<<<<<<< HEAD
                SplitZonesMultiple(input, corridorWidth, lvl, spaceBoundaries, corridorProfiles, input.AddCorridors.SplitLocations, true, output.Model);
=======
                //Manual Corridor Splits
                // foreach (var pt in input.AddCorridors.SplitLocations)
                // {
                //     SplitZones(input, corridorWidth, lvl, spaceBoundaries, corridorProfiles, pt);
                // }
                SplitZonesMultiple(input, corridorWidth, lvl, spaceBoundaries, corridorProfiles, input.AddCorridors?.SplitLocations ?? new List<SplitLocations>(), true, output.Model);
>>>>>>> 535e9e41

                // Create snapping geometry for splits
                var splitReferences = CreateSnappingGeometry(spaceBoundaries, "splits");
                // add the per-level split references to the level proxy, and add them to the model as well.
                levelProxy.AdditionalProperties["SplitBoundaries"] = splitReferences;
                output.Model.AddElements(splitReferences);
                output.Model.AddElement(levelProxy);

<<<<<<< HEAD
                var splitLocations = input.SplitZones.SplitLocations;
=======

                // Manual Split Locations
                // foreach (var pt in input.SplitZones.SplitLocations)
                // {
                //     SplitZones(input, corridorWidth, lvl, spaceBoundaries, corridorProfiles, pt, false);
                // }
                var splitLocations = input.SplitZones?.SplitLocations ?? new List<SplitLocations>();
                var levelProxy = lvl.Proxy("Levels");
                lvl.Proxy = levelProxy;
>>>>>>> 535e9e41
                // if we've overridden splits per-level, use those split locations.
                if (input.Overrides?.SplitZones != null && input.Overrides?.SplitZones.Count > 0)
                {
                    var matchingOverride = input.Overrides.SplitZones.FirstOrDefault(o => o.Identity.BuildingName == lvl.BuildingName && o.Identity.Name == lvl.Name);
                    if (matchingOverride != null)
                    {
                        splitLocations = matchingOverride.Value.Splits.SplitLocations;

                        Identity.AddOverrideIdentity(levelProxy, matchingOverride);
                        Identity.AddOverrideValue(levelProxy, matchingOverride.GetName(), matchingOverride.Value);
                        output.Model.AddElement(levelProxy);
                    }
                }

                SplitZonesMultiple(input, corridorWidth, lvl, spaceBoundaries, corridorProfiles, splitLocations, false, output.Model);


                // These are the old style methods, just left in place for backwards compatibility. 
                // Most of the time we expect these values to be empty.
                // Manual Corridor Splits
                foreach (var pt in input.AdditionalCorridorLocations)
                {
                    SplitZonesDeprecated(input, corridorWidth, lvl, spaceBoundaries, corridorProfiles, pt);
                }

                // Manual Split Locations
                foreach (var pt in input.ManualSplitLocations)
                {
                    SplitZonesDeprecated(input, corridorWidth, lvl, spaceBoundaries, corridorProfiles, pt, false);
                }

                foreach (SpaceBoundary b in spaceBoundaries)
                {
                    b.LevelElements = level;
                }

                allSpaceBoundaries.AddRange(spaceBoundaries.OfType<SpaceBoundary>());
                // create floors for corridors and add them to the associated level.
                try
                {
                    var cpUnion = Profile.UnionAll(corridorProfiles);
                    cpUnion.Select(p => new Floor(p, 0.1, lvl.Transform, corridorMat)).ToList().ForEach(f => level.Elements.Add(f));
                }
                catch
                {
                    corridorProfiles.Select(p => new Floor(p, 0.1, lvl.Transform, corridorMat)).ToList().ForEach(f => level.Elements.Add(f));
                }
            }
        }

        private static List<PolygonReference> CreateSnappingGeometry(List<SpaceBoundary> spaceBoundaries, string type)
        {
            List<PolygonReference> references = new List<PolygonReference>();
            foreach (var sb in spaceBoundaries)
            {
                var boundary = sb;
                references.Add(new PolygonReference() { Boundary = boundary.Boundary.Perimeter, Name = type });
                if ((boundary.Boundary.Voids?.Count() ?? 0) > 0)
                {
                    boundary.Boundary.Voids.ToList().ForEach(v => references.Add(new PolygonReference() { Boundary = v, Name = type }));
                }
            }
            return references;
        }

        // This method is an old deprecated pathway
        // TODO: do a function migration and remove all references.
        private static List<Profile> ProcessManualCirculation(SpacePlanningZonesInputs input)
        {
            List<Profile> corridorProfiles;
            var corridorProfilesForUnion = new List<Profile>();
            foreach (var corridorPolyline in input.Corridors)
            {
                if (corridorPolyline == null || corridorPolyline.Polyline == null)
                {
                    continue;
                }
                var corrPgons = corridorPolyline.Polyline.OffsetOnSide(corridorPolyline.Width, corridorPolyline.Flip);
                corridorProfilesForUnion.AddRange(corrPgons.Select(p => new Profile(p)));
            }
            corridorProfiles = Profile.UnionAll(corridorProfilesForUnion);
            return corridorProfiles;
        }


        // This method is an old deprecated pathway
        // TODO: do a function migration and remove all references.
        private static List<Profile> GenerateAutomaticCirculation(SpacePlanningZonesInputs input, double corridorWidth, LevelVolume lvl, Profile levelBoundary, List<ServiceCore> coresInBoundary, List<Profile> corridorProfiles)
        {
            var perimeter = levelBoundary.Perimeter;
            var perimeterSegments = perimeter.Segments();

            IdentifyShortEdges(perimeter, perimeterSegments, out var shortEdges, out var shortEdgeIndices);

            // Single Loaded Zones
            var singleLoadedZones = CalculateSingleLoadedZones(input, corridorWidth, perimeterSegments, shortEdgeIndices);

            GenerateEndZones(input, corridorWidth, lvl, corridorProfiles, perimeterSegments, shortEdges, singleLoadedZones, out var thickenedEnds, out var thickerOffsetProfiles, out var innerOffsetMinusThickenedEnds, out var exclusionRegions);

            // join single loaded zones to each other (useful in bent-bar case)
            var allCenterLines = JoinSingleLoaded(singleLoadedZones);

            // thicken and extend single loaded
            ThickenAndExtendSingleLoaded(corridorWidth, corridorProfiles, coresInBoundary, thickenedEnds, innerOffsetMinusThickenedEnds, allCenterLines);

            CorridorsFromCore(corridorWidth, corridorProfiles, levelBoundary, coresInBoundary, innerOffsetMinusThickenedEnds, exclusionRegions);
            return thickerOffsetProfiles;
        }

        /// <summary>
        /// If we have floors, we shrink our internal level volumes so they sit on top of / don't intersect with the floors.
        /// </summary>
        /// <param name="floorsModel">The floors model, which may or may not exist</param>
        /// <param name="lvl">The level volume</param>
        private static void AdjustLevelVolumesToFloors(Model floorsModel, LevelVolume lvl)
        {
            if (floorsModel != null)
            {
                var floorAtLevel = floorsModel.AllElementsOfType<Floor>().FirstOrDefault(f => Math.Abs(lvl.Transform.Origin.Z - f.Transform.Origin.Z) < (f.Thickness * 1.1));
                if (floorAtLevel != null)
                {
                    lvl.Height -= floorAtLevel.Thickness;
                    var floorFaceOffset = (floorAtLevel.Transform.Origin.Z + floorAtLevel.Thickness) - lvl.Transform.Origin.Z;
                    if (floorFaceOffset > 0.001)
                    {
                        lvl.Transform.Concatenate(new Transform(0, 0, floorFaceOffset));
                        lvl.Height -= floorFaceOffset;
                    }
                }
            }
        }

        private static Profile AttemptToSplitWallsAndYieldLargestZone(Profile levelBoundary, List<Element> wallsInBoundary, out IEnumerable<Polyline> wallCenterlines, out List<Profile> otherProfiles, Model m = null)
        {
            var centerlines = wallsInBoundary.Select(w => GetCenterlineFromWall(w).Extend(0.1)).Where(w => w != null).Select(l => l.ToPolyline(1));
            otherProfiles = new List<Profile>();
            wallCenterlines = centerlines;
            var xy = new Plane((0, 0), (0, 0, 1));
            try
            {
                var graph = HalfEdgeGraph2d.Construct(new Polygon[] { }, centerlines);
                var pgons = graph.Polygonize().Select(p => p.Project(xy));
                var nonPrimaryPgons = pgons.Where(p => !p.IsClockWise() && p.Area() < levelBoundary.Area() * 0.5).Select(p => new Profile(p)).ToList();
                var union = Profile.UnionAll(nonPrimaryPgons);
                var splitResults = Profile.Difference(new[] { levelBoundary }, union);
                // Console.WriteLine(pgons.Count());
                // var rand = new Random();
                // nonPrimaryPgons.ForEach(p => m?.AddElement(new GeometricElement(new Transform(0, 0, 2), rand.NextMaterial(), new Lamina(p)) { AdditionalProperties = new Dictionary<string, object> { { "Area", p.Area() } } }));
                var resultsSorted = splitResults.OrderByDescending(p => Math.Abs(p.Area()));
                var largestZone = resultsSorted.First();
                // Console.WriteLine(largestZone.Area());
                otherProfiles = nonPrimaryPgons;
                return largestZone;
            }
            catch
            {
                Console.WriteLine("🚃");
                return levelBoundary;
            }
        }

        private static Line Extend(this Line l, double amt)
        {
            var dir = l.Direction().Unitized();
            return new Line(l.Start - dir * amt, l.End + dir * amt);
        }

        private static Line GetCenterlineFromWall(Element w)
        {
            switch (w)
            {
                case StandardWall standardWall:
                    return standardWall.CenterLine.TransformedLine(standardWall.Transform);
                case WallByProfile wallByProfile:
                    return wallByProfile.Centerline.TransformedLine(wallByProfile.Transform);
                case Wall wall:
                    //TODO: handle this case
                    return null;
                default:
                    return null;
            }
        }
        private static Vector3? GetPointFromWall(Element w)
        {
            switch (w)
            {
                case StandardWall standardWall:
                    return standardWall.Transform.OfPoint(standardWall.CenterLine.PointAt(0.5));
                case WallByProfile wallByProfile:
                    return wallByProfile.Transform.OfPoint(wallByProfile.Centerline.PointAt(0.5));
                case Wall wall:
                    return wall.Transform.OfPoint(wall.Profile.Perimeter.Centroid());
                default:
                    return null;
            }
        }

        private static void IdentifyShortEdges(Polygon perimeter, Line[] perimeterSegments, out List<Line> shortEdges, out List<int> shortEdgeIndices)
        {
            var TOO_SHORT = 9.0;
            var perimeterAngles = new List<double>();
            for (int i = 0; i < perimeter.Vertices.Count; i++)
            {
                var nextIndex = (i + 1) % perimeter.Vertices.Count;
                var prevIndex = (i + perimeter.Vertices.Count - 1) % perimeter.Vertices.Count;
                var prevVec = perimeter.Vertices[i] - perimeter.Vertices[prevIndex];
                var nextVec = perimeter.Vertices[nextIndex] - perimeter.Vertices[i];
                var angle = prevVec.PlaneAngleTo(nextVec);
                perimeterAngles.Add(angle);
            }
            var allLengths = perimeterSegments.Select(s => s.Length());
            var validLengths = allLengths.Where(l => l > TOO_SHORT)?.OrderBy(l => l);
            var shortLength = (validLengths?.FirstOrDefault() ?? 35 / 1.2) * 1.2;
            var longLength = Math.Min(validLengths.Cast<double?>().SkipLast(1).LastOrDefault<double?>() ?? 50, 50);
            shortEdges = new List<Line>();
            shortEdgeIndices = new List<int>();
            for (int i = 0; i < perimeterSegments.Count(); i++)
            {
                var start = perimeterAngles[i];
                var end = perimeterAngles[(i + 1) % perimeterAngles.Count];
                if (start > 80 && start < 100 && end > 80 && end < 100 && perimeterSegments[i].Length() < longLength)
                {
                    shortEdges.Add(perimeterSegments[i]);
                    shortEdgeIndices.Add(i);
                }
            }
        }

        private static void GenerateEndZones(SpacePlanningZonesInputs input, double corridorWidth, LevelVolume lvl, List<Profile> corridorProfiles, Line[] perimeterSegments, List<Line> shortEdges, List<(Polygon hull, Line centerLine)> singleLoadedZones, out List<Polygon> thickenedEndsOut, out List<Profile> thickerOffsetProfiles, out IEnumerable<Polygon> innerOffsetMinusThickenedEnds, out IEnumerable<Polygon> exclusionRegions)
        {
            // separate out short and long perimeter edges
            var shortEdgesExtended = shortEdges.Select(l => new Line(l.Start - l.Direction() * 0.2, l.End + l.Direction() * 0.2));
            var longEdges = perimeterSegments.Except(shortEdges);
            var shortEdgeDepth = Math.Max(input.DepthAtEnds, input.OuterBandDepth);
            var longEdgeDepth = input.OuterBandDepth;

            var perimeterMinusSingleLoaded = new List<Profile>();
            perimeterMinusSingleLoaded.AddRange(Profile.Difference(new[] { lvl.Profile }, singleLoadedZones.Select(p => new Profile(p.hull))));
            var innerOffset = perimeterMinusSingleLoaded.SelectMany(p => p.Perimeter.Offset(-longEdgeDepth));
            // calculate zones at rectangular "ends"
            var thickenedEnds = shortEdgesExtended.SelectMany(s => s.ToPolyline(1).Offset(shortEdgeDepth, EndType.Butt)).ToList();
            thickerOffsetProfiles = thickenedEnds.Select(o => new Profile(o.Offset(0.01))).ToList();

            innerOffsetMinusThickenedEnds = innerOffset.SelectMany(i => Polygon.Difference(new[] { i }, thickenedEnds));
            exclusionRegions = innerOffsetMinusThickenedEnds.SelectMany(r => r.Offset(2 * corridorWidth, EndType.Square));

            var corridorInset = innerOffsetMinusThickenedEnds.Select(p => new Profile(p, p.Offset(-corridorWidth), Guid.NewGuid(), "Corridor"));
            corridorProfiles.AddRange(corridorInset);
            thickenedEndsOut = thickenedEnds;
        }

        private static void CorridorsFromCore(double corridorWidth, List<Profile> corridorProfiles, Profile levelBoundary, List<ServiceCore> coresInBoundary, IEnumerable<Polygon> innerOffsetMinusThickenedEnds, IEnumerable<Polygon> exclusionRegions)
        {
            var coreSegments = coresInBoundary.SelectMany(c => c.Profile.Perimeter.Offset((corridorWidth / 2) * 0.999).FirstOrDefault()?.Segments());

            foreach (var enclosedRegion in innerOffsetMinusThickenedEnds)
            {
                foreach (var segment in coreSegments)
                {
                    enclosedRegion.Contains(segment.Start, out var startContainment);
                    enclosedRegion.Contains(segment.End, out var endContainment);
                    if (endContainment == Containment.Outside && startContainment == Containment.Outside)
                    {
                        continue;
                    }
                    var extendedSegment = segment.ExtendTo(new Profile(enclosedRegion));
                    if (extendedSegment.Length() - segment.Length() < 2 * 8)
                    {
                        continue;
                    }
                    var thickenedCorridor = extendedSegment.ToPolyline(1).Offset(corridorWidth / 2.0, EndType.Butt);
                    var difference = new List<Profile>();

                    difference = Profile.Difference(corridorProfiles, exclusionRegions.Select(r => new Profile(r)));

                    if (difference.Count > 0 && difference.Sum(d => d.Perimeter.Area()) > 10)
                    {
                        corridorProfiles.AddRange(Profile.Intersection(thickenedCorridor.Select(c => new Profile(c)), new[] { levelBoundary }));
                    }
                }
            }
        }

        // Not called by the function — for debugging only
        private static void DumpElements(IEnumerable<Element> elements, string name)
        {
            var model = new Model();
            model.AddElements(elements);
            var path = System.IO.Path.Combine("../../../../", name + ".json");
            var json = model.ToJson(true);
            System.IO.File.WriteAllText(path, json);
        }

        private static void DumpGeometry(object o, string name)
        {
            var path = System.IO.Path.Combine("../../../../", name + ".json");
            var json = Newtonsoft.Json.JsonConvert.SerializeObject(o, Newtonsoft.Json.Formatting.Indented);
            System.IO.File.WriteAllText(path, json);
        }

        private static void SplitCornersAndGenerateSpaceBoundaries(List<SpaceBoundary> spaceBoundaries, SpacePlanningZonesInputs input, LevelVolume lvl, List<Profile> corridorProfiles, Profile levelBoundary, List<Profile> thickerOffsetProfiles = null, bool angleCheckForWallExtensions = false)
        {
            // subtract corridors from level boundary
            var remainingSpaces = new List<Profile>();
            try
            {
                remainingSpaces = Profile.Difference(new[] { levelBoundary }, corridorProfiles);
            }
            catch
            {
                remainingSpaces.Add(levelBoundary);
            }
            var extensionLines = new List<(Line l, List<Line> otherLines)>();
            // for every space that's left
            foreach (var remainingSpace in remainingSpaces)
            {
                try
                {
                    // if we're along the boundary of the level, try to look for linear zones to add corner splits
                    if (remainingSpace.Perimeter.Vertices.Any(v => v.DistanceTo(levelBoundary.Perimeter) < 0.1))
                    {
                        var linearZones = thickerOffsetProfiles == null ? new List<Profile> { remainingSpace } : Profile.Difference(new[] { remainingSpace }, thickerOffsetProfiles);
                        var maxExtension = Math.Max(input.OuterBandDepth, input.DepthAtEnds) * 1.6;

                        // these zones are long, skinny, and at the edge of the floorplate, typically, 
                        // so we try to split them at their corners, so we don't
                        // have linear zones wrapping a corner.

                        foreach (var linearZone in linearZones)
                        {
                            var segmentsExtended = new List<Polyline>();
                            foreach (var line in linearZone.Segments())
                            {
                                // consider only longer lines
                                if (line.Length() < 2) continue;
                                try
                                {
                                    // extend a line
                                    var l = new Line(line.Start - line.Direction() * 0.1, line.End + line.Direction() * 0.1);
                                    var extended = l.ExtendToWithEndInfo(linearZone.Segments(), double.MaxValue, out var dirAtStart, out var dirAtEnd);
                                    extensionLines.Add((l, linearZone.Segments()));
                                    // check distance extended
                                    var endDistance = extended.End.DistanceTo(l.End);
                                    var startDistance = extended.Start.DistanceTo(l.Start);

                                    // check the angle of the other lines we hit. we only want to extend if we have something close to a right angle. 
                                    var startDot = Math.Abs(dirAtStart.Dot(l.Direction()));
                                    var endDot = Math.Abs(dirAtEnd.Dot(l.Direction()));
                                    var minAngleTolerance = 0.2;
                                    var maxAngleTolerance = 0.8;
                                    var startAngleValid = (startDot < minAngleTolerance || startDot > maxAngleTolerance);
                                    var endAngleValid = (endDot < minAngleTolerance || endDot > maxAngleTolerance);


                                    // if it went a reasonable amount — more than 0.1 and less than maxExtension
                                    // add it to our split candidates
                                    if (startDistance > 0.1 && startDistance < maxExtension && (!angleCheckForWallExtensions || startAngleValid))
                                    {
                                        var startLine = new Line(extended.Start, line.Start);
                                        segmentsExtended.Add(startLine.ToPolyline(1));
                                    }
                                    if (endDistance > 0.1 && endDistance < maxExtension && (!angleCheckForWallExtensions || endAngleValid))
                                    {
                                        var endLine = new Line(extended.End, line.End);
                                        segmentsExtended.Add(endLine.ToPolyline(1));
                                    }
                                }
                                catch (Exception e)
                                {
                                    Console.WriteLine("Exception extending lines");
                                    Console.WriteLine(e.Message);
                                    // just ignore
                                }
                            }
                            // split the linear zone with these segments, and add the results as spaces. 
                            var splits = Profile.Split(new[] { linearZone }, segmentsExtended, Vector3.EPSILON);
                            spaceBoundaries.AddRange(splits.Select(s => SpaceBoundary.Make(s, input.DefaultProgramAssignment, lvl.Transform, lvl.Height)));
                        }
                        // if we had "thicker end zones" — these are only added with automatic circulation
                        // at "squarish" ends of hthe floorplate — subtract these from the zones we just made and add the "end zones"
                        // as spaces directly
                        if (thickerOffsetProfiles != null)
                        {
                            var endCapZones = Profile.Intersection(new[] { remainingSpace }, thickerOffsetProfiles);
                            spaceBoundaries.AddRange(endCapZones.Select(s => SpaceBoundary.Make(s, input.DefaultProgramAssignment, lvl.Transform, lvl.Height)));
                        }
                    }
                    else // otherwise just add each chunk cut by the circulation (non-exterior) as a boundary
                    {
                        spaceBoundaries.Add(SpaceBoundary.Make(remainingSpace, input.DefaultProgramAssignment, lvl.Transform, lvl.Height));
                    }
                }
                catch (Exception e)
                {
                    Console.WriteLine("🚨");
                    Console.WriteLine(e.Message);
                    Console.WriteLine(e.StackTrace);
                    spaceBoundaries.Add(SpaceBoundary.Make(remainingSpace, input.DefaultProgramAssignment, lvl.Transform, lvl.Height));
                }
            }
        }

        private static void ThickenAndExtendSingleLoaded(double corridorWidth, List<Profile> corridorProfiles, List<ServiceCore> coresInBoundary, List<Polygon> thickerOffsets, IEnumerable<Polygon> innerOffsetMinusThicker, (Polygon hull, Line centerLine)[] allCenterLines)
        {
            // thicken and extend single loaded
            foreach (var singleLoadedZone in allCenterLines)
            {
                var cl = singleLoadedZone.centerLine;
                List<Line> centerlines = new List<Line> { cl };
                foreach (var core in coresInBoundary)
                {
                    List<Line> linesRunning = new List<Line>();
                    foreach (var curve in centerlines)
                    {
                        curve.Trim(core.Profile.Perimeter, out var linesTrimmedByCore);
                        linesRunning.AddRange(linesTrimmedByCore);
                    }
                    centerlines = linesRunning;
                }
                cl = centerlines.OrderBy(l => l.Length()).Last();
                foreach (var clCandidate in centerlines)
                {

                    var extended = clCandidate.ExtendTo(innerOffsetMinusThicker.SelectMany(p => p.Segments())).ToPolyline(1);
                    if (extended.Length() == cl.Length() && innerOffsetMinusThicker.Count() > 0)
                    {
                        var end = extended.End;
                        var dist = double.MaxValue;
                        Vector3? runningPt = null;
                        foreach (var boundary in innerOffsetMinusThicker)
                        {
                            var closestDist = end.DistanceTo(boundary, out var pt);
                            if (closestDist < dist)
                            {
                                dist = closestDist;
                                runningPt = pt;
                            }
                        }
                        extended = new Polyline(new[] { extended.Start, extended.End, runningPt.Value });
                    }
                    //TODO - verify that newly constructed line is contained within building perimeter
                    var thickenedCorridor = extended.Offset(corridorWidth / 2.0, EndType.Square);
                    corridorProfiles.AddRange(Profile.Difference(thickenedCorridor.Select(c => new Profile(c)), thickerOffsets.Select(c => new Profile(c))));
                }

            }
        }

        private static (Polygon hull, Line centerLine)[] JoinSingleLoaded(List<(Polygon hull, Line centerLine)> singleLoadedZones)
        {
            // join single loaded zones to each other (useful in bent-bar case)
            var allCenterLines = singleLoadedZones.ToArray();
            var distanceThreshold = 10.0;
            for (int i = 0; i < allCenterLines.Count(); i++)
            {
                var crvA = allCenterLines[i].centerLine;
                for (int j = 0; j < i; j++)
                {
                    var crvB = allCenterLines[j].centerLine;
                    var doesIntersect = crvA.Intersects(crvB, out var intersection, true, true);
                    // Console.WriteLine($"DOES INTERSECT: " + doesIntersect.ToString());

                    var nearPtA = intersection.ClosestPointOn(crvA);
                    var nearPtB = intersection.ClosestPointOn(crvB);
                    if (nearPtA.DistanceTo(intersection) + nearPtB.DistanceTo(intersection) < distanceThreshold)
                    {
                        if (nearPtA.DistanceTo(crvA.Start) < 0.01)
                        {
                            allCenterLines[i] = (allCenterLines[i].hull, new Line(intersection, crvA.End));
                        }
                        else
                        {
                            allCenterLines[i] = (allCenterLines[i].hull, new Line(crvA.Start, intersection));
                        }
                        if (nearPtB.DistanceTo(crvB.Start) < 0.01)
                        {
                            allCenterLines[j] = (allCenterLines[j].hull, new Line(intersection, crvB.End));
                        }
                        else
                        {
                            allCenterLines[j] = (allCenterLines[j].hull, new Line(crvB.Start, intersection));
                        }
                    }

                }
            }

            return allCenterLines;
        }

        private static List<(Polygon hull, Line centerLine)> CalculateSingleLoadedZones(SpacePlanningZonesInputs input, double corridorWidth, Line[] perimeterSegments, List<int> shortEdgeIndices)
        {
            var singleLoadedZones = new List<(Polygon hull, Line centerLine)>();
            var singleLoadedLengthThreshold = input.OuterBandDepth * 2 + corridorWidth * 2 + 5; // (two offsets, two corridors, and a usable space width)
            foreach (var sei in shortEdgeIndices)
            {
                var ps = perimeterSegments;
                if (ps[sei].Length() < singleLoadedLengthThreshold)
                {
                    var legSegments = new[] {
                            ps[(sei + ps.Length -1) % ps.Length],
                            ps[sei],
                            ps[(sei + 1) % ps.Length]
                        };
                    var legLength = Math.Min(legSegments[0].Length(), legSegments[2].Length());
                    legSegments[0] = new Line(ps[sei].Start, ps[sei].Start + legLength * (legSegments[0].Direction() * -1));
                    legSegments[2] = new Line(ps[sei].End, ps[sei].End + legLength * (legSegments[2].Direction()));
                    var hull = ConvexHull.FromPolylines(legSegments.Select(l => l.ToPolyline(1)));
                    var centerLine = new Line((legSegments[0].Start + legSegments[2].Start) / 2, (legSegments[0].End + legSegments[2].End) / 2);

                    singleLoadedZones.Add((hull, centerLine));
                }

            }

            return singleLoadedZones;
        }

        private static void SplitZonesDeprecated(SpacePlanningZonesInputs input, double corridorWidth, LevelVolume lvl, List<SpaceBoundary> spaceBoundaries, List<Profile> corridorProfiles, Vector3 pt, bool addCorridor = true)
        {
            // this is a hack — we're constructing a new SplitLocations w/ ZAxis as a sentinel meaning "null";
            SplitZones(input, corridorWidth, lvl, spaceBoundaries, corridorProfiles, new SplitLocations(pt, Vector3.ZAxis), addCorridor);
        }
        private static void SplitZones(SpacePlanningZonesInputs input, double corridorWidth, LevelVolume lvl, List<SpaceBoundary> spaceBoundaries, List<Profile> corridorProfiles, SplitLocations pt, bool addCorridor = true)
        {
            var containingBoundary = spaceBoundaries.OfType<SpaceBoundary>().FirstOrDefault(b => b.Boundary.Contains(pt.Position));
            if (containingBoundary != null)
            {
                if (input.Overrides?.ProgramAssignments != null)
                {
                    var spaceOverrides = input.Overrides.ProgramAssignments.FirstOrDefault(s => s.Identity.IndividualCentroid.IsAlmostEqualTo(containingBoundary.Boundary.Perimeter.Centroid()));
                    if (spaceOverrides != null)
                    {
                        containingBoundary.Name = spaceOverrides.Value.ProgramType;
                    }
                }
                spaceBoundaries.Remove(containingBoundary);
                var perim = containingBoundary.Boundary.Perimeter;
                Line line;
                if (pt.Direction == Vector3.ZAxis)
                {
                    pt.Position.DistanceTo(perim as Polyline, out var cp);
                    line = new Line(pt.Position, cp);
                }
                else
                {
                    line = new Line(pt.Position, pt.Position + pt.Direction * 0.1);
                }
                var extension = line.ExtendTo(containingBoundary.Boundary);
                List<Profile> newSbs = new List<Profile>();
                if (addCorridor)
                {
                    var corridorShape = extension.ToPolyline(1).Offset(corridorWidth / 2, EndType.Square);
                    var csAsProfiles = corridorShape.Select(s => new Profile(s));
                    var corridorShapesIntersected = Profile.Intersection(new[] { containingBoundary.Boundary }, csAsProfiles);
                    corridorProfiles.AddRange(corridorShapesIntersected);
                    newSbs = Profile.Difference(new[] { containingBoundary.Boundary }, csAsProfiles);
                }
                else
                {
                    newSbs = Profile.Split(new[] { containingBoundary.Boundary }, new[] { extension.ToPolyline(1) }, Vector3.EPSILON);
                }
                spaceBoundaries.AddRange(newSbs.Select(p => SpaceBoundary.Make(p, containingBoundary.Name, containingBoundary.Transform, lvl.Height)));
            }
        }

        private static void SplitZonesMultiple(SpacePlanningZonesInputs input, double corridorWidth, LevelVolume lvl, List<SpaceBoundary> spaceBoundaries, List<Profile> corridorProfiles, IEnumerable<SplitLocations> pts, bool addCorridor = true, Model m = null)
        {
            var corridorSegments = corridorProfiles.SelectMany(c => c.Segments());
            var allBoundaries = spaceBoundaries.OfType<SpaceBoundary>();
            var boundariesByPoint = pts.Select((pt) =>
            {
                var bd = allBoundaries.FirstOrDefault(b => b.Boundary.Contains(pt.Position));
                var id = bd?.Id ?? default(Guid);
                return (pt, bd, id);
            }).GroupBy((i) => i.id);
            foreach (var grp in boundariesByPoint)
            {
                if (grp.First().id == default(Guid))
                {
                    continue;
                }
                var containingBoundary = grp.First().bd;

                if (input.Overrides?.ProgramAssignments != null)
                {
                    var spaceOverrides = input.Overrides.ProgramAssignments.FirstOrDefault(s => s.Identity.IndividualCentroid.IsAlmostEqualTo(containingBoundary.Boundary.Perimeter.Centroid()));
                    if (spaceOverrides != null)
                    {
                        containingBoundary.Name = spaceOverrides.Value.ProgramType;
                    }
                }

                spaceBoundaries.Remove(containingBoundary);
                containingBoundary.Remove();
                var perim = containingBoundary.Boundary.Perimeter;
                List<Line> extensions = new List<Line>();
                foreach (var grpItem in grp)
                {
                    var pt = grpItem.pt;
                    Line line;
                    if (pt.Direction == Vector3.ZAxis)
                    {
                        pt.Position.DistanceTo(perim as Polyline, out var cp);
                        line = new Line(pt.Position, cp);
                    }
                    else
                    {
                        line = new Line(pt.Position, pt.Position + pt.Direction * 0.1);
                    }
                    var extension = line.ExtendTo(containingBoundary.Boundary.Segments().Union(extensions));
                    // var extension = line.ExtendTo(containingBoundary.Boundary);
                    extensions.Add(extension);
                }
                List<Profile> newSbs = new List<Profile>();
                if (addCorridor)
                {
                    var corridorShapesIntersected = new List<Profile>();
                    var csAsProfiles = new List<Profile>();
                    extensions.ForEach((extension) =>
                    {
                        var corridorShape = extension.ToPolyline(1).Offset(corridorWidth / 2, EndType.Square);
                        var csAsProfilesLocal = corridorShape.Select(s => new Profile(s));
                        csAsProfiles.AddRange(csAsProfilesLocal);
                        corridorShapesIntersected.AddRange(Profile.Intersection(new[] { containingBoundary.Boundary }, csAsProfilesLocal));
                    });
                    corridorProfiles.AddRange(corridorShapesIntersected);
                    newSbs = Profile.Difference(new[] { containingBoundary.Boundary }, csAsProfiles);
                }
                else
                {
                    var extensionsAsPolylines = extensions.Select(e => e.ToPolyline(1));
                    try
                    {

                        newSbs = Profile.Split(new[] { containingBoundary.Boundary }, extensionsAsPolylines, Vector3.EPSILON);
                    }
                    catch (Exception e)
                    {
                        // last ditch attempt
                        Console.WriteLine("A split failed - trying again");
                        Console.WriteLine(e.Message);
                        try
                        {
                            var offsetProfiles = Profile.Offset(new[] { containingBoundary.Boundary }, -0.02);
                            var insetProfiles = Profile.Offset(offsetProfiles, 0.02);
                            newSbs = Profile.Split(insetProfiles, extensionsAsPolylines, Vector3.EPSILON);
                        }
                        catch
                        {
                            Console.WriteLine("A split failed.");
                            newSbs = new[] { containingBoundary.Boundary }.ToList();
                        }
                    }
                }
                spaceBoundaries.AddRange(newSbs.Select(p => SpaceBoundary.Make(p, containingBoundary.ProgramName, containingBoundary.Transform, lvl.Height, corridorSegments: corridorSegments)));
            }
        }
        private static Vector3 GetDominantAxis(IEnumerable<Line> allLines, Model model = null)
        {
            var refVec = new Vector3(1, 0, 0);
            var lengthByAngle = new Dictionary<double, (double length, IEnumerable<double> angles)>();
            var matsByAngle = new Dictionary<double, Material>();
            foreach (var line in allLines)
            {
                var wallDir = line.Direction();
                var trueAngle = refVec.PlaneAngleTo(wallDir) % 180;
                var angle = Math.Round(trueAngle);
                if (!lengthByAngle.ContainsKey(angle))
                {
                    lengthByAngle[angle] = (line.Length(), new[] { trueAngle });
                }
                else
                {
                    var existingRecord = lengthByAngle[angle];
                    lengthByAngle[angle] = (existingRecord.length + line.Length(), existingRecord.angles.Union(new[] { trueAngle }));
                }
            }
            var dominantAngle = lengthByAngle.ToArray().OrderByDescending(kvp => kvp.Value).First().Value.angles.Average();
            var rotation = new Transform();
            rotation.Rotate(dominantAngle);
            return rotation.OfVector(refVec);
        }

        /// <summary>
        /// A modified version of Line.ExtendTo that provides information about the direction of the lines that were extended to.
        /// </summary>
        public static Line ExtendToWithEndInfo(this Line line, IEnumerable<Line> otherLines, double maxDistance, out Vector3 dirAtStart, out Vector3 dirAtEnd, bool bothSides = true, bool extendToFurthest = false, double tolerance = Vector3.EPSILON)
        {
            // this test line — inset slightly from the line — helps treat the ends as valid intersection points, to prevent
            // extension beyond an immediate intersection.
            var testLine = new Line(line.PointAt(0.001), line.PointAt(0.999));
            var intersectionsForLine = new List<(Vector3 pt, Vector3 dir)>();
            foreach (var segment in otherLines)
            {
                bool pointAdded = false;
                // Special case for parallel + collinear lines:
                // ____   |__________
                // We want to extend only to the first corner of the other lines,
                // not all the way through to the other end
                if (segment.Direction().IsParallelTo(testLine.Direction(), tolerance) && // if the two lines are parallel
                    (new[] { segment.End, segment.Start, testLine.Start, testLine.End }).AreCollinear())// and collinear
                {
                    if (!line.PointOnLine(segment.End, true))
                    {
                        intersectionsForLine.Add((segment.End, segment.Direction()));
                        pointAdded = true;
                    }

                    if (!line.PointOnLine(segment.Start, true))
                    {
                        intersectionsForLine.Add((segment.Start, segment.Direction()));
                        pointAdded = true;
                    }
                }
                if (extendToFurthest || !pointAdded)
                {
                    var intersects = testLine.Intersects(segment, out Vector3 intersection, true, true);

                    // if the intersection lies on the obstruction, but is beyond the segment, we collect it
                    if (intersects && segment.PointOnLine(intersection, true) && !testLine.PointOnLine(intersection, true))
                    {
                        intersectionsForLine.Add((intersection, segment.Direction()));
                    }
                }
            }

            var dir = line.Direction();
            var intersectionsOrdered = intersectionsForLine.OrderBy(i => (testLine.Start - i.pt).Dot(dir));

            var start = line.Start;
            var end = line.End;
            dirAtStart = line.Direction();
            dirAtEnd = line.Direction();

            var startCandidates = intersectionsOrdered
                    .Where(i => (testLine.Start - i.pt).Dot(dir) > 0);

            var endCandidates = intersectionsOrdered
                .Where(i => (testLine.Start - i.pt).Dot(dir) < testLine.Length() * -1)
                .Reverse();

            ((Vector3 pt, Vector3 dir) Start, (Vector3 pt, Vector3 dir) End) startEndCandidates = extendToFurthest ?
                (startCandidates.LastOrDefault(p => p.pt.DistanceTo(start) < maxDistance), endCandidates.LastOrDefault(p => p.pt.DistanceTo(end) < maxDistance)) :
                (startCandidates.FirstOrDefault(p => p.pt.DistanceTo(start) < maxDistance), endCandidates.FirstOrDefault(p => p.pt.DistanceTo(end) < maxDistance));

            if (bothSides && startEndCandidates.Start != default((Vector3 pt, Vector3 dir)))
            {
                start = startEndCandidates.Start.pt;
                dirAtStart = startEndCandidates.Start.dir;
            }
            if (startEndCandidates.End != default((Vector3 pt, Vector3 dir)))
            {
                end = startEndCandidates.End.pt;
                dirAtEnd = startEndCandidates.End.dir;
            }

            return new Line(start, end);
        }
    }
}<|MERGE_RESOLUTION|>--- conflicted
+++ resolved
@@ -463,16 +463,7 @@
 
 
                 // These are the new, correct methods using the split inputs: 
-<<<<<<< HEAD
-                SplitZonesMultiple(input, corridorWidth, lvl, spaceBoundaries, corridorProfiles, input.AddCorridors.SplitLocations, true, output.Model);
-=======
-                //Manual Corridor Splits
-                // foreach (var pt in input.AddCorridors.SplitLocations)
-                // {
-                //     SplitZones(input, corridorWidth, lvl, spaceBoundaries, corridorProfiles, pt);
-                // }
                 SplitZonesMultiple(input, corridorWidth, lvl, spaceBoundaries, corridorProfiles, input.AddCorridors?.SplitLocations ?? new List<SplitLocations>(), true, output.Model);
->>>>>>> 535e9e41
 
                 // Create snapping geometry for splits
                 var splitReferences = CreateSnappingGeometry(spaceBoundaries, "splits");
@@ -481,19 +472,7 @@
                 output.Model.AddElements(splitReferences);
                 output.Model.AddElement(levelProxy);
 
-<<<<<<< HEAD
-                var splitLocations = input.SplitZones.SplitLocations;
-=======
-
-                // Manual Split Locations
-                // foreach (var pt in input.SplitZones.SplitLocations)
-                // {
-                //     SplitZones(input, corridorWidth, lvl, spaceBoundaries, corridorProfiles, pt, false);
-                // }
                 var splitLocations = input.SplitZones?.SplitLocations ?? new List<SplitLocations>();
-                var levelProxy = lvl.Proxy("Levels");
-                lvl.Proxy = levelProxy;
->>>>>>> 535e9e41
                 // if we've overridden splits per-level, use those split locations.
                 if (input.Overrides?.SplitZones != null && input.Overrides?.SplitZones.Count > 0)
                 {
