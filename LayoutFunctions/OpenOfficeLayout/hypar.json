--- conflicted
+++ resolved
@@ -1,13 +1,8 @@
 {
   "$schema": "https://hypar.io/Schemas/Function.json",
-<<<<<<< HEAD
   "id": "aeff6967-22a7-4490-b86c-5e842deaf215",
   "name": "Open Office Layout",
   "display_name": "Leland - Office Layout Space Planning Column 2",
-=======
-  "id": "eeff6967-22a7-4490-b86c-5e842deaf219",
-  "name": "Open Office Layout",
->>>>>>> eeef06ae
   "description": "Lay out desks with optional open collaboration areas distributed throughout.",
   "language": "C#",
   "model_dependencies": [
@@ -62,6 +57,15 @@
           "Custom"
         ]
       },
+      "Column Avoidance Strategy": {
+        "default": "Adaptive Grid",
+        "type": "string",
+        "enum":[
+          "Adaptive Grid",
+          "Cull",
+          "None"
+        ]
+      },
       "Custom Workstation Properties": {
         "type": "object",
         "$hyparOrder": 0.5,
@@ -87,33 +91,6 @@
             "default": 2.0
           }
         }
-<<<<<<< HEAD
-      },
-      "Desk Type": {
-        "default": "Simple Desk - 29x70",
-        "type": "string",
-        "$hyparOrder": 0,
-        "enum": [
-          "Simple Desk - 24x48",
-          "Simple Desk - 30x60",
-          "Simple Desk - 29x70",
-          "Simple Desk - 30x72",
-          "L-Shaped",
-          "Double Desk",
-          "Enclosed Pair",
-          "Custom"
-        ]
-      },
-      "Column Avoidance Strategy": {
-        "default": "Adaptive Grid",
-        "type": "string",
-        "enum":[
-          "Adaptive Grid",
-          "Cull",
-          "None"
-        ]
-=======
->>>>>>> eeef06ae
       }
     }
   },
@@ -226,6 +203,5 @@
   "default_camera": {
     "named_position": "top",
     "projection": "orthographic"
-  },
-  "last_updated": "2021-08-12T18:10:46.74885"
+  }
 }