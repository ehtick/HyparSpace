--- conflicted
+++ resolved
@@ -1,24 +1,16 @@
-﻿<?xml version="1.0" encoding="utf-8"?>
-<Project Sdk="Microsoft.NET.Sdk">
-  <PropertyGroup>
-    <TargetFramework>net6.0</TargetFramework>
-  </PropertyGroup>
-  <ItemGroup>
-<<<<<<< HEAD
-    <!-- <PackageReference Include="Hypar.Elements" Version="2.0.0" />
-    <PackageReference Include="Hypar.Functions" Version="1.6.0" /> -->
-    <!-- <PackageReference Include="Hypar.Elements.Components" Version="1.5.0" /> -->
-  </ItemGroup>
-  <ItemGroup>
-=======
-    <!-- <ProjectReference Include="..\..\..\Elements\Elements\src\Elements.csproj" /> -->
->>>>>>> 0061246c
-    <ProjectReference Include="..\..\LayoutFunctionCommon\LayoutFunctionCommon.csproj" />
-    <ProjectReference Include="..\..\..\..\Elements\Elements\src\Elements.csproj" />
-    <ProjectReference Include="..\..\..\..\Hypar\Hypar.Functions\src\Hypar.Functions.csproj" />
-  </ItemGroup>
-  <ItemGroup>
-    <PackageReference Include="Hypar.Elements" Version="2.0.0" />
-    <PackageReference Include="Hypar.Functions" Version="1.8.0" />
-  </ItemGroup>
+﻿<?xml version="1.0" encoding="utf-8"?>
+<Project Sdk="Microsoft.NET.Sdk">
+  <PropertyGroup>
+    <TargetFramework>net6.0</TargetFramework>
+  </PropertyGroup>
+  <ItemGroup>
+    <!-- <ProjectReference Include="..\..\..\Elements\Elements\src\Elements.csproj" /> -->
+    <ProjectReference Include="..\..\LayoutFunctionCommon\LayoutFunctionCommon.csproj" />
+    <!-- <ProjectReference Include="..\..\..\..\Elements\Elements\src\Elements.csproj" />
+    <ProjectReference Include="..\..\..\..\Hypar\Hypar.Functions\src\Hypar.Functions.csproj" /> -->
+  </ItemGroup>
+  <ItemGroup>
+    <PackageReference Include="Hypar.Elements" Version="2.1.0-alpha.13" />
+    <PackageReference Include="Hypar.Functions" Version="1.8.0" />
+  </ItemGroup>
 </Project>