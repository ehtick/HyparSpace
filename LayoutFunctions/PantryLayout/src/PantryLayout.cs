--- conflicted
+++ resolved
@@ -18,91 +18,11 @@
         {
             private static readonly string[] countableSeats = new[]
             {
-<<<<<<< HEAD
                 "Steelcase - Seating - Nooi - Cafeteria Chair - Chair",
-                "Steelcase - Seating - Nooi - Stool - Bar Height"
+                "Steelcase - Seating - Nooi - Stool - Bar Height",
+                "Steelcase Turnstone - Shortcut X Base - Chair - Chair",
+                "Steelcase Turnstone - Shortcut X Base - Stool - Chair"
             };
-=======
-                var circSegments = circModel.AllElementsOfType<CirculationSegment>();
-                foreach (var cs in circSegments)
-                {
-                    var matchingLevel = levels.FirstOrDefault(l => l.Level == cs.Level);
-                    if (matchingLevel != null)
-                    {
-                        matchingLevel.Elements.Add(cs);
-                    }
-                }
-            }
-            var levelVolumes = LayoutStrategies.GetLevelVolumes<LevelVolume>(inputModels);
-            var outputModel = new Model();
-            var configJson = File.ReadAllText("./PantryConfigurations.json");
-            var configs = JsonConvert.DeserializeObject<SpaceConfiguration>(configJson);
-            int totalCountableSeats = 0;
-
-            foreach (var lvl in levels)
-            {
-                var corridors = lvl.Elements.OfType<CirculationSegment>();
-                var corridorSegments = corridors.SelectMany(p => p.Profile.Segments());
-                var meetingRmBoundaries = lvl.Elements.OfType<SpaceBoundary>().Where(z => z.Name == "Pantry");
-                var levelVolume = levelVolumes.FirstOrDefault(l =>
-                    (lvl.AdditionalProperties.TryGetValue("LevelVolumeId", out var levelVolumeId) &&
-                        levelVolumeId as string == l.Id.ToString())) ??
-                        levelVolumes.FirstOrDefault(l => l.Name == lvl.Name);
-
-                foreach (var room in meetingRmBoundaries)
-                {
-                    var seatsCount = 0;
-                    var spaceBoundary = room.Boundary;
-                    Line orientationGuideEdge = FindEdgeAdjacentToSegments(spaceBoundary.Perimeter.Segments(), corridorSegments, out var wallCandidates);
-
-                    var orientationTransform = new Transform(Vector3.Origin, orientationGuideEdge.Direction(), Vector3.ZAxis);
-                    var boundaryCurves = new List<Polygon>();
-                    boundaryCurves.Add(spaceBoundary.Perimeter);
-                    boundaryCurves.AddRange(spaceBoundary.Voids ?? new List<Polygon>());
-
-                    var grid = new Grid2d(boundaryCurves, orientationTransform);
-                    foreach (var cell in grid.GetCells())
-                    {
-                        var rect = cell.GetCellGeometry() as Polygon;
-                        var segs = rect.Segments();
-                        var width = segs[0].Length();
-                        var depth = segs[1].Length();
-                        var trimmedGeo = cell.GetTrimmedCellGeometry();
-                        if (!cell.IsTrimmed() && trimmedGeo.Count() > 0)
-                        {
-                            var layout = InstantiateLayout(configs, width, depth, rect, room.Transform);
-                            LayoutStrategies.SetLevelVolume(layout.instance, levelVolume?.Id);
-                            outputModel.AddElement(layout.instance);
-                            seatsCount += layout.count;
-                        }
-                        else if (trimmedGeo.Count() > 0)
-                        {
-                            var largestTrimmedShape = trimmedGeo.OfType<Polygon>().OrderBy(s => s.Area()).Last();
-                            var cinchedVertices = rect.Vertices.Select(v => largestTrimmedShape.Vertices.OrderBy(v2 => v2.DistanceTo(v)).First()).ToList();
-                            var cinchedPoly = new Polygon(cinchedVertices);
-                            // output.Model.AddElement(new ModelCurve(cinchedPoly, BuiltInMaterials.ZAxis, levelVolume.Transform));
-
-                            var layout = InstantiateLayout(configs, width, depth, cinchedPoly, room.Transform);
-                            LayoutStrategies.SetLevelVolume(layout.instance, levelVolume?.Id);
-                            outputModel.AddElement(layout.instance);
-
-                            seatsCount += layout.count;
-                            Console.WriteLine("🤷‍♂️ funny shape!!!");
-                        }
-                    }
-
-                    totalCountableSeats += seatsCount;
-                    outputModel.AddElement(new SpaceMetric(room.Id, seatsCount, 0, 0, 0));
-                }
-            }
-            OverrideUtilities.InstancePositionOverrides(input.Overrides, outputModel);
-
-
-            var output = new PantryLayoutOutputs(totalCountableSeats);
-            output.Model = outputModel;
-            return output;
-        }
->>>>>>> 79ec042b
 
             protected override int CountSeats(LayoutInstantiated layout)
             {
@@ -121,15 +41,6 @@
                 return countableSeatCount;
             }
         }
-<<<<<<< HEAD
-=======
-        private static (ComponentInstance instance, int count) InstantiateLayout(SpaceConfiguration configs, double width, double length, Polygon rectangle, Transform xform)
-        {
-            string[] countableSeats = new[] { "Steelcase - Seating - Nooi - Cafeteria Chair - Chair",
-                                              "Steelcase - Seating - Nooi - Stool - Bar Height",
-                                              "Steelcase Turnstone - Shortcut X Base - Chair - Chair",
-                                              "Steelcase Turnstone - Shortcut X Base - Stool - Chair" };
->>>>>>> 79ec042b
 
         /// <summary>
         /// The PantryLayout function.
