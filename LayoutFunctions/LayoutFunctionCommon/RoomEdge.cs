using System.Collections.Generic;
using System.Linq;
using System.Text.Json.Serialization;
using Elements.Geometry;

namespace LayoutFunctionCommon;

public class RoomEdge
{
    private Line _line;
    private string _type;
    // Ugly — backwards serialization compatibility on read
    [JsonIgnore]
    public Line Item1
    {
        get
        {
            return _line;
        }
        set
        {
            _line = value;
        }
    }

    [JsonIgnore]
    public string Item2
    {
        get
        {
            return _type;
        }
        set
        {
            _type = value;
        }
    }
    public Line Line
    {
        get
        {
            return _line;
        }
        set
        {
            _line = value;
        }
    }
    public string Type
    {
        get
        {
            return _type;
        }
        set
        {
            _type = value;
        }
    }
    public (double innerWidth, double outerWidth)? Thickness { get; set; }

    public double Length => Line.Length();
    public Vector3 Direction => Line.Direction();

<<<<<<< HEAD
    public bool PrimaryEntryEdge { get; set; } = false;
=======
    public bool? PrimaryEntryEdge { get; set; }
>>>>>>> 7fdc1bee
}

public static class RoomEdgeExtensions
{
    public static List<RoomEdge> RoomEdges(this Profile p)
    {
        var segments = p.Perimeter.Segments();
        var thickness = p.GetEdgeThickness();
        return segments.Select((seg, i) =>
        {
            return new RoomEdge
            {
                Line = seg,
                Thickness = thickness?.ElementAtOrDefault(i)
            };
        }).ToList();
    }
}<|MERGE_RESOLUTION|>--- conflicted
+++ resolved
@@ -62,11 +62,7 @@
     public double Length => Line.Length();
     public Vector3 Direction => Line.Direction();
 
-<<<<<<< HEAD
-    public bool PrimaryEntryEdge { get; set; } = false;
-=======
     public bool? PrimaryEntryEdge { get; set; }
->>>>>>> 7fdc1bee
 }
 
 public static class RoomEdgeExtensions
