using Elements;
using Elements.Geometry;
using System.Collections.Generic;
using Elements.Components;
using System.Linq;
using System.IO;
using Newtonsoft.Json;
using System;
using Elements.Spatial;
using LayoutFunctionCommon;

namespace OpenCollaborationLayout
{
    public static class OpenCollaborationLayout
    {
        private class OpenCollaborationLayoutGeneration : LayoutGeneration<LevelElements, LevelVolume, SpaceBoundary, CirculationSegment>
        {
            private int varietyCounter = 0;

            protected override int CountSeats(LayoutInstantiated layout)
            {
                if (layout.Config is ConfigurationWithCounts configWithCounts)
                {
                    return configWithCounts.SeatCount;
                }

                return 0;
            }

            protected override SpaceConfiguration DeserializeConfigJson(string configJson)
            {
                var spaceConfiguration = new SpaceConfiguration();
                var dictWithCounts = JsonConvert.DeserializeObject<Dictionary<string, ConfigurationWithCounts>>(configJson);
                foreach (var pair in dictWithCounts)
                {
                    spaceConfiguration.Add(pair.Key, pair.Value);
                }
                return spaceConfiguration;
            }

            public override LayoutGenerationResult StandardLayoutOnAllLevels(string programTypeName, Dictionary<string, Model> inputModels, dynamic overrides, bool createWalls, string configurationsPath, string catalogPath = "catalog.json")
            {
                varietyCounter = 0;
                var result = base.StandardLayoutOnAllLevels(programTypeName, inputModels, (object)overrides, createWalls, configurationsPath, catalogPath);
                result.OutputModel.AddElement(new WorkpointCount() { Count = result.SeatsCount, Type = "Collaboration seat" });
                return result;
            }

            protected override KeyValuePair<string, ContentConfiguration>? FindConfig(double width, double length, SpaceConfiguration configs)
            {
                var orderedConfigPairs = configs.OrderByDescending(kvp => kvp.Value.CellBoundary.Depth * kvp.Value.CellBoundary.Width);
                var configsThatFitWell = new List<KeyValuePair<string, ContentConfiguration>>();
                foreach (var configPair in orderedConfigPairs)
                {
<<<<<<< HEAD
                    var config = configPair.Value;
                    // if it fits
                    if (config.CellBoundary.Width < width && config.CellBoundary.Depth < length)
=======
                    var seatsCount = 0;
                    var spaceBoundary = room.Boundary;
                    Line orientationGuideEdge = FindEdgeAdjacentToSegments(spaceBoundary.Perimeter.Segments(), corridorSegments, out var wallCandidates);
                    var orientationTransform = new Transform(Vector3.Origin, orientationGuideEdge.Direction(), Vector3.ZAxis);
                    var boundaryCurves = new List<Polygon>();
                    boundaryCurves.Add(spaceBoundary.Perimeter);
                    boundaryCurves.AddRange(spaceBoundary.Voids ?? new List<Polygon>());

                    var grid = new Grid2d(boundaryCurves, orientationTransform);
                    foreach (var cell in grid.GetCells())
>>>>>>> 79ec042b
                    {
                        if (configsThatFitWell.Count == 0)
                        {
<<<<<<< HEAD
                            configsThatFitWell.Add(configPair);
=======
                            var (instance, count) = InstantiateLayout(configs, width, depth, rect, room.Transform);
                            LayoutStrategies.SetLevelVolume(instance, levelVolume?.Id);
                            output.Model.AddElement(instance);
                            seatsCount += count;
>>>>>>> 79ec042b
                        }
                        else
                        {
<<<<<<< HEAD
                            var firstFittingConfig = configsThatFitWell.First().Value;
                            // check if there's another config that's roughly the same size
                            if (config.CellBoundary.Width.ApproximatelyEquals(firstFittingConfig.CellBoundary.Width, 1.0) && config.CellBoundary.Depth.ApproximatelyEquals(firstFittingConfig.CellBoundary.Depth, 1.0))
=======
                            var largestTrimmedShape = trimmedGeo.OfType<Polygon>().OrderBy(s => s.Area()).Last();
                            var cinchedVertices = rect.Vertices.Select(v => largestTrimmedShape.Vertices.OrderBy(v2 => v2.DistanceTo(v)).First()).ToList();
                            var cinchedPoly = new Polygon(cinchedVertices);
                            // output.Model.AddElement(new ModelCurve(cinchedPoly, BuiltInMaterials.ZAxis, levelVolume.Transform));
                            try
                            {
                                var (instance, count) = InstantiateLayout(configs, width, depth, cinchedPoly, room.Transform);
                                LayoutStrategies.SetLevelVolume(instance, levelVolume?.Id);
                                output.Model.AddElement(instance);
                                seatsCount += count;
                            }
                            catch (Exception e)
>>>>>>> 79ec042b
                            {
                                configsThatFitWell.Add(configPair);
                            }
<<<<<<< HEAD
=======
                            Console.WriteLine("🤷‍♂️ funny shape!!!");
                        }
                    }
                    
                    totalCountableSeats += seatsCount;
                    output.Model.AddElement(new SpaceMetric(room.Id, seatsCount, 0, 0, seatsCount));
                }
            }
            output.CollaborationSeats = totalCountableSeats;
            OverrideUtilities.InstancePositionOverrides(input.Overrides, output.Model);
            return output;
        }

        private static Line FindEdgeAdjacentToSegments(IEnumerable<Line> edgesToClassify, IEnumerable<Line> corridorSegments, out IEnumerable<Line> otherSegments, double maxDist = 0)
        {
            var minDist = double.MaxValue;
            var minSeg = edgesToClassify.First();
            var allEdges = edgesToClassify.ToList();
            var selectedIndex = 0;
            for (int i = 0; i < allEdges.Count; i++)
            {
                var edge = allEdges[i];
                var midpt = edge.Mid();
                foreach (var seg in corridorSegments)
                {
                    var dist = midpt.DistanceTo(seg);
                    // if two segments are basically the same distance to the corridor segment,
                    // prefer the longer one.
                    if (Math.Abs(dist - minDist) < 0.1)
                    {
                        minDist = dist;
                        if (minSeg.Length() < edge.Length())
                        {
                            minSeg = edge;
                            selectedIndex = i;
>>>>>>> 79ec042b
                        }
                    }
                }
                if (configsThatFitWell.Count == 0)
                {
                    return null;
                }
                var selectedConfig = configsThatFitWell[varietyCounter % configsThatFitWell.Count];
                varietyCounter++;
                return selectedConfig;
            }

            protected override IEnumerable<LevelElements> GetLevels(Dictionary<string, Model> inputModels, Model spacePlanningZones)
            {
                var levels = base.GetLevels(inputModels, spacePlanningZones);
                if (inputModels.TryGetValue("Open Office Layout", out var openOfficeModel))
                {
                    foreach (var sb in openOfficeModel.AllElementsOfType<SpaceBoundary>())
                    {
                        if (sb.AdditionalProperties.TryGetValue("Parent Level Id", out var lvlId))
                        {
                            var matchingLevel = levels.FirstOrDefault(l => l.Id.ToString() == lvlId as string);
                            matchingLevel?.Elements.Add(sb);
                        }
                    }
                }
                return levels;
            }
        }

        /// <summary>
        /// The OpenCollaborationLayout function.
        /// </summary>
        /// <param name="model">The input model.</param>
        /// <param name="input">The arguments to the execution.</param>
        /// <returns>A OpenCollaborationLayoutOutputs instance containing computed results and the model with any new elements.</returns>
        public static OpenCollaborationLayoutOutputs Execute(Dictionary<string, Model> inputModels, OpenCollaborationLayoutInputs input)
        {
            Elements.Serialization.glTF.GltfExtensions.UseReferencedContentExtension = true;
            var layoutGeneration = new OpenCollaborationLayoutGeneration();
            var result = layoutGeneration.StandardLayoutOnAllLevels("Open Collaboration", inputModels, input.Overrides, false, "./OpenCollaborationConfigurations.json");
            var output = new OpenCollaborationLayoutOutputs
            {
                Model = result.OutputModel,
                CollaborationSeats = result.SeatsCount
            };
            return output;
        }
    }
}<|MERGE_RESOLUTION|>--- conflicted
+++ resolved
@@ -42,7 +42,6 @@
             {
                 varietyCounter = 0;
                 var result = base.StandardLayoutOnAllLevels(programTypeName, inputModels, (object)overrides, createWalls, configurationsPath, catalogPath);
-                result.OutputModel.AddElement(new WorkpointCount() { Count = result.SeatsCount, Type = "Collaboration seat" });
                 return result;
             }
 
@@ -52,95 +51,22 @@
                 var configsThatFitWell = new List<KeyValuePair<string, ContentConfiguration>>();
                 foreach (var configPair in orderedConfigPairs)
                 {
-<<<<<<< HEAD
                     var config = configPair.Value;
                     // if it fits
                     if (config.CellBoundary.Width < width && config.CellBoundary.Depth < length)
-=======
-                    var seatsCount = 0;
-                    var spaceBoundary = room.Boundary;
-                    Line orientationGuideEdge = FindEdgeAdjacentToSegments(spaceBoundary.Perimeter.Segments(), corridorSegments, out var wallCandidates);
-                    var orientationTransform = new Transform(Vector3.Origin, orientationGuideEdge.Direction(), Vector3.ZAxis);
-                    var boundaryCurves = new List<Polygon>();
-                    boundaryCurves.Add(spaceBoundary.Perimeter);
-                    boundaryCurves.AddRange(spaceBoundary.Voids ?? new List<Polygon>());
-
-                    var grid = new Grid2d(boundaryCurves, orientationTransform);
-                    foreach (var cell in grid.GetCells())
->>>>>>> 79ec042b
                     {
                         if (configsThatFitWell.Count == 0)
                         {
-<<<<<<< HEAD
                             configsThatFitWell.Add(configPair);
-=======
-                            var (instance, count) = InstantiateLayout(configs, width, depth, rect, room.Transform);
-                            LayoutStrategies.SetLevelVolume(instance, levelVolume?.Id);
-                            output.Model.AddElement(instance);
-                            seatsCount += count;
->>>>>>> 79ec042b
                         }
                         else
                         {
-<<<<<<< HEAD
                             var firstFittingConfig = configsThatFitWell.First().Value;
                             // check if there's another config that's roughly the same size
                             if (config.CellBoundary.Width.ApproximatelyEquals(firstFittingConfig.CellBoundary.Width, 1.0) && config.CellBoundary.Depth.ApproximatelyEquals(firstFittingConfig.CellBoundary.Depth, 1.0))
-=======
-                            var largestTrimmedShape = trimmedGeo.OfType<Polygon>().OrderBy(s => s.Area()).Last();
-                            var cinchedVertices = rect.Vertices.Select(v => largestTrimmedShape.Vertices.OrderBy(v2 => v2.DistanceTo(v)).First()).ToList();
-                            var cinchedPoly = new Polygon(cinchedVertices);
-                            // output.Model.AddElement(new ModelCurve(cinchedPoly, BuiltInMaterials.ZAxis, levelVolume.Transform));
-                            try
-                            {
-                                var (instance, count) = InstantiateLayout(configs, width, depth, cinchedPoly, room.Transform);
-                                LayoutStrategies.SetLevelVolume(instance, levelVolume?.Id);
-                                output.Model.AddElement(instance);
-                                seatsCount += count;
-                            }
-                            catch (Exception e)
->>>>>>> 79ec042b
                             {
                                 configsThatFitWell.Add(configPair);
                             }
-<<<<<<< HEAD
-=======
-                            Console.WriteLine("🤷‍♂️ funny shape!!!");
-                        }
-                    }
-                    
-                    totalCountableSeats += seatsCount;
-                    output.Model.AddElement(new SpaceMetric(room.Id, seatsCount, 0, 0, seatsCount));
-                }
-            }
-            output.CollaborationSeats = totalCountableSeats;
-            OverrideUtilities.InstancePositionOverrides(input.Overrides, output.Model);
-            return output;
-        }
-
-        private static Line FindEdgeAdjacentToSegments(IEnumerable<Line> edgesToClassify, IEnumerable<Line> corridorSegments, out IEnumerable<Line> otherSegments, double maxDist = 0)
-        {
-            var minDist = double.MaxValue;
-            var minSeg = edgesToClassify.First();
-            var allEdges = edgesToClassify.ToList();
-            var selectedIndex = 0;
-            for (int i = 0; i < allEdges.Count; i++)
-            {
-                var edge = allEdges[i];
-                var midpt = edge.Mid();
-                foreach (var seg in corridorSegments)
-                {
-                    var dist = midpt.DistanceTo(seg);
-                    // if two segments are basically the same distance to the corridor segment,
-                    // prefer the longer one.
-                    if (Math.Abs(dist - minDist) < 0.1)
-                    {
-                        minDist = dist;
-                        if (minSeg.Length() < edge.Length())
-                        {
-                            minSeg = edge;
-                            selectedIndex = i;
->>>>>>> 79ec042b
                         }
                     }
                 }
