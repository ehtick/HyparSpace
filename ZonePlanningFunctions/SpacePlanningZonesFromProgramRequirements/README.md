# Space Planning Zones From Program Requirements

The SpacePlanningZonesFromProgramRequirements function.

<<<<<<< HEAD
| Input Name                 | Type   | Description                                                                                                                                                          |
| -------------------------- | ------ | -------------------------------------------------------------------------------------------------------------------------------------------------------------------- |
| Default Program Assignment | string | What would you like the default program for all zones to be? If specified, this program type will be used to fill all floor area not specified with specific blocks. |
| Corridors                  | array  | Define the circulation network by drawing one or more corridor paths.                                                                                                |
=======
| Input Name                 | Type                                           | Description                                                                                                                                                          |
| -------------------------- | ---------------------------------------------- | -------------------------------------------------------------------------------------------------------------------------------------------------------------------- |
| Default Program Assignment | string                                         | What would you like the default program for all zones to be? If specified, this program type will be used to fill all floor area not specified with specific blocks. |
| Corridors                  | array                                          | Define the circulation network by drawing one or more corridor paths.                                                                                                |
| Default Height             | number                                         |                                                                                                                                                                      |
| Default Aspect Ratio       | number                                         | If width and depth aren't supplied, what rectangular aspect ratio should be used for each space? 1.0 will be a square.                                               |
| Unplaced Space Location    | https://hypar.io/Schemas/Geometry/Vector3.json |                                                                                                                                                                      |
>>>>>>> d86a7532

<br>

| Output Name | Type | Description |
| ----------- | ---- | ----------- |<|MERGE_RESOLUTION|>--- conflicted
+++ resolved
@@ -2,12 +2,6 @@
 
 The SpacePlanningZonesFromProgramRequirements function.
 
-<<<<<<< HEAD
-| Input Name                 | Type   | Description                                                                                                                                                          |
-| -------------------------- | ------ | -------------------------------------------------------------------------------------------------------------------------------------------------------------------- |
-| Default Program Assignment | string | What would you like the default program for all zones to be? If specified, this program type will be used to fill all floor area not specified with specific blocks. |
-| Corridors                  | array  | Define the circulation network by drawing one or more corridor paths.                                                                                                |
-=======
 | Input Name                 | Type                                           | Description                                                                                                                                                          |
 | -------------------------- | ---------------------------------------------- | -------------------------------------------------------------------------------------------------------------------------------------------------------------------- |
 | Default Program Assignment | string                                         | What would you like the default program for all zones to be? If specified, this program type will be used to fill all floor area not specified with specific blocks. |
@@ -15,7 +9,6 @@
 | Default Height             | number                                         |                                                                                                                                                                      |
 | Default Aspect Ratio       | number                                         | If width and depth aren't supplied, what rectangular aspect ratio should be used for each space? 1.0 will be a square.                                               |
 | Unplaced Space Location    | https://hypar.io/Schemas/Geometry/Vector3.json |                                                                                                                                                                      |
->>>>>>> d86a7532
 
 <br>
 
