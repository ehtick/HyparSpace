using Elements;
using Elements.Geometry;
using System.Collections.Generic;
using Elements.Components;
using System.Linq;
using System.IO;
using Newtonsoft.Json;
using System;
using Elements.Spatial;
using LayoutFunctionCommon;

namespace MeetingRoomLayout
{

    public static class MeetingRoomLayout
    {
        private class MeetingLayoutGeneration : LayoutGeneration<LevelElements, LevelVolume, SpaceBoundary, CirculationSegment>
        {
            private Dictionary<string, RoomTally> seatsTable = new();

            protected override int CountSeats(LayoutInstantiated layout)
            {
                int seatsCount = 0;
                if (layout != null)
                {
                    configCapacity.TryGetValue(layout.ConfigName, out seatsCount);
                    if (seatsTable.ContainsKey(layout.ConfigName))
                    {
                        seatsTable[layout.ConfigName].SeatsCount += seatsCount;
                    }
<<<<<<< HEAD
                    else
                    {
                        seatsTable[layout.ConfigName] = new RoomTally(layout.ConfigName, seatsCount);
                    }
                }
                return seatsCount;
=======
                }
            }
            var levelVolumes = LayoutStrategies.GetLevelVolumes<LevelVolume>(inputModels);
            var configJson = File.ReadAllText("./ConferenceRoomConfigurations.json");
            var configs = JsonConvert.DeserializeObject<SpaceConfiguration>(configJson);

            var outputModel = new Model();
            int totalSeats = 0;
            var seatsTable = new Dictionary<string, RoomTally>();
            foreach (var lvl in levels)
            {
                var corridors = lvl.Elements.OfType<CirculationSegment>();
                var corridorSegments = corridors.SelectMany(p => p.Profile.Segments());
                var meetingRmBoundaries = lvl.Elements.OfType<SpaceBoundary>().Where(z => z.Name == "Meeting Room");
                var levelVolume = levelVolumes.FirstOrDefault(l =>
                    (lvl.AdditionalProperties.TryGetValue("LevelVolumeId", out var levelVolumeId) &&
                        levelVolumeId as string == l.Id.ToString())) ??
                        levelVolumes.FirstOrDefault(l => l.Name == lvl.Name);

                var wallCandidateLines = new List<(Line line, string type)>();
                foreach (var room in meetingRmBoundaries)
                {
                    var seatsCount = 0;
                    var spaceBoundary = room.Boundary;
                    var levelInvertedTransform = levelVolume?.Transform.Inverted() ?? new Transform();
                    var roomWallCandidatesLines = WallGeneration.FindWallCandidates(room, levelVolume?.Profile, corridorSegments, out Line orientationGuideEdge)
                        .Select(c => (c.line.TransformedLine(levelInvertedTransform), c.type));
                    wallCandidateLines.AddRange(roomWallCandidatesLines);

                    var orientationTransform = new Transform(Vector3.Origin, orientationGuideEdge.Direction(), Vector3.ZAxis);
                    var boundaryCurves = new List<Polygon>();
                    boundaryCurves.Add(spaceBoundary.Perimeter);
                    boundaryCurves.AddRange(spaceBoundary.Voids ?? new List<Polygon>());

                    try
                    {
                        var grid = new Grid2d(boundaryCurves, orientationTransform);
                        foreach (var cell in grid.GetCells())
                        {
                            var rect = cell.GetCellGeometry() as Polygon;
                            var segs = rect.Segments();
                            var width = segs[0].Length();
                            var depth = segs[1].Length();
                            var trimmedGeo = cell.GetTrimmedCellGeometry();
                            if (!cell.IsTrimmed() && trimmedGeo.Count() > 0)
                            {
                                var layout = InstantiateLayout(configs, width, depth, rect, room.Transform);
                                seatsCount += AddInstantiatedLayout(layout, outputModel, seatsTable, levelVolume);
                            }
                            else if (trimmedGeo.Count() > 0)
                            {
                                var largestTrimmedShape = trimmedGeo.OfType<Polygon>().OrderBy(s => s.Area()).Last();
                                var cinchedVertices = rect.Vertices.Select(v => largestTrimmedShape.Vertices.OrderBy(v2 => v2.DistanceTo(v)).First()).ToList();
                                var cinchedPoly = new Polygon(cinchedVertices);
                                var layout = InstantiateLayout(configs, width, depth, cinchedPoly, room.Transform);
                                seatsCount += AddInstantiatedLayout(layout, outputModel, seatsTable, levelVolume);
                            }
                        }
                    }
                    catch
                    {
                        Console.WriteLine("Error generating layout for room " + room.Id);
                    }

                    totalSeats += seatsCount;
                    outputModel.AddElement(new SpaceMetric(room.Id, seatsCount, 0, 0, 0));
                }

                var height = meetingRmBoundaries.FirstOrDefault()?.Height ?? 3;
                if (input.CreateWalls)
                {
                    outputModel.AddElement(new InteriorPartitionCandidate(Guid.NewGuid())
                    {
                        WallCandidateLines = wallCandidateLines,
                        Height = height,
                        LevelTransform = levelVolume?.Transform ?? new Transform()
                    });
                }
            }
            OverrideUtilities.InstancePositionOverrides(input.Overrides, outputModel);

            outputModel.AddElements(seatsTable.Select(kvp => kvp.Value).OrderByDescending(a => a.SeatsCount));

            var output = new MeetingRoomLayoutOutputs(totalSeats);
            output.Model = outputModel;
            return output;
        }

        private static int AddInstantiatedLayout(LayoutInstantiated layout, Model model, Dictionary<string, RoomTally> seatsTable, LevelVolume levelVolume)
        {
            if (layout == null)
            {
                return 0;
>>>>>>> 79ec042b
            }

            public override LayoutGenerationResult StandardLayoutOnAllLevels(string programTypeName, Dictionary<string, Model> inputModels, dynamic overrides, bool createWalls, string configurationsPath, string catalogPath = "catalog.json")
            {
                seatsTable = new Dictionary<string, RoomTally>();
                var result = base.StandardLayoutOnAllLevels(programTypeName, inputModels, (object)overrides, createWalls, configurationsPath, catalogPath);
                result.OutputModel.AddElements(seatsTable.Select(kvp => kvp.Value).OrderByDescending(a => a.SeatsCount));
                result.OutputModel.AddElement(new WorkpointCount(result.SeatsCount, "Meeting Room Seat"));
                return result;
            }
        }

        /// <summary>
        /// The MeetingRoomLayout function.
        /// </summary>
        /// <param name="model">The input model.</param>
        /// <param name="input">The arguments to the execution.</param>
        /// <returns>A MeetingRoomLayoutOutputs instance containing computed results and the model with any new elements.</returns>
        public static MeetingRoomLayoutOutputs Execute(Dictionary<string, Model> inputModels, MeetingRoomLayoutInputs input)
        {
            Elements.Serialization.glTF.GltfExtensions.UseReferencedContentExtension = true;
            var layoutGeneration = new MeetingLayoutGeneration();
            var result = layoutGeneration.StandardLayoutOnAllLevels("Meeting Room", inputModels, input.Overrides, false, "./ConferenceRoomConfigurations.json");
            var output = new MeetingRoomLayoutOutputs
            {
                Model = result.OutputModel,
                TotalSeatCount = result.SeatsCount
            };
            return output;
        }

        private static readonly Dictionary<string, int> configCapacity = new()
        {
            {"22P", 22},
            {"20P", 20},
            {"14P", 14},
            {"13P", 13},
            {"8P", 8},
            {"6P-A", 6},
            {"6P-B", 6},
            {"4P-A", 4},
            {"4P-B", 4}
        };
    }

}<|MERGE_RESOLUTION|>--- conflicted
+++ resolved
@@ -28,108 +28,12 @@
                     {
                         seatsTable[layout.ConfigName].SeatsCount += seatsCount;
                     }
-<<<<<<< HEAD
                     else
                     {
                         seatsTable[layout.ConfigName] = new RoomTally(layout.ConfigName, seatsCount);
                     }
                 }
                 return seatsCount;
-=======
-                }
-            }
-            var levelVolumes = LayoutStrategies.GetLevelVolumes<LevelVolume>(inputModels);
-            var configJson = File.ReadAllText("./ConferenceRoomConfigurations.json");
-            var configs = JsonConvert.DeserializeObject<SpaceConfiguration>(configJson);
-
-            var outputModel = new Model();
-            int totalSeats = 0;
-            var seatsTable = new Dictionary<string, RoomTally>();
-            foreach (var lvl in levels)
-            {
-                var corridors = lvl.Elements.OfType<CirculationSegment>();
-                var corridorSegments = corridors.SelectMany(p => p.Profile.Segments());
-                var meetingRmBoundaries = lvl.Elements.OfType<SpaceBoundary>().Where(z => z.Name == "Meeting Room");
-                var levelVolume = levelVolumes.FirstOrDefault(l =>
-                    (lvl.AdditionalProperties.TryGetValue("LevelVolumeId", out var levelVolumeId) &&
-                        levelVolumeId as string == l.Id.ToString())) ??
-                        levelVolumes.FirstOrDefault(l => l.Name == lvl.Name);
-
-                var wallCandidateLines = new List<(Line line, string type)>();
-                foreach (var room in meetingRmBoundaries)
-                {
-                    var seatsCount = 0;
-                    var spaceBoundary = room.Boundary;
-                    var levelInvertedTransform = levelVolume?.Transform.Inverted() ?? new Transform();
-                    var roomWallCandidatesLines = WallGeneration.FindWallCandidates(room, levelVolume?.Profile, corridorSegments, out Line orientationGuideEdge)
-                        .Select(c => (c.line.TransformedLine(levelInvertedTransform), c.type));
-                    wallCandidateLines.AddRange(roomWallCandidatesLines);
-
-                    var orientationTransform = new Transform(Vector3.Origin, orientationGuideEdge.Direction(), Vector3.ZAxis);
-                    var boundaryCurves = new List<Polygon>();
-                    boundaryCurves.Add(spaceBoundary.Perimeter);
-                    boundaryCurves.AddRange(spaceBoundary.Voids ?? new List<Polygon>());
-
-                    try
-                    {
-                        var grid = new Grid2d(boundaryCurves, orientationTransform);
-                        foreach (var cell in grid.GetCells())
-                        {
-                            var rect = cell.GetCellGeometry() as Polygon;
-                            var segs = rect.Segments();
-                            var width = segs[0].Length();
-                            var depth = segs[1].Length();
-                            var trimmedGeo = cell.GetTrimmedCellGeometry();
-                            if (!cell.IsTrimmed() && trimmedGeo.Count() > 0)
-                            {
-                                var layout = InstantiateLayout(configs, width, depth, rect, room.Transform);
-                                seatsCount += AddInstantiatedLayout(layout, outputModel, seatsTable, levelVolume);
-                            }
-                            else if (trimmedGeo.Count() > 0)
-                            {
-                                var largestTrimmedShape = trimmedGeo.OfType<Polygon>().OrderBy(s => s.Area()).Last();
-                                var cinchedVertices = rect.Vertices.Select(v => largestTrimmedShape.Vertices.OrderBy(v2 => v2.DistanceTo(v)).First()).ToList();
-                                var cinchedPoly = new Polygon(cinchedVertices);
-                                var layout = InstantiateLayout(configs, width, depth, cinchedPoly, room.Transform);
-                                seatsCount += AddInstantiatedLayout(layout, outputModel, seatsTable, levelVolume);
-                            }
-                        }
-                    }
-                    catch
-                    {
-                        Console.WriteLine("Error generating layout for room " + room.Id);
-                    }
-
-                    totalSeats += seatsCount;
-                    outputModel.AddElement(new SpaceMetric(room.Id, seatsCount, 0, 0, 0));
-                }
-
-                var height = meetingRmBoundaries.FirstOrDefault()?.Height ?? 3;
-                if (input.CreateWalls)
-                {
-                    outputModel.AddElement(new InteriorPartitionCandidate(Guid.NewGuid())
-                    {
-                        WallCandidateLines = wallCandidateLines,
-                        Height = height,
-                        LevelTransform = levelVolume?.Transform ?? new Transform()
-                    });
-                }
-            }
-            OverrideUtilities.InstancePositionOverrides(input.Overrides, outputModel);
-
-            outputModel.AddElements(seatsTable.Select(kvp => kvp.Value).OrderByDescending(a => a.SeatsCount));
-
-            var output = new MeetingRoomLayoutOutputs(totalSeats);
-            output.Model = outputModel;
-            return output;
-        }
-
-        private static int AddInstantiatedLayout(LayoutInstantiated layout, Model model, Dictionary<string, RoomTally> seatsTable, LevelVolume levelVolume)
-        {
-            if (layout == null)
-            {
-                return 0;
->>>>>>> 79ec042b
             }
 
             public override LayoutGenerationResult StandardLayoutOnAllLevels(string programTypeName, Dictionary<string, Model> inputModels, dynamic overrides, bool createWalls, string configurationsPath, string catalogPath = "catalog.json")
@@ -137,7 +41,6 @@
                 seatsTable = new Dictionary<string, RoomTally>();
                 var result = base.StandardLayoutOnAllLevels(programTypeName, inputModels, (object)overrides, createWalls, configurationsPath, catalogPath);
                 result.OutputModel.AddElements(seatsTable.Select(kvp => kvp.Value).OrderByDescending(a => a.SeatsCount));
-                result.OutputModel.AddElement(new WorkpointCount(result.SeatsCount, "Meeting Room Seat"));
                 return result;
             }
         }
