--- conflicted
+++ resolved
@@ -111,11 +111,7 @@
             output.Model.AddElements(levels);
             foreach (var sb in output.Model.AllElementsOfType<SpaceBoundary>().ToList())
             {
-<<<<<<< HEAD
                 var crvs = sb.Boundary.ToModelCurves(sb.Transform, BuiltInMaterials.Black);
-=======
-                var crvs = sb.Boundary.ToModelCurves(sb.Transform, sb.Material);
->>>>>>> 641007fe
                 foreach (var c in crvs)
                 {
                     c.SetSelectable(false);
