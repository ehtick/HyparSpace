--- conflicted
+++ resolved
@@ -1,24 +1,21 @@
-<Project Sdk="Microsoft.NET.Sdk">
-
-  <PropertyGroup>
-    <TargetFramework>netcoreapp3.1</TargetFramework>
-
-    <IsPackable>false</IsPackable>
-  </PropertyGroup>
-
-  <ItemGroup>
-<<<<<<< HEAD
-=======
-    <PackageReference Include="Hypar.Model" Version="1.0.0" />
->>>>>>> 39fa53c2
-    <PackageReference Include="Microsoft.NET.Test.Sdk" Version="16.5.0" />
-    <PackageReference Include="xunit" Version="2.4.0" />
-    <PackageReference Include="xunit.runner.visualstudio" Version="2.4.0" />
-    <PackageReference Include="coverlet.collector" Version="1.2.0" />
-  </ItemGroup>
-
-  <ItemGroup>
-    <ProjectReference Include="..\src\SpacePlanningZones.csproj" />
-  </ItemGroup>
-
-</Project>
+<Project Sdk="Microsoft.NET.Sdk">
+
+  <PropertyGroup>
+    <TargetFramework>netcoreapp3.1</TargetFramework>
+
+    <IsPackable>false</IsPackable>
+  </PropertyGroup>
+
+  <ItemGroup>
+    <PackageReference Include="Hypar.Model" Version="1.0.0" />
+    <PackageReference Include="Microsoft.NET.Test.Sdk" Version="16.5.0" />
+    <PackageReference Include="xunit" Version="2.4.0" />
+    <PackageReference Include="xunit.runner.visualstudio" Version="2.4.0" />
+    <PackageReference Include="coverlet.collector" Version="1.2.0" />
+  </ItemGroup>
+
+  <ItemGroup>
+    <ProjectReference Include="..\src\SpacePlanningZones.csproj" />
+  </ItemGroup>
+
+</Project>